from PyQt5.QtGui import QIcon, QPixmap
from PyQt5.QtCore import Qt

from app.data.resources.resources import RESOURCES

from app.utilities.data import Data
from app.data.database.database import DB

from app.extensions.custom_gui import DeletionTab, DeletionDialog

from app.editor import timer

from app.editor.custom_widgets import ClassBox
from app.editor.base_database_gui import DragDropCollectionModel
from app.editor.map_sprite_editor import map_sprite_model
from app.editor.combat_animation_editor import combat_animation_model

from app.utilities.typing import NID

def get_map_sprite_icon(klass_obj, num=0, current=False, team: NID = 'player', variant=None):
    res = None
    if variant and klass_obj.map_sprite_nid:
        res = RESOURCES.map_sprites.get(klass_obj.map_sprite_nid + variant)
    if klass_obj.map_sprite_nid and (not variant or not res):
        res = RESOURCES.map_sprites.get(klass_obj.map_sprite_nid)
    if not res:
        return None
    if not res.standing_pixmap:
        res.standing_pixmap = QPixmap(res.stand_full_path)
    pixmap = res.standing_pixmap
    pixmap = map_sprite_model.get_basic_icon(pixmap, num, current, team)
    return pixmap

def get_combat_anim_icon(klass_obj):
    if not klass_obj.combat_anim_nid:
        return None
    return combat_animation_model.get_combat_anim_icon(klass_obj.combat_anim_nid)

def check_delete(nid: NID, window) -> bool:
    # check to make sure nothing else is using me!!!
    affected_units = [unit for unit in DB.units if unit.klass == nid]
    affected_classes = [k for k in DB.classes if k.promotes_from == nid or nid in k.turns_into]
    affected_ais = [ai for ai in DB.ai if ai.has_unit_spec("Class", nid)]
    affected_levels = [level for level in DB.levels if any(unit.klass == nid for unit in level.units)]

    deletion_tabs = []
    if affected_units:
        from app.editor.unit_editor.unit_model import UnitModel
        model = UnitModel
        msg = "Deleting Class <b>%s</b> would affect these units" % nid
        deletion_tabs.append(DeletionTab(affected_units, model, msg, "Units"))
    if affected_classes:
        model = ClassModel
        msg = "Deleting Class <b>%s</b> would affect these classes" % nid
        deletion_tabs.append(DeletionTab(affected_classes, model, msg, "Classes"))
    if affected_ais:
        from app.editor.ai_editor.ai_model import AIModel
        model = AIModel
        msg = "Deleting Class <b>%s</b> would affect these AIs" % nid
        deletion_tabs.append(DeletionTab(affected_ais, model, msg, "AIs"))
    if affected_levels:
        from app.editor.global_editor.level_menu import LevelModel
        model = LevelModel
        msg = "Deleting Class <b>%s</b> would affect units in these levels" % nid
        deletion_tabs.append(DeletionTab(affected_levels, model, msg, "Levels"))

    if deletion_tabs:
<<<<<<< HEAD
        old_klass = None
        for klass in DB.classes:
            if klass.nid == nid:
                old_klass = klass
                break
=======
        old_klass = window.data.get(nid)
>>>>>>> 7741d519
        swap, ok = DeletionDialog.get_swap(deletion_tabs, ClassBox(window, exclude=old_klass), window)
        return swap, ok
    return None, True

def on_nid_changed(old_nid, new_nid):
    if not new_nid:
        return
    for unit in DB.units:
        if unit.klass == old_nid:
            unit.klass = new_nid
    for k in DB.classes:
        if old_nid and k.promotes_from == old_nid:
            k.promotes_from = new_nid
        k.turns_into = [new_nid if elem == old_nid else elem for elem in k.turns_into]
    for ai in DB.ai:
        ai.change_unit_spec("Class", old_nid, new_nid)
    for level in DB.levels:
        for unit in level.units:
            if unit.klass == old_nid:
                unit.klass = new_nid

class ClassModel(DragDropCollectionModel):
    display_team = 'player'

    def data(self, index, role):
        if not index.isValid():
            return None
        if role == Qt.DisplayRole:
            klass = self._data[index.row()]
            text = klass.nid
            return text
        elif role == Qt.DecorationRole:
            klass = self._data[index.row()]
            num = timer.get_timer().passive_counter.count
            if hasattr(self.window, 'view') and self.window.view:
                active = index == self.window.view.currentIndex()
            else:
                active = False
            pixmap = get_map_sprite_icon(klass, num, active, self.display_team)
            if pixmap:
                return QIcon(pixmap)
            else:
                return None
        return None

    def delete(self, idx):
        # check to make sure nothing else is using me!!!
        klass = self._data[idx]
        nid = klass.nid
<<<<<<< HEAD
        swap, ok = check_delete(nid)
=======
        swap, ok = check_delete(nid, self)
>>>>>>> 7741d519
        if ok:
            on_nid_changed(nid, swap.nid)
        else:
            return
        super().delete(idx)

    def create_new(self):
        new_class = DB.classes.create_new(DB)
        return new_class
<|MERGE_RESOLUTION|>--- conflicted
+++ resolved
@@ -1,139 +1,127 @@
-from PyQt5.QtGui import QIcon, QPixmap
-from PyQt5.QtCore import Qt
-
-from app.data.resources.resources import RESOURCES
-
-from app.utilities.data import Data
-from app.data.database.database import DB
-
-from app.extensions.custom_gui import DeletionTab, DeletionDialog
-
-from app.editor import timer
-
-from app.editor.custom_widgets import ClassBox
-from app.editor.base_database_gui import DragDropCollectionModel
-from app.editor.map_sprite_editor import map_sprite_model
-from app.editor.combat_animation_editor import combat_animation_model
-
-from app.utilities.typing import NID
-
-def get_map_sprite_icon(klass_obj, num=0, current=False, team: NID = 'player', variant=None):
-    res = None
-    if variant and klass_obj.map_sprite_nid:
-        res = RESOURCES.map_sprites.get(klass_obj.map_sprite_nid + variant)
-    if klass_obj.map_sprite_nid and (not variant or not res):
-        res = RESOURCES.map_sprites.get(klass_obj.map_sprite_nid)
-    if not res:
-        return None
-    if not res.standing_pixmap:
-        res.standing_pixmap = QPixmap(res.stand_full_path)
-    pixmap = res.standing_pixmap
-    pixmap = map_sprite_model.get_basic_icon(pixmap, num, current, team)
-    return pixmap
-
-def get_combat_anim_icon(klass_obj):
-    if not klass_obj.combat_anim_nid:
-        return None
-    return combat_animation_model.get_combat_anim_icon(klass_obj.combat_anim_nid)
-
-def check_delete(nid: NID, window) -> bool:
-    # check to make sure nothing else is using me!!!
-    affected_units = [unit for unit in DB.units if unit.klass == nid]
-    affected_classes = [k for k in DB.classes if k.promotes_from == nid or nid in k.turns_into]
-    affected_ais = [ai for ai in DB.ai if ai.has_unit_spec("Class", nid)]
-    affected_levels = [level for level in DB.levels if any(unit.klass == nid for unit in level.units)]
-
-    deletion_tabs = []
-    if affected_units:
-        from app.editor.unit_editor.unit_model import UnitModel
-        model = UnitModel
-        msg = "Deleting Class <b>%s</b> would affect these units" % nid
-        deletion_tabs.append(DeletionTab(affected_units, model, msg, "Units"))
-    if affected_classes:
-        model = ClassModel
-        msg = "Deleting Class <b>%s</b> would affect these classes" % nid
-        deletion_tabs.append(DeletionTab(affected_classes, model, msg, "Classes"))
-    if affected_ais:
-        from app.editor.ai_editor.ai_model import AIModel
-        model = AIModel
-        msg = "Deleting Class <b>%s</b> would affect these AIs" % nid
-        deletion_tabs.append(DeletionTab(affected_ais, model, msg, "AIs"))
-    if affected_levels:
-        from app.editor.global_editor.level_menu import LevelModel
-        model = LevelModel
-        msg = "Deleting Class <b>%s</b> would affect units in these levels" % nid
-        deletion_tabs.append(DeletionTab(affected_levels, model, msg, "Levels"))
-
-    if deletion_tabs:
-<<<<<<< HEAD
-        old_klass = None
-        for klass in DB.classes:
-            if klass.nid == nid:
-                old_klass = klass
-                break
-=======
-        old_klass = window.data.get(nid)
->>>>>>> 7741d519
-        swap, ok = DeletionDialog.get_swap(deletion_tabs, ClassBox(window, exclude=old_klass), window)
-        return swap, ok
-    return None, True
-
-def on_nid_changed(old_nid, new_nid):
-    if not new_nid:
-        return
-    for unit in DB.units:
-        if unit.klass == old_nid:
-            unit.klass = new_nid
-    for k in DB.classes:
-        if old_nid and k.promotes_from == old_nid:
-            k.promotes_from = new_nid
-        k.turns_into = [new_nid if elem == old_nid else elem for elem in k.turns_into]
-    for ai in DB.ai:
-        ai.change_unit_spec("Class", old_nid, new_nid)
-    for level in DB.levels:
-        for unit in level.units:
-            if unit.klass == old_nid:
-                unit.klass = new_nid
-
-class ClassModel(DragDropCollectionModel):
-    display_team = 'player'
-
-    def data(self, index, role):
-        if not index.isValid():
-            return None
-        if role == Qt.DisplayRole:
-            klass = self._data[index.row()]
-            text = klass.nid
-            return text
-        elif role == Qt.DecorationRole:
-            klass = self._data[index.row()]
-            num = timer.get_timer().passive_counter.count
-            if hasattr(self.window, 'view') and self.window.view:
-                active = index == self.window.view.currentIndex()
-            else:
-                active = False
-            pixmap = get_map_sprite_icon(klass, num, active, self.display_team)
-            if pixmap:
-                return QIcon(pixmap)
-            else:
-                return None
-        return None
-
-    def delete(self, idx):
-        # check to make sure nothing else is using me!!!
-        klass = self._data[idx]
-        nid = klass.nid
-<<<<<<< HEAD
-        swap, ok = check_delete(nid)
-=======
-        swap, ok = check_delete(nid, self)
->>>>>>> 7741d519
-        if ok:
-            on_nid_changed(nid, swap.nid)
-        else:
-            return
-        super().delete(idx)
-
-    def create_new(self):
-        new_class = DB.classes.create_new(DB)
-        return new_class
+from PyQt5.QtGui import QIcon, QPixmap
+from PyQt5.QtCore import Qt
+
+from app.data.resources.resources import RESOURCES
+
+from app.utilities.data import Data
+from app.data.database.database import DB
+
+from app.extensions.custom_gui import DeletionTab, DeletionDialog
+
+from app.editor import timer
+
+from app.editor.custom_widgets import ClassBox
+from app.editor.base_database_gui import DragDropCollectionModel
+from app.editor.map_sprite_editor import map_sprite_model
+from app.editor.combat_animation_editor import combat_animation_model
+
+from app.utilities.typing import NID
+
+def get_map_sprite_icon(klass_obj, num=0, current=False, team: NID = 'player', variant=None):
+    res = None
+    if variant and klass_obj.map_sprite_nid:
+        res = RESOURCES.map_sprites.get(klass_obj.map_sprite_nid + variant)
+    if klass_obj.map_sprite_nid and (not variant or not res):
+        res = RESOURCES.map_sprites.get(klass_obj.map_sprite_nid)
+    if not res:
+        return None
+    if not res.standing_pixmap:
+        res.standing_pixmap = QPixmap(res.stand_full_path)
+    pixmap = res.standing_pixmap
+    pixmap = map_sprite_model.get_basic_icon(pixmap, num, current, team)
+    return pixmap
+
+def get_combat_anim_icon(klass_obj):
+    if not klass_obj.combat_anim_nid:
+        return None
+    return combat_animation_model.get_combat_anim_icon(klass_obj.combat_anim_nid)
+
+def check_delete(nid: NID, window) -> bool:
+    # check to make sure nothing else is using me!!!
+    affected_units = [unit for unit in DB.units if unit.klass == nid]
+    affected_classes = [k for k in DB.classes if k.promotes_from == nid or nid in k.turns_into]
+    affected_ais = [ai for ai in DB.ai if ai.has_unit_spec("Class", nid)]
+    affected_levels = [level for level in DB.levels if any(unit.klass == nid for unit in level.units)]
+
+    deletion_tabs = []
+    if affected_units:
+        from app.editor.unit_editor.unit_model import UnitModel
+        model = UnitModel
+        msg = "Deleting Class <b>%s</b> would affect these units" % nid
+        deletion_tabs.append(DeletionTab(affected_units, model, msg, "Units"))
+    if affected_classes:
+        model = ClassModel
+        msg = "Deleting Class <b>%s</b> would affect these classes" % nid
+        deletion_tabs.append(DeletionTab(affected_classes, model, msg, "Classes"))
+    if affected_ais:
+        from app.editor.ai_editor.ai_model import AIModel
+        model = AIModel
+        msg = "Deleting Class <b>%s</b> would affect these AIs" % nid
+        deletion_tabs.append(DeletionTab(affected_ais, model, msg, "AIs"))
+    if affected_levels:
+        from app.editor.global_editor.level_menu import LevelModel
+        model = LevelModel
+        msg = "Deleting Class <b>%s</b> would affect units in these levels" % nid
+        deletion_tabs.append(DeletionTab(affected_levels, model, msg, "Levels"))
+
+    if deletion_tabs:
+        old_klass = window.data.get(nid)
+        swap, ok = DeletionDialog.get_swap(deletion_tabs, ClassBox(window, exclude=old_klass), window)
+        return swap, ok
+    return None, True
+
+def on_nid_changed(old_nid, new_nid):
+    if not new_nid:
+        return
+    for unit in DB.units:
+        if unit.klass == old_nid:
+            unit.klass = new_nid
+    for k in DB.classes:
+        if old_nid and k.promotes_from == old_nid:
+            k.promotes_from = new_nid
+        k.turns_into = [new_nid if elem == old_nid else elem for elem in k.turns_into]
+    for ai in DB.ai:
+        ai.change_unit_spec("Class", old_nid, new_nid)
+    for level in DB.levels:
+        for unit in level.units:
+            if unit.klass == old_nid:
+                unit.klass = new_nid
+
+class ClassModel(DragDropCollectionModel):
+    display_team = 'player'
+
+    def data(self, index, role):
+        if not index.isValid():
+            return None
+        if role == Qt.DisplayRole:
+            klass = self._data[index.row()]
+            text = klass.nid
+            return text
+        elif role == Qt.DecorationRole:
+            klass = self._data[index.row()]
+            num = timer.get_timer().passive_counter.count
+            if hasattr(self.window, 'view') and self.window.view:
+                active = index == self.window.view.currentIndex()
+            else:
+                active = False
+            pixmap = get_map_sprite_icon(klass, num, active, self.display_team)
+            if pixmap:
+                return QIcon(pixmap)
+            else:
+                return None
+        return None
+
+    def delete(self, idx):
+        # check to make sure nothing else is using me!!!
+        klass = self._data[idx]
+        nid = klass.nid
+        swap, ok = check_delete(nid, self)
+        if ok:
+            on_nid_changed(nid, swap.nid)
+        else:
+            return
+        super().delete(idx)
+
+    def create_new(self):
+        new_class = DB.classes.create_new(DB)
+        return new_class