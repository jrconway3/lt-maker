--- conflicted
+++ resolved
@@ -338,12 +338,10 @@
         hbox.addWidget(self.num_frames)
 
         self.color = ColorIcon(QColor(248, 248, 248), self)
-<<<<<<< HEAD
         if len(self._data.value) > 1:
+            print(self._data.value[1])
             new_color = QColor(*self._data.value[1])
             self.color.change_color(new_color)
-=======
->>>>>>> 2988246c
         self.color.set_size(32)
         self.color.colorChanged.connect(self.on_value_changed)
         hbox.addWidget(self.color)
@@ -351,6 +349,7 @@
     def on_value_changed(self, val):
         num_frames = int(self.num_frames.value())
         color = self.color.color().getRgb()
+        print(color)
         self._data.value = (num_frames, color)
 
 def get_command_widget(command, parent):
