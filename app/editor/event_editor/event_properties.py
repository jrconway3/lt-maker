<<<<<<< HEAD
from app.data.database.levels import LevelPrefab
from app.editor.custom_widgets import TilemapBox
from app.editor.lib.components.validated_line_edit import NoParentheticalLineEdit
from app.events.triggers import ALL_TRIGGERS
=======
>>>>>>> fe7fb390
import functools
import logging
import math
import os
import re
from dataclasses import dataclass

from PyQt5.QtCore import (QRect, QRegularExpression, QSize,
                          QSortFilterProxyModel, Qt,
                          pyqtSignal)
from PyQt5.QtGui import (QColor, QFont, QFontMetrics, QIcon, QPainter,
                         QPalette, QSyntaxHighlighter, QTextCharFormat,
                         QTextCursor)
from PyQt5.QtWidgets import (QAbstractItemView, QAction, QApplication,
                             QCheckBox, QCompleter, QDialog, QFrame,
                             QGridLayout, QHBoxLayout, QHeaderView, QLabel,
                             QLineEdit, QListView, QMenu, QMessageBox,
                             QPlainTextEdit, QPushButton, QSizePolicy,
                             QSpinBox, QSplitter, QStyle, QStyledItemDelegate,
                             QTextEdit, QToolBar, QVBoxLayout, QWidget)

import app.editor.game_actions.game_actions as GAME_ACTIONS
from app.data.database.database import DB
from app.data.resources.resources import RESOURCES
from app.editor import table_model, timer
from app.editor.base_database_gui import CollectionModel
from app.editor.event_editor import event_autocompleter, find_and_replace
from app.editor.lib.components.validated_line_edit import \
    NoParentheticalLineEdit
from app.editor.map_view import SimpleMapView
from app.editor.settings import MainSettingsController
from app.events import event_commands, event_validators
from app.events.mock_event import IfStatementStrategy
from app.events.regions import RegionType
from app.events.triggers import ALL_TRIGGERS
from app.extensions.custom_gui import (ComboBox, PropertyBox, PropertyCheckBox,
                                       QHLine, TableView)
from app.extensions.markdown2 import Markdown
from app.utilities import str_utils


@dataclass
class Rule():
    pattern: QRegularExpression
    _format: QTextCharFormat

class HighlighterState():
    EVENT_CODE = -1
    PYTHON_CODE = 0
    TRIPLE_SINGLE_QUOTES = 1
    TRIPLE_DOUBLE_QUOTES = 2

class Highlighter(QSyntaxHighlighter):
    def __init__(self, parent, window):
        super().__init__(parent)
        self.window = window
        self.highlight_rules = []

        settings = MainSettingsController()
        theme = settings.get_theme()
        if theme == 0:
            self.func_color = QColor(52, 103, 174)
            self.comment_color = Qt.darkGray
            self.bad_color = Qt.red
            self.text_color = QColor(63, 109, 58)
            self.special_text_color = Qt.darkMagenta
            self.special_func_color = Qt.red
        else:
            self.func_color = QColor(102, 217, 239)
            self.comment_color = QColor(117, 113, 94)
            self.bad_color = QColor(249, 38, 114)
            self.text_color = QColor(230, 219, 116)
            self.special_text_color = QColor(174, 129, 255)
            self.special_func_color = (249, 38, 114)

        function_head_format = QTextCharFormat()
        function_head_format.setForeground(self.func_color)
        function_head_format.setFontWeight(QFont.Bold)
        # First part of line with semicolon
        self.function_head_rule1 = Rule(
            QRegularExpression("^(.*?);"), function_head_format)
        # Any line without a semicolon
        self.function_head_rule2 = Rule(
            QRegularExpression("^[^;]+$"), function_head_format)
        self.highlight_rules.append(self.function_head_rule1)
        self.highlight_rules.append(self.function_head_rule2)

        self.text_format = QTextCharFormat()
        self.text_format.setForeground(self.text_color)
        self.special_text_format = QTextCharFormat()
        self.special_text_format.setForeground(self.special_text_color)

        comment_format = QTextCharFormat()
        comment_format.setForeground(self.comment_color)
        comment_format.setFontItalic(True)
        self.comment_rule = Rule(
            QRegularExpression("#[^\n]*"), comment_format)
        self.highlight_rules.append(self.comment_rule)

        self.setCurrentBlockState(HighlighterState.EVENT_CODE)

    def highlightBlock(self, text: str):
        if text.startswith("python"):
            self.setCurrentBlockState(HighlighterState.PYTHON_CODE)
            self.highlightEventCode(text)
        elif text.startswith("end_python"):
            self.setCurrentBlockState(HighlighterState.EVENT_CODE)
            self.highlightEventCode(text)
        else:
            if self.previousBlockState() == HighlighterState.EVENT_CODE:
                self.highlightEventCode(text)
            else:
                self.highlightPython(text)
            self.setCurrentBlockState(self.previousBlockState())

    def highlightPython(self, text):
        pass

    def highlightEventCode(self, text):
        text = text.replace('\u2028', ' ')
        for rule in self.highlight_rules:
            match_iterator = rule.pattern.globalMatch(text)
            while match_iterator.hasNext():
                match = match_iterator.next()
                self.setFormat(match.capturedStart(), match.capturedLength(), rule._format)

        lint_format = QTextCharFormat()
        lint_format.setUnderlineStyle(QTextCharFormat.SpellCheckUnderline)
        lint_format.setUnderlineColor(self.bad_color)
        lines = text.splitlines()

        for line in lines:
            # Don't consider tabs when formatting
            num_tabs = 0
            while line.startswith('    '):
                line = line[4:]
                num_tabs += 1
            # Don't process comments
            line = line.split('#', 1)[0]
            if not line:
                continue
            broken_sections = self.validate_line(line)
            if broken_sections == 'all':
                self.setFormat(num_tabs * 4, len(line), lint_format)
            else:
                sections = line.split(';')
                running_length = num_tabs * 4
                for idx, section in enumerate(sections):
                    if idx in broken_sections:
                        self.setFormat(running_length, len(section), lint_format)
                    running_length += len(section) + 1

        # Extra formatting
        for line in lines:
            # Don't consider tabs
            num_tabs = 0
            while line.startswith('    '):
                line = line[4:]
                num_tabs += 1

            line = line.split('#', 1)[0]
            if not line:
                continue
            sections = event_commands.get_command_arguments(line)
            # handle eval, vars, commands, etc.
            for idx, section in enumerate(sections):
                start = num_tabs * 4 + len(';'.join(sections[:idx])) + 1
                if '{' in section and '}' in section:
                    brace_mode = 0
                    for idx, char in enumerate(section):
                        if char == '{':
                            if brace_mode == 0:
                                special_start = start + idx
                            brace_mode += 1
                        if char == '}':
                            if brace_mode > 0:
                                self.setFormat(special_start, start + idx - special_start + 1, self.special_text_format)
                                brace_mode -= 1

            # Handle text format
            if sections[0] in ('s', 'speak') and len(sections) >= 3:
                start = num_tabs * 4 + len(';'.join(sections[:2])) + 1
                self.setFormat(start, len(sections[2]), self.text_format)
                # Handle special text format
                special_start = 0
                brace_mode = 0
                for idx, char in enumerate(sections[2]):
                    if char == '|':
                        self.setFormat(start + idx, 1, self.special_text_format)
                    elif char == '{':
                        if brace_mode == 0:
                            special_start = start + idx
                        brace_mode += 1
                    elif char == '}':
                        if brace_mode > 0:
                            self.setFormat(special_start, start + idx - special_start + 1, self.special_text_format)
                            brace_mode -= 1

    def validate_line(self, line: str) -> list:
        try:
            command, error_loc = event_commands.parse_text_to_command(line, strict=True)
            if command:
                parameters, flags = event_commands.parse(command)
                for keyword in command.keywords:
                    if keyword not in parameters:
                        return 'all'
                broken_args = []
                for keyword, value in parameters.items():
                    validator = command.get_validator_from_keyword(keyword)
                    level_nid = self.window.current.level_nid
                    level = DB.levels.get(level_nid)
                    text = event_validators.validate(validator, value, level, DB, RESOURCES)
                    if text is None:
                        broken_args.append(command.get_index_from_keyword(keyword) + 1)
                return broken_args
            elif error_loc:
                return [error_loc + 1]  # Integer that points to the first idx that is broken
            else:
                return [0]  # First arg is broken
        except Exception as e:
            logging.error("Error while validating %s %s", line, e)
            return 'all'

class LineNumberArea(QWidget):
    def __init__(self, parent):
        super().__init__(parent)
        self.editor = parent

    def sizeHint(self):
        return QSize(self.editor.lineNumberAreaWidth(), 0)

    def paintEvent(self, event):
        self.editor.lineNumberAreaPaintEvent(event)

class CodeEditor(QPlainTextEdit):
    clicked = pyqtSignal()

    def mouseReleaseEvent(self, event):
        self.clicked.emit()
        return super().mouseReleaseEvent(event)

    def __init__(self, parent):
        super().__init__(parent)
        self.window = parent
        self.line_number_area = LineNumberArea(self)

        self.settings = MainSettingsController()
        theme = self.settings.get_theme()
        if theme == 0:
            self.line_number_color = Qt.darkGray
        else:
            self.line_number_color = QColor(144, 144, 138)

        self.blockCountChanged.connect(self.updateLineNumberAreaWidth)
        self.updateRequest.connect(self.updateLineNumberArea)
        self.cursorPositionChanged.connect(self.line_number_area.update)

        self.updateLineNumberAreaWidth(0)
        # Set tab to four spaces
        fm = QFontMetrics(self.font())
        self.setTabStopWidth(4 * fm.width(' '))

        self.completer: QCompleter = None
        self.function_annotator: QLabel = QLabel(self)
        self.markdown_converter: Markdown = Markdown()

        if not bool(self.settings.get_event_autocomplete()):
            return  # Event auto completer is turned off
        else:
            # completer
            self.setCompleter(event_autocompleter.EventScriptCompleter(parent=self))
            self.textChanged.connect(self.complete)
            self.textChanged.connect(self.display_function_hint)
            self.clicked.connect(self.display_function_hint)
            self.cursorPositionChanged.connect(self.display_function_hint)
            self.prev_keyboard_press = None

            # function helper
            self.function_annotator.setTextFormat(Qt.RichText)
            self.function_annotator.setWordWrap(True)
            with open(os.path.join(os.path.dirname(__file__),'event_styles.css'), 'r') as stylecss:
                self.function_annotator.setStyleSheet(stylecss.read())

    def setCompleter(self, completer):
        if not completer:
            return
        completer.setWidget(self)
        completer.setCompletionMode(QCompleter.PopupCompletion)
        completer.setCaseSensitivity(Qt.CaseInsensitive)
        self.completer = completer
        self.completer.insertText.connect(self.insertCompletion)

    def insertCompletion(self, completion):
        tc = self.textCursor()
        while not tc.atBlockEnd():
            tc.movePosition(QTextCursor.NextCharacter, QTextCursor.KeepAnchor)
            if tc.selectedText() in ";,":
                break
            tc.clearSelection()
        end = tc.position()
        while not tc.atBlockStart():
            tc.movePosition(QTextCursor.PreviousCharacter, QTextCursor.KeepAnchor)
            if tc.selectedText() in ';,':
                break
            tc.clearSelection()
        start = tc.position()
        for i in range(start, end):
            tc.movePosition(QTextCursor.NextCharacter, QTextCursor.KeepAnchor)
        tc.removeSelectedText()
        tc.insertText(completion)
        self.setTextCursor(tc)

    def textUnderCursor(self):
        tc = self.textCursor()
        tc.select(QTextCursor.WordUnderCursor)
        return tc.selectedText()

    def display_function_hint(self):
        if not bool(self.settings.get_event_autocomplete()):
            return  # Event auto completer is turned off
        tc = self.textCursor()
        line = tc.block().text()
        cursor_pos = tc.positionInBlock()
        if len(line) != cursor_pos and line[cursor_pos - 1] != ';':
            self.function_annotator.hide()
            return  # Only do function hint on end of line or when clicking at the beginning of a field
        if tc.blockNumber() <= 0 and cursor_pos <= 0:  # don't do hint if cursor is at the very top left of event
            self.function_annotator.hide()
            return
        if self.prev_keyboard_press == Qt.Key_Return: # don't do hint on newline
            self.function_annotator.hide()
            return

        if len(line) > 0 and line[cursor_pos - 1] == ';':
            self.function_annotator.show()

        # determine which command and validator is under the cursor
        command = event_autocompleter.detect_command_under_cursor(line)
        validator, flags = event_autocompleter.detect_type_under_cursor(line, cursor_pos, None)

        if not command or command == event_commands.Comment:
            return

        hint_words = []
        hint_words.append(command.nid)
        all_keywords = command.keywords + command.optional_keywords
        for idx, keyword in enumerate(all_keywords):
            if command.keyword_types:
                keyword_type = command.keyword_types[idx]
                hint_words.append(keyword + "=" + keyword_type)
            else:
                hint_words.append(keyword)
        if command.flags:
            hint_words.append('FLAGS')
        hint_cmd = ""
        hint_desc = ""

        if validator == event_validators.EventFunction:
            self.function_annotator.hide()
            return
        else:
            try:
                arg_idx = line.count(';', 0, cursor_pos)
                if arg_idx != len(hint_words) - 1:
                    hint_words[arg_idx] = '<b>' + hint_words[arg_idx] + '</b>'
                    hint_desc = validator.__name__ + ' ' + str(validator().desc)
                elif cursor_pos > 0 and command.flags:
                    hint_words[-1] = '<b>' + hint_words[-1] + '</b>'
                    hint_desc = 'Must be one of (`' + str.join('`,`', flags) + '`)'
            except:
                if cursor_pos > 0 and command.flags:
                    hint_words[-1] = '<b>' + hint_words[-1] + '</b>'
                    hint_desc = 'Must be one of (`' + str.join('`,`', flags) + '`)'

        hint_cmd = str.join(';\u200b', hint_words)
        # style both components
        hint_cmd = '<div class="command_text">' + hint_cmd + '</div>'
        hint_desc = '<div class="desc_text">' + hint_desc + '</div>'
        hint_command_desc = '<div class="desc_text">' + self.markdown_converter.convert('\n'.join(command.desc.split('\n')[:3])) + '</div>'

        style = """
            <style>
                .command_text {font-family: 'Courier New', Courier, monospace;}
                .desc_text {font-family: Arial, Helvetica, sans-serif;}
            </style>
        """

        hint_text = style + hint_cmd + '<hr>' + hint_desc
        if self.settings.get_event_autocomplete_desc():
            hint_text += '<hr>' + hint_command_desc
        self.function_annotator.setText(hint_text)
        self.function_annotator.setWordWrap(True)
        self.function_annotator.adjustSize()

        # offset the position and display
        tc_top_right = self.mapTo(self.parent(), self.cursorRect(tc).topRight())
        height = self.function_annotator.height()

        top, left = tc_top_right.y() - height - 5, min(tc_top_right.x() + 15, self.width() - self.function_annotator.width())
        if top < 0:
            if self.completer.popup().isVisible():
                top = tc_top_right.y() + self.completer.popup().height() + 6
                left = min(tc_top_right.x(), self.width() - self.function_annotator.width())
            else:
                top = tc_top_right.y() + 5
        tc_top_right.setY(top)
        tc_top_right.setX(left)
        self.function_annotator.move(tc_top_right)

    def complete(self):
        if not self.completer or not bool(self.settings.get_event_autocomplete()):
            return  # Event auto completer is turned off
        tc = self.textCursor()
        line = tc.block().text()
        cursor_pos = tc.positionInBlock()
        if len(line) != cursor_pos:
            return  # Only do autocomplete on end of line
        if tc.blockNumber() <= 0 and cursor_pos <= 0:  # Remove if cursor is at the very top left of event
            return
        if self.prev_keyboard_press in (Qt.Key_Backspace, Qt.Key_Return, Qt.Key_Tab): # don't do autocomplete on backspace
            try:
                if self.completer.popup().isVisible():
                    self.completer.popup().hide()
            except: # popup doesn't exist?
                pass
            return

        self.completer.setTextToComplete(line, cursor_pos, self.window.current.level_nid)
        cr = self.cursorRect()
        cr.setWidth(
            self.completer.popup().sizeHintForColumn(0) + self.completer.popup().verticalScrollBar().sizeHint().width())
        self.completer.complete(cr)

    def lineNumberAreaPaintEvent(self, event):
        painter = QPainter(self.line_number_area)
        bg_color = self.palette().color(QPalette.Base)
        painter.fillRect(event.rect(), bg_color)

        block = self.firstVisibleBlock()
        block_number = block.blockNumber()
        top = round(self.blockBoundingGeometry(block).translated(self.contentOffset()).top())
        bottom = top + round(self.blockBoundingRect(block).height())

        while (block.isValid() and top <= event.rect().bottom()):
            if (block.isVisible() and bottom >= event.rect().top()):
                number = str(block_number + 1)
                if self.textCursor().blockNumber() == block_number:
                    color = self.palette().color(QPalette.Window)
                    painter.fillRect(0, top, self.line_number_area.width(), self.fontMetrics().height(), color)
                painter.setPen(self.line_number_color)
                painter.drawText(0, top, self.line_number_area.width() - 2, self.fontMetrics().height(), Qt.AlignRight, number)

            block = block.next()
            top = bottom
            bottom = top + round(self.blockBoundingRect(block).height())
            block_number += 1

    def lineNumberAreaWidth(self) -> int:
        num_blocks = max(1, self.blockCount())
        digits = math.ceil(math.log(num_blocks, 10))
        space = 3 + self.fontMetrics().horizontalAdvance("9") * digits

        return space

    def resizeEvent(self, event):
        super().resizeEvent(event)
        cr = self.contentsRect()
        self.line_number_area.setGeometry(QRect(cr.left(), cr.top(), self.lineNumberAreaWidth(), cr.height()))

    def updateLineNumberAreaWidth(self, newBlockCount: int):
        self.setViewportMargins(self.lineNumberAreaWidth(), 0, 0, 0)

    def updateLineNumberArea(self, rect, dy: int):
        if dy:
            self.line_number_area.scroll(0, dy)
        else:
            self.line_number_area.update(0, rect.y(), self.line_number_area.width(), rect.height())

        if rect.contains(self.viewport().rect()):
            self.updateLineNumberAreaWidth(0)

    def keyPressEvent(self, event):
        self.prev_keyboard_press = event.key()
        # Shift + Tab is not the same as catching a shift modifier + tab key
        # Shift + Tab is a Backtab
        if self.completer:  # let the autocomplete handle the event first
            stop_handling = self.completer.handleKeyPressEvent(event)
            if stop_handling:
                return
        # autocomplete didn't handle the event, or doesn't consume it
        # let the textbox handle
        if event.key() == Qt.Key_Tab:
            cur = self.textCursor()
            cur.insertText("    ")
        elif event.key() == Qt.Key_Backspace:
            # autofill functionality, hides autofill windows
            if self.function_annotator.isVisible():
                self.function_annotator.hide()
            return super().keyPressEvent(event)
        elif event.key() == Qt.Key_Return:
            return super().keyPressEvent(event)
        elif event.key() == Qt.Key_Backtab:
            cur = self.textCursor()
            # Copy the current selection
            pos = cur.position()  # Where a selection ends
            anchor = cur.anchor()  # Where a selection starts (can be the same as above)
            cur.setPosition(pos)
            # Move the position back one, selecting the character prior to the original position
            cur.setPosition(pos - 1, QTextCursor.KeepAnchor)

            if str(cur.selectedText()) == "\t":
                # The prior character is a tab, so delete the selection
                cur.removeSelectedText()
                # Reposition the cursor
                cur.setPosition(anchor - 1)
                cur.setPosition(pos - 1, QTextCursor.KeepAnchor)
            elif str(cur.selectedText()) == " ":
                # Remove up to four spaces
                counter = 0
                while counter < 4 and all(c == " " for c in str(cur.selectedText())):
                    counter += 1
                    cur.setPosition(pos - 1 - counter, QTextCursor.KeepAnchor)
                cur.setPosition(pos - counter, QTextCursor.KeepAnchor)
                cur.removeSelectedText()
                # Reposition the cursor
                cur.setPosition(anchor)
                cur.setPosition(pos, QTextCursor.KeepAnchor)
            else:
                # Try all of the above, looking before the anchor
                cur.setPosition(anchor)
                cur.setPosition(anchor - 1, QTextCursor.KeepAnchor)
                if str(cur.selectedText()) == "\t":
                    cur.removeSelectedText()
                    cur.setPosition(anchor - 1)
                    cur.setPosition(pos - 1, QTextCursor.KeepAnchor)
                else:
                    # It's not a tab, so reset the selection to what it was
                    cur.setPosition(anchor)
                    cur.setPosition(pos, QTextCursor.KeepAnchor)
        elif event.key() == Qt.Key_Escape:
            # autofill functionality, hides autofill windows
            if self.function_annotator.isVisible():
                self.function_annotator.hide()
        else:
            return super().keyPressEvent(event)

class EventCollection(QWidget):
    def __init__(self, deletion_criteria, collection_model, parent,
                 button_text="Create %s", view_type=TableView):
        super().__init__(parent)
        self.window = parent
        self.database_editor = self.window.window
        self.main_editor = self.database_editor.window
        current_level_nid = self.main_editor.app_state_manager.state.selected_level
        self.current_level = DB.levels.get(current_level_nid)

        self._data = self.window._data
        self.title = self.window.title

        self.settings = MainSettingsController()

        self.display = None
        grid = QGridLayout()
        self.setLayout(grid)

        self.level_filter_box = PropertyBox("Level Filter", ComboBox, self)
        self.level_filter_box.edit.addItem("All")
        self.level_filter_box.edit.addItem("Global")
        self.level_filter_box.edit.addItems(DB.levels.keys())
        self.level_filter_box.edit.currentIndexChanged.connect(self.filter_changed)

        self.event_name_filter_box = PropertyBox("Filter by name", QLineEdit, self)
        self.event_name_filter_box.edit.textChanged.connect(self.filter_changed)

        self.model = collection_model(self._data, self)
        self.name_filtered_model = table_model.ProxyModel()
        self.name_filtered_model.setSourceModel(self.model)
        self.level_filtered_model = table_model.ProxyModel()
        self.level_filtered_model.setSourceModel(self.name_filtered_model)
        self.view: TableView = view_type(self)
        self.view.setAlternatingRowColors(True)
        self.view.setSelectionBehavior(QAbstractItemView.SelectRows)
        self.view.setModel(self.level_filtered_model)
        # self.view.setModel(self.model)
        self.view.setSortingEnabled(True)
        self.view.horizontalHeader().setSectionResizeMode(0, QHeaderView.ResizeToContents)
        self.view.horizontalHeader().setSectionResizeMode(2, QHeaderView.ResizeToContents)
        # sort is stored as (col, dir)
        # see leaveEvent
        sort = self.settings.component_controller.get_sort(self.__class__.__name__)
        if sort:
            self.view.sortByColumn(sort[0], sort[1])
        # self.view.clicked.connect(self.on_single_click)
        # Remove edit on double click
        self.view.setEditTriggers(QAbstractItemView.NoEditTriggers)
        # self.view.currentChanged = self.on_item_changed
        self.view.selectionModel().selectionChanged.connect(self.on_item_changed)

        self.setSizePolicy(QSizePolicy.Preferred, QSizePolicy.Preferred)

        self.button = QPushButton(button_text % self.title)
        self.button.clicked.connect(self.create_new_event)

        self.create_actions()
        self.create_toolbar()
        grid.addWidget(self.toolbar, 0, 0, Qt.AlignLeft)
        grid.addWidget(self.event_name_filter_box, 0, 1, Qt.AlignRight)
        grid.addWidget(self.level_filter_box, 0, 2, Qt.AlignRight)
        grid.addWidget(self.view, 1, 0, 1, 3)
        grid.addWidget(self.button, 2, 0, 1, 3)

        if self.current_level:
            self.level_filter_box.edit.setValue(self.current_level.nid)
        else:
            self.level_filter_box.edit.setValue("All")

    def create_actions(self):
        theme = self.settings.get_theme()
        if theme == 0:
            icon_folder = 'icons/icons'
        else:
            icon_folder = 'icons/dark_icons'

        self.new_action = QAction(QIcon(f"{icon_folder}/file-plus.png"), "New Event", triggered=self.new)
        self.new_action.setShortcut("Ctrl+N")
        self.duplicate_action = QAction(QIcon(f"{icon_folder}/duplicate.png"), "Duplicate Event", triggered=self.duplicate)
        self.duplicate_action.setShortcut("Ctrl+D")
        self.delete_action = QAction(QIcon(f"{icon_folder}/x-circle.png"), "Delete Event", triggered=self.delete)
        self.delete_action.setShortcut("Del")
        self._set_enabled(False)

    def _set_enabled(self, val: bool):
        if self.display:
            self.display.setEnabled(val)
        self.delete_action.setEnabled(val)
        self.duplicate_action.setEnabled(val)

    def create_toolbar(self):
        self.toolbar = QToolBar(self)
        self.toolbar.addAction(self.new_action)
        self.toolbar.addAction(self.duplicate_action)
        self.toolbar.addAction(self.delete_action)

    def delete(self):
        current_index = self.view.currentIndex()
        model_index = self.name_filtered_model.mapToSource(self.level_filtered_model.mapToSource(current_index))
        row = current_index.row()
        self.model.delete(model_index)

        if self.level_filtered_model.rowCount() > 0:
            if row >= self.level_filtered_model.rowCount():
                new_index = self.level_filtered_model.index(row - 1, 0)
            else:
                new_index = self.level_filtered_model.index(row, 0)
            self.view.setCurrentIndex(new_index)
            self.set_current_index(new_index)
        else:
            self._set_enabled(False)

    def new(self):
        """
        # Identical to regular create new event
        # since it will just be sorted anyway
        """
        self.create_new_event()

    def duplicate(self):
        current_index = self.view.currentIndex()
        model_index = self.name_filtered_model.mapToSource(self.level_filtered_model.mapToSource(current_index))
        new_index = self.model.duplicate(model_index)
        if new_index:
            name_index = self.name_filtered_model.mapFromSource(new_index)
            new_proxy_index = self.level_filtered_model.mapFromSource(name_index)

            self.view.setCurrentIndex(new_proxy_index)
            self.set_current_index(new_proxy_index)

    def _get_level_nid(self) -> str:
        if self.level_filter_box.edit.currentText() == 'All':
            level_nid = None
        elif self.level_filter_box.edit.currentText() == 'Global':
            level_nid = None
        else:
            level_nid = self.level_filter_box.edit.currentText()
        return level_nid

    def create_new_event(self):
        level_nid = self._get_level_nid()

        self.model.layoutAboutToBeChanged.emit()
        output = self.model.create_new(level_nid)
        self.model.layoutChanged.emit()
        if not output:
            return

        last_index = self.model.index(self.model.rowCount() - 1, 0)

        proxy_last_index = self.level_filtered_model.mapFromSource(self.name_filtered_model.mapFromSource(last_index))
        self.view.setCurrentIndex(proxy_last_index)
        self.set_current_index(proxy_last_index)

        self._set_enabled(True)

    def on_item_changed(self, curr, prev):
        if self._data:
            if curr.indexes():
                index = curr.indexes()[0]
                correct_index = self.name_filtered_model.mapToSource(self.level_filtered_model.mapToSource(index))
                row = correct_index.row()
            else:
                return
            # new_data = curr.internalPointer()  # Internal pointer is way too powerful
            # if not new_data:
            new_data = self._data[row]
            if self.display:
                self.display.set_current(new_data)
                self.display.setEnabled(True)

    def set_current_index(self, index):
        correct_index = self.name_filtered_model.mapToSource(self.level_filtered_model.mapToSource(index))
        row = correct_index.row()
        new_data = self._data[row]
        if self.display:
            self.display.set_current(new_data)
            self.display.setEnabled(True)

    def set_display(self, disp):
        self.display = disp
        first_index = self.level_filtered_model.index(0, 0)
        self.view.setCurrentIndex(first_index)

        self.display.setEnabled(False)
        if self.level_filtered_model.rowCount() > 0:
            self.display.setEnabled(True)

    def filter_changed(self, idx):
        level = self.level_filter_box.edit.currentText()
        name = self.event_name_filter_box.edit.text()

        if level == 'All':
            level = ""
        if not name:
            name = ""

        if not name:
            self.name_filtered_model.setFilterFixedString("")
        else:
            self.name_filtered_model.setFilterRegularExpression('(?i){}'.format(name))

        self.view.selectionModel().selectionChanged.disconnect(self.on_item_changed)
        self.level_filtered_model.setFilterKeyColumn(1)
        if not level:
            self.level_filtered_model.setFilterFixedString("")
        else:
            search = "^" + re.escape(level) + "$"
            self.level_filtered_model.setFilterRegularExpression(search)
        self.view.selectionModel().selectionChanged.connect(self.on_item_changed)
        # Determine if we should reselect something
        if level and self.display:
            # current_index = self.view.currentIndex()
            # real_index = self.level_filtered_model.mapToSource(current_index)
            # obj = self._data[real_index.row()]
            obj = self.display.current
            if obj and ((level != "Global" and level != obj.level_nid) or (level == "Global" and obj.level_nid)):
                # Change selection only if we need to!
                first_index = self.level_filtered_model.index(0, 0)
                self.view.setCurrentIndex(first_index)
                self.set_current_index(first_index)
        elif self.display and not self.display.current:
            # Change selection only if we need to!
            first_index = self.level_filtered_model.index(0, 0)
            self.view.setCurrentIndex(first_index)
            self.set_current_index(first_index)

        self.update_list()

        if self.level_filtered_model.rowCount() > 0:
            self._set_enabled(True)
        else:
            self._set_enabled(False)


    def update_list(self):
        # self.model.layoutChanged.emit()
        # self.level_filtered_model.invalidate()
        self.level_filtered_model.layoutChanged.emit()

    def leaveEvent(self, event) -> None:
        sort_dir = self.view.horizontalHeader().sortIndicatorOrder()
        sort_col = self.view.horizontalHeader().sortIndicatorSection()
        self.settings.component_controller.set_sort(self.__class__.__name__, (sort_col, sort_dir))
        return super().leaveEvent(event)

class EventProperties(QWidget):
    def __init__(self, parent, current=None):
        super().__init__(parent)
        self.window = parent
        self._data = self.window._data

        self.current = current

        self.text_box = CodeEditor(self)
        self.text_box.textChanged.connect(self.text_changed)

        self.find_action = QAction("Find...", self, shortcut="Ctrl+F", triggered=find_and_replace.Find(self).show)
        self.replace_action = QAction("Replace...", self, shortcut="Ctrl+H", triggered=find_and_replace.Find(self).show)
        self.replace_all_action = QAction("Replace all...", self, shortcut="Ctrl+Shift+H", triggered=find_and_replace.Find(self).show)
        self.addAction(self.find_action)
        self.addAction(self.replace_action)
        self.addAction(self.replace_all_action)

        # Text setup
        self.cursor = self.text_box.textCursor()
        self.code_font = QFont()
        self.code_font.setFamily("Courier")
        self.code_font.setFixedPitch(True)
        self.code_font.setPointSize(10)
        self.text_box.setFont(self.code_font)
        self.highlighter = Highlighter(self.text_box.document(), self)

        main_section = QVBoxLayout()
        self.setLayout(main_section)
        main_section.addWidget(self.text_box)

        left_frame = self.window.left_frame
        self.level_filter_box = left_frame.level_filter_box
        grid = left_frame.layout()

        self.name_box = PropertyBox("Name", NoParentheticalLineEdit, self)
        self.name_box.edit.textChanged.connect(self.name_changed)
        self.name_box.edit.editingFinished.connect(self.name_done_editing)

        self.trigger_box = PropertyBox("Trigger", ComboBox, self)
        items = self.get_trigger_items("Global")
        self.trigger_box.edit.addItems(items)
        self.trigger_box.edit.activated.connect(self.trigger_changed)

        self.level_nid_box = PropertyBox("Level", ComboBox, self)
        self.level_nid_box.edit.addItem("Global")
        self.level_nid_box.edit.addItems(DB.levels.keys())
        self.level_nid_box.edit.currentIndexChanged.connect(self.level_nid_changed)

        self.condition_box = PropertyBox("Condition", QLineEdit, self)
        self.condition_box.edit.setPlaceholderText("Condition required for event to fire")
        self.condition_box.edit.textChanged.connect(self.condition_changed)

        self.only_once_box = PropertyCheckBox("Trigger only once?", QCheckBox, self)
        self.only_once_box.edit.stateChanged.connect(self.only_once_changed)

        self.priority_box = PropertyBox("Priority", QSpinBox, self)
        self.priority_box.edit.setRange(0, 99)
        self.priority_box.edit.setAlignment(Qt.AlignRight)
        self.priority_box.setToolTip("Higher Priority happens first")
        self.priority_box.edit.valueChanged.connect(self.priority_changed)

        grid.addWidget(QHLine(), 3, 0, 1, 3)
        grid.addWidget(self.name_box, 4, 0, 1, 3)
        grid.addWidget(self.level_nid_box, 5, 0, 1, 3)
        trigger_layout = QHBoxLayout()
        self.trigger_box.setSizePolicy(QSizePolicy.Expanding, QSizePolicy.Fixed)
        trigger_layout.addWidget(self.trigger_box)
        trigger_layout.addWidget(self.priority_box, alignment=Qt.AlignRight)
        grid.addLayout(trigger_layout, 6, 0, 1, 3)
        grid.addWidget(self.condition_box, 7, 0, 1, 3)
        grid.addWidget(self.only_once_box, 8, 0, 1, 3, Qt.AlignLeft)

        bottom_section = QHBoxLayout()
        main_section.addLayout(bottom_section)

        self.show_map_dialog = None
        self.show_map_button = QPushButton("Show Map")
        self.show_map_button.clicked.connect(self.show_map)
        bottom_section.addWidget(self.show_map_button)
        self.show_map_button.setEnabled(False)

        self.show_commands_dialog = None
        self.show_commands_button = QPushButton("Show Commands")
        self.show_commands_button.clicked.connect(self.show_commands)
        bottom_section.addWidget(self.show_commands_button)

        self.test_event_button = QPushButton("Test Event")
        test_menu = QMenu("Test", self)
        test_menu.addAction(QAction("with If Statements always True", self, triggered=functools.partial(self.test_event, IfStatementStrategy.ALWAYS_TRUE)))
        test_menu.addAction(QAction("with If Statements always False", self, triggered=functools.partial(self.test_event, IfStatementStrategy.ALWAYS_FALSE)))
        self.test_event_button.setMenu(test_menu)
        # self.test_event_button.clicked.connect(self.test_event)
        bottom_section.addWidget(self.test_event_button)

    def setEnabled(self, val):
        super().setEnabled(val)
        # Need to also set these, since they are considered
        # part of the left frame by Qt
        self.name_box.setEnabled(val)
        self.level_nid_box.setEnabled(val)
        self.trigger_box.setEnabled(val)
        self.condition_box.setEnabled(val)
        self.only_once_box.setEnabled(val)

    def get_trigger_items(self, level_nid: str) -> list:
        all_items = ["None"]
        all_custom_triggers = set()
        for level in DB.levels:
            if level_nid == 'Global' or level_nid == level.nid:
                for region in level.regions:
                    if region.region_type == RegionType.EVENT:
                        all_custom_triggers.add(region.sub_nid)
        all_items += list(all_custom_triggers)
        all_items += [trigger.nid for trigger in ALL_TRIGGERS]
        return all_items

    def insert_text(self, text):
        self.text_box.insertPlainText(text)

    def insert_text_with_newline(self, text):
        self.cursor.movePosition(QTextCursor.NextBlock)
        self.text_box.insertPlainText(text)

    def show_map(self):
        # Modeless dialog
        if not self.show_map_dialog:
            current_level = DB.levels.get(self.current.level_nid)
            self.show_map_dialog = ShowMapDialog(current_level, self)
        self.show_map_dialog.setAttribute(Qt.WA_ShowWithoutActivating, True)
        # self.show_map_dialog.setWindowFlags(self.show_map_dialog.windowFlags() | Qt.WindowDoesNotAcceptFocus)
        self.show_map_dialog.show()
        self.show_map_dialog.raise_()
        # self.show_map_dialog.activateWindow()

    def close_map(self):
        if self.show_map_dialog:
            self.show_map_dialog.done(0)
            self.show_map_dialog = None

    def show_commands(self):
        # Modeless dialog
        if not self.show_commands_dialog:
            self.show_commands_dialog = ShowCommandsDialog(self)
        # self.show_commands_dialog.setAttribute(Qt.WA_ShowWithoutActivating, True)
        # self.show_commands_dialog.setWindowFlags(self.show_commands_dialog.windowFlags() | Qt.WindowDoesNotAcceptFocus)
        self.show_commands_dialog.show()
        self.show_commands_dialog.raise_()
        # self.show_commands_dialog.activateWindow()

    def close_commands(self):
        if self.show_commands_dialog:
            self.show_commands_dialog.done(0)
            self.show_commands_dialog = None

    def test_event(self, strategy):
        if self.current:
            commands = self.current.commands
            cursor_position = 0
            timer.get_timer().stop()
            GAME_ACTIONS.test_event(commands, cursor_position, strategy)
            timer.get_timer().start()

    def name_changed(self, text):
        self.current.name = text
        self.window.update_list()

    def name_done_editing(self):
        # Check validity of nid!
        other_nids = [d.nid for d in self._data.values() if d is not self.current]
        other_names = [d.name for d in self._data.values() if d is not self.current and d.level_nid == self.current.level_nid]
        if self.current.nid in other_nids:
            QMessageBox.warning(self.window, 'Warning', 'Event ID %s already in use' % self.current.nid)
            self.current.name = str_utils.get_next_name(self.current.name, other_names)
            self.name_box.edit.setText(self.current.name)
        self._data.update_nid(self.current, self.current.nid, set_nid=False)
        self.window.update_list()

    def trigger_changed(self, idx):
        cur_val = self.trigger_box.edit.currentText()
        if cur_val == 'None':
            self.current.trigger = None
        elif cur_val in [trigger.nid for trigger in ALL_TRIGGERS]:
            self.current.trigger = cur_val
        else:
            self.current.trigger = cur_val
        self.window.update_list()

    def level_nid_changed(self, idx):
        if idx == 0:
            self.current.level_nid = None
            self.name_done_editing()
            self.show_map_button.setEnabled(False)
            if self.level_filter_box.edit.currentText() != "All":
                self.level_filter_box.edit.setValue("Global")
        else:
            self.current.level_nid = DB.levels[idx - 1].nid
            self.name_done_editing()
            current_level = DB.levels.get(self.current.level_nid)
            if current_level.tilemap:
                self.show_map_button.setEnabled(True)
            else:
                self.show_map_button.setEnabled(False)
            if self.level_filter_box.edit.currentText() != "All":
                self.level_filter_box.edit.setValue(self.current.level_nid)

        # Update trigger box to match current level
        self.trigger_box.edit.clear()
        if idx == 0:
            self.trigger_box.edit.addItems(self.get_trigger_items("Global"))
        else:
            self.trigger_box.edit.addItems(self.get_trigger_items(self.current.level_nid))
        self.trigger_box.edit.setValue(self.current.trigger)
        self.window.update_list()

    def condition_changed(self, text):
        self.current.condition = text

    def only_once_changed(self, state):
        self.current.only_once = bool(state)

    def priority_changed(self, value):
        self.current.priority = value

    def text_changed(self):
        self.current.commands.clear()
        lines = []
        for doc_idx in range(self.text_box.document().blockCount()):
            line = self.text_box.document().findBlockByNumber(doc_idx).text().strip()
            if line:
                lines.append(line)
        for line in lines:
            command, error_loc = event_commands.parse_text_to_command(line)
            if command:
                self.current.commands.append(command)

    def set_current(self, current):
        self.current = current
        self.name_box.edit.setText(current.name)
        # self.trigger_box.edit.clear()
        if current.level_nid is not None:
            self.level_nid_box.edit.setValue(current.level_nid)
            # self.trigger_box.edit.addItems(self.get_trigger_items(current.level_nid))
        else:
            self.level_nid_box.edit.setValue('Global')
            # self.trigger_box.edit.addItems(self.get_trigger_items("Global"))
        if current.trigger:
            self.trigger_box.edit.setValue(current.trigger)
        else:
            self.trigger_box.edit.setValue("None")
        self.condition_box.edit.setText(current.condition)
        self.only_once_box.edit.setChecked(bool(current.only_once))
        self.priority_box.edit.setValue(current.priority)

        # Convert text
        text = ''
        num_tabs = 0
        for command in current.commands:
            if command:
                if command.nid in ('else', 'elif', 'end', 'endf'):
                    num_tabs -= 1
                text += '    ' * num_tabs
                text += command.to_plain_text()
                text += '\n'
                if command.nid in ('if', 'elif', 'else', 'for'):
                    num_tabs += 1
            else:
                logging.warning("NoneType in current.commands")

        self.text_box.setPlainText(text)

    def hideEvent(self, event):
        self.close_map()
        self.close_commands()

class ShowMapDialog(QDialog):
    def __init__(self, current_level: LevelPrefab, parent=None):
        super().__init__(parent)
        self.setWindowFlag(Qt.WindowContextHelpButtonHint, False)
        self.setWindowTitle("Level Map View")
        self.window = parent
        self.current_level = current_level

        self.map_selector = TilemapBox(self)
        self.map_selector.edit.activated.connect(self.select_current)
        if self.current_level and self.current_level.tilemap:
            self.map_selector.edit.setCurrentIndex(self.map_selector.edit.findText(self.current_level.tilemap))

        self.map_view = SimpleMapView(self)
        self.map_view.position_clicked.connect(self.position_clicked)
        self.map_view.position_moved.connect(self.position_moved)
        self.map_view.set_current_level(self.current_level)

        self.position_edit = QLineEdit(self)
        self.position_edit.setAlignment(Qt.AlignRight)
        self.position_edit.setReadOnly(True)

        layout = QVBoxLayout()
        self.setLayout(layout)
        layout.addWidget(self.map_selector)
        layout.addWidget(self.map_view)
        layout.addWidget(self.position_edit, Qt.AlignRight)

        timer.get_timer().tick_elapsed.connect(self.map_view.update_view)

    def select_current(self):
        tilemap_nid = self.map_selector.edit.currentText()
        if tilemap_nid == self.current_level.tilemap:
            self.map_view.set_current_level(self.current_level)
        else:
            tilemap = RESOURCES.tilemaps.get(tilemap_nid)
            if tilemap:
                self.map_view.set_current_map(tilemap)

    def position_clicked(self, x, y):
        self.window.insert_text("%d,%d" % (x, y))

    def position_moved(self, x, y):
        if x >= 0 and y >= 0:
            unit_name = None
            for unit in self.current_level.units:
                if unit.starting_position and unit.starting_position[0] == x and unit.starting_position[1] == y:
                    unit_name = unit.nid
                    break
            if unit_name:
                self.position_edit.setText("%s: %d,%d" % (unit_name, x, y))
            else:
                self.position_edit.setText("%d,%d" % (x, y))
        else:
            self.position_edit.setText("")

    def update(self):
        self.map_view.update_view()

    def set_current(self, current):
        self.current_level = current
        self.map_view.set_current_level(self.current_level)
        tilemap = RESOURCES.tilemaps.get(self.current_level.tilemap)
        if tilemap:
            self.map_view.set_current_map(tilemap)

    def closeEvent(self, event):
        self.window.show_map_dialog = None

class ShowCommandsDialog(QDialog):
    def __init__(self, parent=None):
        super().__init__(parent)
        self.setWindowFlag(Qt.WindowContextHelpButtonHint, False)
        self.setWindowTitle("Event Commands")
        self.window = parent

        self.commands = event_commands.get_commands()
        self.categories = [category.value for category in event_commands.Tags]
        self._data = []
        for category in self.categories:
            # Ignore hidden category
            if category == event_commands.Tags.HIDDEN.value:
                continue
            self._data.append(category)
            commands = [command() for command in self.commands if command.tag.value == category]
            self._data += commands

        self.model = EventCommandModel(self._data, self.categories, self)
        self.proxy_model = QSortFilterProxyModel()
        self.proxy_model.setSourceModel(self.model)
        self.view = QListView(self)
        self.view.setMinimumSize(256, 360)
        self.view.setModel(self.proxy_model)
        self.view.doubleClicked.connect(self.on_double_click)

        self.delegate = CommandDelegate(self._data, self)
        self.view.setItemDelegate(self.delegate)

        self.search_box = QLineEdit(self)
        self.search_box.setPlaceholderText("Enter search term here...")
        self.search_box.textChanged.connect(self.search)

        self.desc_box = QTextEdit(self)
        self.desc_box.setReadOnly(True)
        self.view.selectionModel().selectionChanged.connect(self.on_item_changed)

        left_layout = QVBoxLayout()
        left_layout.addWidget(self.search_box)
        left_layout.addWidget(self.view)
        left_frame = QFrame(self)
        left_frame.setLayout(left_layout)

        splitter = QSplitter(self)
        splitter.setOrientation(Qt.Horizontal)
        splitter.setChildrenCollapsible(False)
        splitter.setStyleSheet("QSplitter::handle:horizontal {background: qlineargradient(x1:0, y1:0, x2:1, y2:1, stop:0 #eee, stop:1 #ccc); border: 1px solid #777; width: 13px; margin-top: 2px; margin-bottom: 2px; border-radius: 4px;}")
        splitter.addWidget(left_frame)
        splitter.addWidget(self.desc_box)

        main_layout = QHBoxLayout()
        main_layout.addWidget(splitter)
        self.setLayout(main_layout)

    def search(self, text):
        self.proxy_model.setFilterRegularExpression(text.lower())

    def on_double_click(self, index):
        index = self.proxy_model.mapToSource(index)
        idx = index.row()
        command = self._data[idx]
        if command not in self.categories:
            self.window.insert_text_with_newline(command.nid)

    def on_item_changed(self, curr, prev):
        if curr.indexes():
            index = curr.indexes()[0]
            index = self.proxy_model.mapToSource(index)
            idx = index.row()
            command = self._data[idx]
            if command not in self.categories:
                # command name
                if command.nickname:
                    text = '**%s**' % command.nickname
                else:
                    text = '**%s**' % command.nid
                text += ';'

                # command keywords
                i = 0
                all_keywords = command.keywords + command.optional_keywords
                for i, kwyd in enumerate(all_keywords):
                    next_text = kwyd
                    if command.keyword_types:
                        next_text = next_text + '=' + command.keyword_types[i]
                    if not i < len(command.keywords): # it's an optional
                        next_text = '_' + next_text + '_'
                    next_text += ';'
                    text += next_text
                if command.flags:
                    text += '_flags_'
                else:
                    if text[-1] == ';':
                        text = text[:-1]
                text += '\n\n'
                if command.flags:
                    text += '_Optional Flags:_ ' + ';'.join(command.flags) + '\n\n'
                text += " --- \n\n"
                already = []
                for keyword in command.keywords + command.optional_keywords:
                    if keyword in already:
                        continue
                    else:
                        already.append(keyword)
                    validator = event_validators.get(keyword)
                    if validator and validator().desc:
                        text += '_%s_ %s\n\n' % (keyword, str(validator().desc))
                    else:
                        text += '_%s_ %s\n\n' % (keyword, "")
                if command.desc:
                    text += " --- \n\n"
                text += str(command.desc)
                self.desc_box.setMarkdown(text)
            else:
                self.desc_box.setMarkdown(command + ' Section')
        else:
            self.desc_box.setMarkdown('')

class EventCommandModel(CollectionModel):
    def __init__(self, data, categories, window):
        super().__init__(data, window)
        self.categories = categories

    def get_text(self, command) -> str:
        full_text = command.nid + ';'.join(command.keywords) + ';'.join(command.optional_keywords) + \
            ';'.join(command.flags) + ':' + str(command.desc)
        return full_text

    def data(self, index, role):
        if not index.isValid():
            return None
        if role == Qt.DisplayRole:
            command = self._data[index.row()]
            if command in self.categories:
                category = command
                # We want to include the header if any of it's children are counted
                return '-'.join([self.get_text(command).lower() for command in self._data if command not in self.categories and command.tag == category])
            else:
                return self.get_text(command).lower()

class CommandDelegate(QStyledItemDelegate):
    def __init__(self, data, parent=None):
        super().__init__(parent=None)
        self.window = parent
        self._data = data

    def sizeHint(self, option, index):
        index = self.window.proxy_model.mapToSource(index)
        command = self._data[index.row()]
        if hasattr(command, 'nid'):
            return QSize(0, 24)
        else:
            return QSize(0, 32)

    def paint(self, painter, option, index):
        index = self.window.proxy_model.mapToSource(index)
        command = self._data[index.row()]
        rect = option.rect
        left = rect.left()
        right = rect.right()
        top = rect.top()
        bottom = rect.bottom()
        if option.state & QStyle.State_Selected:
            palette = QApplication.palette()
            color = palette.color(QPalette.Highlight)
            painter.fillRect(rect, color)
        font = painter.font()
        if hasattr(command, 'nid'):
            font.setBold(True)
            font_height = QFontMetrics(font).lineSpacing()
            painter.setFont(font)
            painter.drawText(left, top + font_height, command.nid)
            horiz_advance = QFontMetrics(font).horizontalAdvance(command.nid)
            font.setBold(False)
            painter.setFont(font)
            keywords = ";".join(command.keywords)
            if keywords:
                painter.drawText(left + horiz_advance, top + font_height, ";" + keywords)
        else:
            prev_size = font.pointSize()
            font.setPointSize(prev_size + 4)
            font_height = QFontMetrics(font).lineSpacing()
            painter.setFont(font)
            painter.drawText(left, top + font_height, command)
            font.setPointSize(prev_size)
            painter.setFont(font)
            painter.drawLine(left, top + 1.25 * font_height, right, top + 1.25 * font_height)<|MERGE_RESOLUTION|>--- conflicted
+++ resolved
@@ -1,10 +1,3 @@
-<<<<<<< HEAD
-from app.data.database.levels import LevelPrefab
-from app.editor.custom_widgets import TilemapBox
-from app.editor.lib.components.validated_line_edit import NoParentheticalLineEdit
-from app.events.triggers import ALL_TRIGGERS
-=======
->>>>>>> fe7fb390
 import functools
 import logging
 import math
@@ -44,6 +37,9 @@
                                        QHLine, TableView)
 from app.extensions.markdown2 import Markdown
 from app.utilities import str_utils
+
+from app.data.database.levels import LevelPrefab
+from app.editor.custom_widgets import TilemapBox
 
 
 @dataclass
