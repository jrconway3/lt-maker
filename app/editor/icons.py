from PyQt5.QtWidgets import QWidget, QHBoxLayout, QPushButton
from PyQt5.QtGui import QPixmap, QIcon
from PyQt5.QtCore import Qt, pyqtSignal

from app.resources.resources import RESOURCES

import app.editor.utilities as editor_utilities

class PushableIcon16(QPushButton):
    sourceChanged = pyqtSignal(str, int, int)
    width, height = 16, 16
    display_width = 64
    database = RESOURCES.icons16

    def __init__(self, parent):
        super().__init__(parent)
        self.window = parent
        self._nid = None
        self.x, self.y = 0, 0

        self.setMinimumHeight(self.display_width)
        self.setMaximumHeight(self.display_width)
        self.setMinimumWidth(self.display_width)
        self.setMaximumWidth(self.display_width)
        self.resize(self.display_width, self.display_width)
        self.setStyleSheet("QPushButton {qproperty-iconSize: %dpx;}" % (self.display_width))
        self.pressed.connect(self.onIconSourcePicker)

    def render(self):
        if self._nid:
            res = self.database.get(self._nid)
            if not res:
                return
            if not res.pixmap:
                res.pixmap = QPixmap(res.full_path)
            if res.pixmap.width() > 0 and res.pixmap.height() > 0:
                pic = res.pixmap.copy(self.x*self.width, self.y*self.height, self.width, self.height)
                pic = QPixmap.fromImage(editor_utilities.convert_colorkey(pic.toImage()))
                pic = pic.scaled(self.display_width, self.display_width)
                pic = QIcon(pic)
                self.setIcon(pic)
        else:
            self.setIcon(QIcon())

    def change_icon(self, nid, icon_index):
        self._nid = nid
        self.x = icon_index[0]
        self.y = icon_index[1]
        self.sourceChanged.emit(self._nid, self.x, self.y)
        self.render()

    def onIconSourcePicker(self):
        from app.editor.icon_editor import icon_tab
        res, ok = icon_tab.get(self.width)
        if res and ok:
            self.change_icon(res.nid, res.icon_index)

class PushableIcon32(PushableIcon16):
    width, height = 32, 32
    database = RESOURCES.icons32

class PushableIcon80(PushableIcon16):
    width, height = 80, 72
    display_width = 80
    database = RESOURCES.icons80

class ItemIcon16(QWidget):
    width, height = 16, 16
    child_icon = PushableIcon16

    def __init__(self, parent):
        super().__init__(parent)
        self.window = parent

        hbox = QHBoxLayout()
        self.setLayout(hbox)
        hbox.setContentsMargins(0, 0, 0, 0)

        self.icon = self.child_icon(self)
        hbox.addWidget(self.icon, Qt.AlignCenter)

        self.icon.sourceChanged.connect(self.on_icon_changed)

    def set_current(self, nid, icon_index):
        self.icon.change_icon(nid, icon_index)

    def on_icon_changed(self, nid, x, y):
        if self.window.current:
            self.window.current.icon_nid = nid
            self.window.current.icon_index = (x, y)
            self.window.window.update_list()

class ItemIcon32(ItemIcon16):
    width, height = 32, 32
    child_icon = PushableIcon32

class ItemIcon80(ItemIcon16):
    width, height = 80, 72
    child_icon = PushableIcon80

class UnitPortrait(QPushButton):
    sourceChanged = pyqtSignal(str)
    width, height = 96, 80
    database = RESOURCES.portraits

    def __init__(self, parent):
        super().__init__(parent)
        self.window = parent
        self._nid = None

        self.setMinimumHeight(self.height)
        self.setMaximumHeight(self.height)
        self.setMinimumWidth(self.width)
        self.setMaximumWidth(self.width)
        self.resize(self.width, self.height)
        self.setStyleSheet("QPushButton {qproperty-iconSize: %dpx %dpx;}" % (self.width, self.height))
        self.pressed.connect(self.onIconSourcePicker)

        self.sourceChanged.connect(self.on_icon_changed)

    def render(self):
        if self._nid:
            res = self.database.get(self._nid)
            if not res:
                self.setIcon(QIcon())
                return
            if not res.pixmap:
                res.pixmap = QPixmap(res.full_path)
            pixmap = res.pixmap.copy(0, 0, self.width, self.height)
            pic = QPixmap.fromImage(editor_utilities.convert_colorkey(pixmap.toImage()))
            pic = QIcon(pic)
            self.setIcon(pic)
        else:
            self.setIcon(QIcon())

    def change_icon(self, nid):
        self._nid = nid
        self.sourceChanged.emit(self._nid)
        self.render()

    def set_current(self, nid):
        self.change_icon(nid)

    def on_icon_changed(self, nid):
        if self.window.current:
            self.window.current.portrait_nid = nid
            self.window.window.update_list()

    def onIconSourcePicker(self):
        from app.editor.portrait_editor import portrait_tab
        res, ok = portrait_tab.get()
<<<<<<< HEAD
        if res and ok:
            self.change_icon(res.nid)

=======
        if ok:
            self.change_icon(res.nid)

class MapIconButton(QPushButton):
    sourceChanged = pyqtSignal(str)
    width, height = 48, 48
    database = RESOURCES.map_icons

    def __init__(self, parent):
        super().__init__(parent)
        self.window = parent
        self._nid = None

        self.setMinimumHeight(self.height)
        self.setMaximumHeight(self.height)
        self.setMinimumWidth(self.width)
        self.setMaximumWidth(self.width)
        self.resize(self.width, self.height)
        self.setStyleSheet("QPushButton {qproperty-iconSize: %dpx %dpx;}" % (self.width, self.height))
        self.pressed.connect(self.onIconSourcePicker)

    def render(self):
        if self._nid:
            res = self.database.get(self._nid)
            if not res:
                self.setIcon(QIcon())
                return
            if not res.pixmap:
                res.pixmap = QPixmap(res.full_path)
            pixmap = res.pixmap.copy(0, 0, self.width, self.height)
            pic = QPixmap.fromImage(editor_utilities.convert_colorkey(pixmap.toImage()))
            pic = QIcon(pic)
            self.setIcon(pic)
        else:
            self.setIcon(QIcon())

    def change_icon(self, nid):
        self._nid = nid
        self.sourceChanged.emit(self._nid)
        self.render()

    def set_current(self, nid):
        self._nid = nid
        self.render()

    def onIconSourcePicker(self):
        from app.editor.icon_editor import icon_tab
        res, ok = icon_tab.get_map_icon_editor()
        if ok:
            self.change_icon(res.nid)
>>>>>>> 42f3a5ae
<|MERGE_RESOLUTION|>--- conflicted
+++ resolved
@@ -1,207 +1,201 @@
-from PyQt5.QtWidgets import QWidget, QHBoxLayout, QPushButton
-from PyQt5.QtGui import QPixmap, QIcon
-from PyQt5.QtCore import Qt, pyqtSignal
-
-from app.resources.resources import RESOURCES
-
-import app.editor.utilities as editor_utilities
-
-class PushableIcon16(QPushButton):
-    sourceChanged = pyqtSignal(str, int, int)
-    width, height = 16, 16
-    display_width = 64
-    database = RESOURCES.icons16
-
-    def __init__(self, parent):
-        super().__init__(parent)
-        self.window = parent
-        self._nid = None
-        self.x, self.y = 0, 0
-
-        self.setMinimumHeight(self.display_width)
-        self.setMaximumHeight(self.display_width)
-        self.setMinimumWidth(self.display_width)
-        self.setMaximumWidth(self.display_width)
-        self.resize(self.display_width, self.display_width)
-        self.setStyleSheet("QPushButton {qproperty-iconSize: %dpx;}" % (self.display_width))
-        self.pressed.connect(self.onIconSourcePicker)
-
-    def render(self):
-        if self._nid:
-            res = self.database.get(self._nid)
-            if not res:
-                return
-            if not res.pixmap:
-                res.pixmap = QPixmap(res.full_path)
-            if res.pixmap.width() > 0 and res.pixmap.height() > 0:
-                pic = res.pixmap.copy(self.x*self.width, self.y*self.height, self.width, self.height)
-                pic = QPixmap.fromImage(editor_utilities.convert_colorkey(pic.toImage()))
-                pic = pic.scaled(self.display_width, self.display_width)
-                pic = QIcon(pic)
-                self.setIcon(pic)
-        else:
-            self.setIcon(QIcon())
-
-    def change_icon(self, nid, icon_index):
-        self._nid = nid
-        self.x = icon_index[0]
-        self.y = icon_index[1]
-        self.sourceChanged.emit(self._nid, self.x, self.y)
-        self.render()
-
-    def onIconSourcePicker(self):
-        from app.editor.icon_editor import icon_tab
-        res, ok = icon_tab.get(self.width)
-        if res and ok:
-            self.change_icon(res.nid, res.icon_index)
-
-class PushableIcon32(PushableIcon16):
-    width, height = 32, 32
-    database = RESOURCES.icons32
-
-class PushableIcon80(PushableIcon16):
-    width, height = 80, 72
-    display_width = 80
-    database = RESOURCES.icons80
-
-class ItemIcon16(QWidget):
-    width, height = 16, 16
-    child_icon = PushableIcon16
-
-    def __init__(self, parent):
-        super().__init__(parent)
-        self.window = parent
-
-        hbox = QHBoxLayout()
-        self.setLayout(hbox)
-        hbox.setContentsMargins(0, 0, 0, 0)
-
-        self.icon = self.child_icon(self)
-        hbox.addWidget(self.icon, Qt.AlignCenter)
-
-        self.icon.sourceChanged.connect(self.on_icon_changed)
-
-    def set_current(self, nid, icon_index):
-        self.icon.change_icon(nid, icon_index)
-
-    def on_icon_changed(self, nid, x, y):
-        if self.window.current:
-            self.window.current.icon_nid = nid
-            self.window.current.icon_index = (x, y)
-            self.window.window.update_list()
-
-class ItemIcon32(ItemIcon16):
-    width, height = 32, 32
-    child_icon = PushableIcon32
-
-class ItemIcon80(ItemIcon16):
-    width, height = 80, 72
-    child_icon = PushableIcon80
-
-class UnitPortrait(QPushButton):
-    sourceChanged = pyqtSignal(str)
-    width, height = 96, 80
-    database = RESOURCES.portraits
-
-    def __init__(self, parent):
-        super().__init__(parent)
-        self.window = parent
-        self._nid = None
-
-        self.setMinimumHeight(self.height)
-        self.setMaximumHeight(self.height)
-        self.setMinimumWidth(self.width)
-        self.setMaximumWidth(self.width)
-        self.resize(self.width, self.height)
-        self.setStyleSheet("QPushButton {qproperty-iconSize: %dpx %dpx;}" % (self.width, self.height))
-        self.pressed.connect(self.onIconSourcePicker)
-
-        self.sourceChanged.connect(self.on_icon_changed)
-
-    def render(self):
-        if self._nid:
-            res = self.database.get(self._nid)
-            if not res:
-                self.setIcon(QIcon())
-                return
-            if not res.pixmap:
-                res.pixmap = QPixmap(res.full_path)
-            pixmap = res.pixmap.copy(0, 0, self.width, self.height)
-            pic = QPixmap.fromImage(editor_utilities.convert_colorkey(pixmap.toImage()))
-            pic = QIcon(pic)
-            self.setIcon(pic)
-        else:
-            self.setIcon(QIcon())
-
-    def change_icon(self, nid):
-        self._nid = nid
-        self.sourceChanged.emit(self._nid)
-        self.render()
-
-    def set_current(self, nid):
-        self.change_icon(nid)
-
-    def on_icon_changed(self, nid):
-        if self.window.current:
-            self.window.current.portrait_nid = nid
-            self.window.window.update_list()
-
-    def onIconSourcePicker(self):
-        from app.editor.portrait_editor import portrait_tab
-        res, ok = portrait_tab.get()
-<<<<<<< HEAD
-        if res and ok:
-            self.change_icon(res.nid)
-
-=======
-        if ok:
-            self.change_icon(res.nid)
-
-class MapIconButton(QPushButton):
-    sourceChanged = pyqtSignal(str)
-    width, height = 48, 48
-    database = RESOURCES.map_icons
-
-    def __init__(self, parent):
-        super().__init__(parent)
-        self.window = parent
-        self._nid = None
-
-        self.setMinimumHeight(self.height)
-        self.setMaximumHeight(self.height)
-        self.setMinimumWidth(self.width)
-        self.setMaximumWidth(self.width)
-        self.resize(self.width, self.height)
-        self.setStyleSheet("QPushButton {qproperty-iconSize: %dpx %dpx;}" % (self.width, self.height))
-        self.pressed.connect(self.onIconSourcePicker)
-
-    def render(self):
-        if self._nid:
-            res = self.database.get(self._nid)
-            if not res:
-                self.setIcon(QIcon())
-                return
-            if not res.pixmap:
-                res.pixmap = QPixmap(res.full_path)
-            pixmap = res.pixmap.copy(0, 0, self.width, self.height)
-            pic = QPixmap.fromImage(editor_utilities.convert_colorkey(pixmap.toImage()))
-            pic = QIcon(pic)
-            self.setIcon(pic)
-        else:
-            self.setIcon(QIcon())
-
-    def change_icon(self, nid):
-        self._nid = nid
-        self.sourceChanged.emit(self._nid)
-        self.render()
-
-    def set_current(self, nid):
-        self._nid = nid
-        self.render()
-
-    def onIconSourcePicker(self):
-        from app.editor.icon_editor import icon_tab
-        res, ok = icon_tab.get_map_icon_editor()
-        if ok:
-            self.change_icon(res.nid)
->>>>>>> 42f3a5ae
+from PyQt5.QtWidgets import QWidget, QHBoxLayout, QPushButton
+from PyQt5.QtGui import QPixmap, QIcon
+from PyQt5.QtCore import Qt, pyqtSignal
+
+from app.resources.resources import RESOURCES
+
+import app.editor.utilities as editor_utilities
+
+class PushableIcon16(QPushButton):
+    sourceChanged = pyqtSignal(str, int, int)
+    width, height = 16, 16
+    display_width = 64
+    database = RESOURCES.icons16
+
+    def __init__(self, parent):
+        super().__init__(parent)
+        self.window = parent
+        self._nid = None
+        self.x, self.y = 0, 0
+
+        self.setMinimumHeight(self.display_width)
+        self.setMaximumHeight(self.display_width)
+        self.setMinimumWidth(self.display_width)
+        self.setMaximumWidth(self.display_width)
+        self.resize(self.display_width, self.display_width)
+        self.setStyleSheet("QPushButton {qproperty-iconSize: %dpx;}" % (self.display_width))
+        self.pressed.connect(self.onIconSourcePicker)
+
+    def render(self):
+        if self._nid:
+            res = self.database.get(self._nid)
+            if not res:
+                return
+            if not res.pixmap:
+                res.pixmap = QPixmap(res.full_path)
+            if res.pixmap.width() > 0 and res.pixmap.height() > 0:
+                pic = res.pixmap.copy(self.x*self.width, self.y*self.height, self.width, self.height)
+                pic = QPixmap.fromImage(editor_utilities.convert_colorkey(pic.toImage()))
+                pic = pic.scaled(self.display_width, self.display_width)
+                pic = QIcon(pic)
+                self.setIcon(pic)
+        else:
+            self.setIcon(QIcon())
+
+    def change_icon(self, nid, icon_index):
+        self._nid = nid
+        self.x = icon_index[0]
+        self.y = icon_index[1]
+        self.sourceChanged.emit(self._nid, self.x, self.y)
+        self.render()
+
+    def onIconSourcePicker(self):
+        from app.editor.icon_editor import icon_tab
+        res, ok = icon_tab.get(self.width)
+        if res and ok:
+            self.change_icon(res.nid, res.icon_index)
+
+class PushableIcon32(PushableIcon16):
+    width, height = 32, 32
+    database = RESOURCES.icons32
+
+class PushableIcon80(PushableIcon16):
+    width, height = 80, 72
+    display_width = 80
+    database = RESOURCES.icons80
+
+class ItemIcon16(QWidget):
+    width, height = 16, 16
+    child_icon = PushableIcon16
+
+    def __init__(self, parent):
+        super().__init__(parent)
+        self.window = parent
+
+        hbox = QHBoxLayout()
+        self.setLayout(hbox)
+        hbox.setContentsMargins(0, 0, 0, 0)
+
+        self.icon = self.child_icon(self)
+        hbox.addWidget(self.icon, Qt.AlignCenter)
+
+        self.icon.sourceChanged.connect(self.on_icon_changed)
+
+    def set_current(self, nid, icon_index):
+        self.icon.change_icon(nid, icon_index)
+
+    def on_icon_changed(self, nid, x, y):
+        if self.window.current:
+            self.window.current.icon_nid = nid
+            self.window.current.icon_index = (x, y)
+            self.window.window.update_list()
+
+class ItemIcon32(ItemIcon16):
+    width, height = 32, 32
+    child_icon = PushableIcon32
+
+class ItemIcon80(ItemIcon16):
+    width, height = 80, 72
+    child_icon = PushableIcon80
+
+class UnitPortrait(QPushButton):
+    sourceChanged = pyqtSignal(str)
+    width, height = 96, 80
+    database = RESOURCES.portraits
+
+    def __init__(self, parent):
+        super().__init__(parent)
+        self.window = parent
+        self._nid = None
+
+        self.setMinimumHeight(self.height)
+        self.setMaximumHeight(self.height)
+        self.setMinimumWidth(self.width)
+        self.setMaximumWidth(self.width)
+        self.resize(self.width, self.height)
+        self.setStyleSheet("QPushButton {qproperty-iconSize: %dpx %dpx;}" % (self.width, self.height))
+        self.pressed.connect(self.onIconSourcePicker)
+
+        self.sourceChanged.connect(self.on_icon_changed)
+
+    def render(self):
+        if self._nid:
+            res = self.database.get(self._nid)
+            if not res:
+                self.setIcon(QIcon())
+                return
+            if not res.pixmap:
+                res.pixmap = QPixmap(res.full_path)
+            pixmap = res.pixmap.copy(0, 0, self.width, self.height)
+            pic = QPixmap.fromImage(editor_utilities.convert_colorkey(pixmap.toImage()))
+            pic = QIcon(pic)
+            self.setIcon(pic)
+        else:
+            self.setIcon(QIcon())
+
+    def change_icon(self, nid):
+        self._nid = nid
+        self.sourceChanged.emit(self._nid)
+        self.render()
+
+    def set_current(self, nid):
+        self.change_icon(nid)
+
+    def on_icon_changed(self, nid):
+        if self.window.current:
+            self.window.current.portrait_nid = nid
+            self.window.window.update_list()
+
+    def onIconSourcePicker(self):
+        from app.editor.portrait_editor import portrait_tab
+        res, ok = portrait_tab.get()
+        if res and ok:
+            self.change_icon(res.nid)
+
+class MapIconButton(QPushButton):
+    sourceChanged = pyqtSignal(str)
+    width, height = 48, 48
+    database = RESOURCES.map_icons
+
+    def __init__(self, parent):
+        super().__init__(parent)
+        self.window = parent
+        self._nid = None
+
+        self.setMinimumHeight(self.height)
+        self.setMaximumHeight(self.height)
+        self.setMinimumWidth(self.width)
+        self.setMaximumWidth(self.width)
+        self.resize(self.width, self.height)
+        self.setStyleSheet("QPushButton {qproperty-iconSize: %dpx %dpx;}" % (self.width, self.height))
+        self.pressed.connect(self.onIconSourcePicker)
+
+    def render(self):
+        if self._nid:
+            res = self.database.get(self._nid)
+            if not res:
+                self.setIcon(QIcon())
+                return
+            if not res.pixmap:
+                res.pixmap = QPixmap(res.full_path)
+            pixmap = res.pixmap.copy(0, 0, self.width, self.height)
+            pic = QPixmap.fromImage(editor_utilities.convert_colorkey(pixmap.toImage()))
+            pic = QIcon(pic)
+            self.setIcon(pic)
+        else:
+            self.setIcon(QIcon())
+
+    def change_icon(self, nid):
+        self._nid = nid
+        self.sourceChanged.emit(self._nid)
+        self.render()
+
+    def set_current(self, nid):
+        self._nid = nid
+        self.render()
+
+    def onIconSourcePicker(self):
+        from app.editor.icon_editor import icon_tab
+        res, ok = icon_tab.get_map_icon_editor()
+        if ok:
+            self.change_icon(res.nid)