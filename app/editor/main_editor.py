--- conflicted
+++ resolved
@@ -1,4 +1,3 @@
-<<<<<<< HEAD
 import logging
 import os
 import sys
@@ -75,12 +74,13 @@
 
 __version__ = VERSION
 
+
 class MainEditor(QMainWindow):
     def initialize_state_subscriptions(self):
         self.app_state_manager.subscribe_to_key(
             MainEditor.__name__, 'main_editor_mode', self.render_editor)
 
-    def __init__(self):
+    def __init__(self, project_path: Optional[str] = None):
         super().__init__()
         self.window_title = _('LT Maker')
         self.setWindowTitle(self.window_title)
@@ -134,20 +134,15 @@
         self.render_editor(MainEditorScreenStates.GLOBAL_EDITOR)
 
         # Actually load data
-        # DB.deserialize()
-        # DB.init_load()
-
-        self.auto_open()
-        # if not result:
-        #     DB.load('default.ltproj')
-        #     self.set_window_title('default.ltproj')
+        self.auto_open(project_path)
 
         if len(DB.levels) == 0:
             self.level_menu.create_initial_level()
 
         # initialize to first level
         first_level_nid = DB.levels[0].nid
-        self.app_state_manager.change_and_broadcast('selected_level', first_level_nid)
+        self.app_state_manager.change_and_broadcast(
+            'selected_level', first_level_nid)
 
     def on_clean_changed(self, clean):
         # Change Title
@@ -456,7 +451,7 @@
         title = os.path.split(self.settings.get_current_project())[-1]
         self.set_window_title(title)
         logging.info("Loaded project from %s" %
-                        self.settings.get_current_project())
+                     self.settings.get_current_project())
         self.status_bar.showMessage(
             "Loaded project from %s" % self.settings.get_current_project())
         # Return to global
@@ -472,38 +467,37 @@
         if self.project_save_load_handler.open():
             self._open()
 
-    def auto_open(self):
-        self.project_save_load_handler.auto_open()
+    def auto_open(self, project_path: Optional[str]):
+        self.project_save_load_handler.auto_open(project_path)
         self._open()
+
+    def _save(self):
+        current_proj = self.settings.get_current_project()
+        title = os.path.split(current_proj)[-1]
+        self.set_window_title(title)
+        # Remove asterisk on window title
+        if self.window_title.startswith('*'):
+            self.window_title = self.window_title[1:]
+        self.status_bar.showMessage('Saved project to %s' % current_proj)
 
     def save(self):
         if self.project_save_load_handler.save():
-            current_proj = self.settings.get_current_project()
-            title = os.path.split(current_proj)[-1]
-            self.set_window_title(title)
-            # Remove asterisk on window title
-            if self.window_title.startswith('*'):
-                self.window_title = self.window_title[1:]
-            self.status_bar.showMessage('Saved project to %s' % current_proj)
+            self._save()           
 
     def save_as(self):
         if self.project_save_load_handler.save(True):
-            current_proj = self.settings.get_current_project()
-            title = os.path.split(current_proj)[-1]
-            self.set_window_title(title)
-            # Remove asterisk on window title
-            if self.window_title.startswith('*'):
-                self.window_title = self.window_title[1:]
-            self.status_bar.showMessage('Saved project to %s' % current_proj)
+            self._save()
 
     def remove_unused_resources(self):
         # Need to save first before cleaning
         if self.project_save_load_handler.save():
             self.project_save_load_handler.clean()
             current_proj = self.settings.get_current_project()
-            self.status_bar.showMessage('All unused resources removed from %s' % current_proj)
+            self.status_bar.showMessage(
+                'All unused resources removed from %s' % current_proj)
         else:
-            QMessageBox.warning(self, "Save Error", "Must save project before removing unused resources!")
+            QMessageBox.warning(
+                self, "Save Error", "Must save project before removing unused resources!")
 
     def edit_tags(self, parent=None):
         dialog = TagDialog.create()
@@ -606,622 +600,4 @@
     app = QApplication(sys.argv)
     window = MainEditor()
     window.show()
-    app.exec_()
-=======
-import logging
-import os
-import sys
-import functools
-from typing import Optional
-
-from PyQt5.QtWidgets import QMainWindow, QAction, QMenu, QMessageBox, \
-    QDesktopWidget, \
-    QToolButton, QWidgetAction, QStackedWidget
-from PyQt5.QtGui import QIcon
-
-from app import autoupdate, dark_theme
-
-from app.editor.settings import MainSettingsController
-
-from app.constants import VERSION
-from app.data.database.database import DB
-
-from app.editor import timer
-
-# components
-from app.editor.lib.components.menubar import MenuBar
-from app.editor.lib.components.toolbar import Toolbar
-from app.editor.preferences import PreferencesDialog
-from app.editor.save_viewer import SaveViewer
-
-# Application State
-from app.editor.lib.state_editor.editor_state_manager import EditorStateManager
-from app.editor.lib.state_editor.state_enums import MainEditorScreenStates
-
-# Saving/Loading Project
-from app.editor.file_manager.project_file_backend import ProjectFileBackend
-
-# Editors
-from app.editor.global_editor.global_editor import GlobalEditor
-from app.editor.level_editor.level_editor import LevelEditor
-from app.editor.overworld_editor.overworld_editor import OverworldEditor
-
-# Game interface
-import app.editor.game_actions.game_actions as GAME_ACTIONS
-
-# Databases
-from app.editor.unit_editor.unit_tab import UnitDatabase
-from app.editor.faction_editor.faction_tab import FactionDatabase
-from app.editor.party_editor.party_tab import PartyDatabase
-from app.editor.class_editor.class_tab import ClassDatabase
-from app.editor.weapon_editor.weapon_tab import WeaponDatabase
-from app.editor.item_editor.new_item_tab import NewItemDatabase
-from app.editor.skill_editor.new_skill_tab import NewSkillDatabase
-from app.editor.terrain_editor.terrain_tab import TerrainDatabase
-from app.editor.stat_editor.stat_tab import StatTypeDatabase
-from app.editor.ai_editor.ai_tab import AIDatabase
-from app.editor.difficulty_mode_editor.difficulty_mode_tab import DifficultyModeDatabase
-from app.editor.constant_tab import ConstantDatabase
-from app.editor.tag_widget import TagDialog
-from app.editor.game_var_slot_widget import GameVarSlotDialog
-from app.editor.mcost_dialog import McostDialog
-from app.editor.translation_widget import TranslationDialog
-from app.editor.equation_widget import EquationDialog
-from app.editor.event_editor.event_tab import EventDatabase
-from app.editor.lore_editor.lore_tab import LoreDatabase
-from app.editor.raw_editor.raw_data_tab import RawDataDatabase
-
-# Resources
-from app.editor.icon_editor import icon_tab
-from app.editor.combat_animation_editor import combat_animation_tab
-from app.editor.tile_editor import tile_tab
-from app.editor.sound_editor import sound_tab
-from app.editor.support_editor import support_pair_tab
-from app.editor.portrait_editor.portrait_tab import PortraitDatabase
-from app.editor.panorama_editor.panorama_tab import PanoramaDatabase
-from app.editor.map_sprite_editor.map_sprite_tab import MapSpriteDatabase
-from app.editor.map_animation_editor.map_animation_tab import MapAnimationDatabase
-
-__version__ = VERSION
-
-
-class MainEditor(QMainWindow):
-    def initialize_state_subscriptions(self):
-        self.app_state_manager.subscribe_to_key(
-            MainEditor.__name__, 'main_editor_mode', self.render_editor)
-
-    def __init__(self, project_path: Optional[str] = None):
-        super().__init__()
-        self.window_title = _('LT Maker')
-        self.setWindowTitle(self.window_title)
-        self.settings = MainSettingsController()
-        # Will be overwritten by auto-open
-        desktop = QDesktopWidget()
-        main_screen_size = desktop.availableGeometry(desktop.primaryScreen())
-
-        # Use setFixedSize to make it permanent and unchangeable
-        default_size = main_screen_size.width()*0.7, main_screen_size.height()*0.7
-        self.resize(*default_size)
-
-        geometry = self.settings.component_controller.get_geometry(
-            self.__class__.__name__)
-        if geometry:
-            self.restoreGeometry(geometry)
-
-        # initialize application state
-        self.app_state_manager = EditorStateManager()
-        self.app_state_manager.state.selected_level = '0'
-        self.initialize_state_subscriptions()
-
-        # initialize save/load handler
-        self.project_save_load_handler = ProjectFileBackend(
-            self,
-            self.app_state_manager)
-
-        # initialize possible editors and put them in the stack
-        self.global_editor = GlobalEditor(self.app_state_manager)
-        self.level_editor = LevelEditor(self.app_state_manager)
-        self.overworld_editor = OverworldEditor(self.app_state_manager)
-        # order is *very* important here. The first widget added will be index 0, the second is index 1, etc.
-        self.editor_stack = QStackedWidget(self)
-        self.editor_stack.addWidget(self.global_editor)
-        self.editor_stack.addWidget(self.level_editor)
-        self.editor_stack.addWidget(self.overworld_editor)
-        # initialize to global editor
-        self.setCentralWidget(self.editor_stack)
-        self.mode = MainEditorScreenStates.GLOBAL_EDITOR
-        self.current_editor = self.global_editor
-
-        # initialize other UI elements
-        self.create_actions()
-        self.recreate_menus()
-        # init toolbar
-        self.toolbar = Toolbar(self.addToolBar(_("Edit")))
-        self.create_toolbar()
-        self.set_icons()
-        self.create_statusbar()
-
-        self.render_editor(MainEditorScreenStates.GLOBAL_EDITOR)
-
-        # Actually load data
-        self.auto_open(project_path)
-
-        if len(DB.levels) == 0:
-            self.level_menu.create_initial_level()
-
-        # initialize to first level
-        first_level_nid = DB.levels[0].nid
-        self.app_state_manager.change_and_broadcast(
-            'selected_level', first_level_nid)
-
-    def on_clean_changed(self, clean):
-        # Change Title
-        if clean:
-            pass
-        else:
-            if not self.window_title.startswith('*'):
-                self.window_title = '*' + self.window_title
-
-    def set_window_title(self, title):
-        if self.window_title.startswith('*'):
-            self.window_title = '*' + title + ' -- LT Maker %s' % (__version__)
-        else:
-            self.window_title = title + ' -- LT Maker %s' % (__version__)
-        self.setWindowTitle(self.window_title)
-
-    def set_icons(self, force_theme: Optional[dark_theme.ThemeType] = None):
-        theme = dark_theme.get_theme(force_theme)
-        icon_folder = theme.icon_dir()
-
-        self.new_act.setIcon(QIcon(f'{icon_folder}/file-plus.png'))
-        self.open_act.setIcon(QIcon(f'{icon_folder}/folder.png'))
-        self.save_act.setIcon(QIcon(f'{icon_folder}/save.png'))
-        self.save_as_act.setIcon(QIcon(f'{icon_folder}/save.png'))
-        self.quit_act.setIcon(QIcon(f'{icon_folder}/x.png'))
-        self.test_current_act.setIcon(QIcon(f'{icon_folder}/play.png'))
-        self.test_load_act.setIcon(QIcon(f'{icon_folder}/play.png'))
-        self.test_full_act.setIcon(QIcon(f'{icon_folder}/play_all.png'))
-        self.modify_events_act.setIcon(QIcon(f'{icon_folder}/event.png'))
-
-        self.database_button.setIcon(QIcon(f'{icon_folder}/database.png'))
-        self.resource_button.setIcon(QIcon(f'{icon_folder}/resource.png'))
-        self.test_button.setIcon(QIcon(f'{icon_folder}/play.png'))
-
-        self.global_editor.set_icons(force_theme)
-
-    # === Create Menu ===
-    def create_actions(self):
-        self.new_act = QAction(_("&New Project..."), self,
-                               shortcut="Ctrl+N", triggered=self.new)
-        self.open_act = QAction(_("&Open Project..."), self,
-                                shortcut="Ctrl+O", triggered=self.open)
-        self.save_act = QAction(_("&Save Project"), self,
-                                shortcut="Ctrl+S", triggered=self.save)
-        self.save_as_act = QAction(
-            _("Save Project As..."), self, shortcut="Ctrl+Shift+S", triggered=self.save_as)
-        # self.build_act = QAction(QIcon(), "Build Project...", self, shortcut="Ctrl+B", triggered=self.build_project)
-        self.quit_act = QAction(
-            _("&Quit"), self, shortcut="Ctrl+Q", triggered=self.close)
-
-        self.dump_csv = QAction(
-            "Dump CSV data", self, triggered=lambda: self.project_save_load_handler.dump_csv(DB))
-        self.dump_script = QAction(
-            "Dump script", self, triggered=lambda: self.project_save_load_handler.dump_script(DB))
-
-        self.preferences_act = QAction(
-            _("&Preferences..."), self, triggered=self.edit_preferences)
-        self.about_act = QAction(_("&About"), self, triggered=self.about)
-        self.remove_unused_resources_act = QAction(
-            _("Remove Unused Resources"), self, triggered=self.remove_unused_resources)
-        self.check_for_updates_act = QAction(
-            _("Check for updates..."), self, triggered=self.check_for_updates)
-
-        # Test actions
-        self.test_current_act = QAction(
-            "Test Current Chapter...", self, shortcut="F5", triggered=self.test_play_current)
-        self.test_current_act.setEnabled(False)
-        self.test_load_act = QAction(
-            "Test Current Chapter from Preload...", self, shortcut="Ctrl+F5", triggered=self.test_play_load)
-        self.test_load_act.setEnabled(False)
-        self.test_full_act = QAction(
-            "Test Full Game...", self, triggered=self.test_play)
-        # self.balance_act = QAction(
-        #     "Preload Units...", self, triggered=self.edit_preload_units)
-
-        # Database actions
-        database_actions = {_("Units"): UnitDatabase.edit,
-                            _("Factions"): FactionDatabase.edit,
-                            _("Parties"): PartyDatabase.edit,
-                            _("Classes"): ClassDatabase.edit,
-                            _("Tags"): self.edit_tags,
-                            _("Game Vars"): self.edit_game_vars,
-                            _("Weapon Types"): WeaponDatabase.edit,
-                            _("Items"): NewItemDatabase.edit,
-                            _("Skills"): NewSkillDatabase.edit,
-                            "AI": AIDatabase.edit,
-                            _("Terrain"): TerrainDatabase.edit,
-                            _("Movement Costs"): self.edit_mcost,
-                            _("Stats"): StatTypeDatabase.edit,
-                            _("Equations"): self.edit_equations,
-                            _("Constants"): ConstantDatabase.edit,
-                            _("Difficulty Modes"): DifficultyModeDatabase.edit,
-                            _("Supports"): self.edit_supports,
-                            _("Lore"): LoreDatabase.edit,
-                            _("Raw Data"): RawDataDatabase.edit,
-                            _("Translations"): self.edit_translations
-                            }
-        self.database_actions = {}
-        for name, func in database_actions.items():
-            self.database_actions[name] = QAction(
-                "%s..." % name, self, triggered=functools.partial(func, self))
-
-        resource_actions = {"Icons": self.edit_icons,
-                            "Portraits": PortraitDatabase.edit,
-                            "Map Animations": MapAnimationDatabase.edit,
-                            "Backgrounds": PanoramaDatabase.edit,
-                            "Map Sprites": MapSpriteDatabase.edit,
-                            "Combat Animations": self.edit_combat_animations,
-                            "Tilemaps": self.edit_tilemaps,
-                            "Sounds": self.edit_sounds
-                            }
-        self.resource_actions = {}
-        for name, func in resource_actions.items():
-            self.resource_actions[name] = QAction(
-                "%s..." % name, self, triggered=functools.partial(func, self))
-
-        self.modify_events_act = QAction(
-            "Edit Events", self, triggered=functools.partial(EventDatabase.edit, self))
-
-    def edit_level(self):
-        self.app_state_manager.change_and_broadcast(
-            'main_editor_mode', MainEditorScreenStates.LEVEL_EDITOR)
-
-    def edit_global(self):
-        self.app_state_manager.change_and_broadcast(
-            'main_editor_mode', MainEditorScreenStates.GLOBAL_EDITOR)
-
-    def edit_overworld(self):
-        self.app_state_manager.change_and_broadcast(
-            'main_editor_mode', MainEditorScreenStates.OVERWORLD_EDITOR)
-
-    def recreate_menus(self):
-        self.menuBar().clear()
-        file_menu = QMenu(_("File"), self)
-        file_menu.addAction(self.new_act)
-        file_menu.addAction(self.open_act)
-        file_menu.addSeparator()
-        file_menu.addAction(self.save_act)
-        file_menu.addAction(self.save_as_act)
-        file_menu.addAction(self.dump_csv)
-        file_menu.addAction(self.dump_script)
-        file_menu.addSeparator()
-        file_menu.addAction(self.quit_act)
-
-        edit_menu = QMenu(_("Edit"), self)
-        for action in self.database_actions.values():
-            edit_menu.addAction(action)
-        edit_menu.addSeparator()
-        for action in self.resource_actions.values():
-            edit_menu.addAction(action)
-
-        test_menu = QMenu(_("Test"), self)
-        test_menu.addAction(self.test_current_act)
-        test_menu.addAction(self.test_load_act)
-        test_menu.addAction(self.test_full_act)
-
-        help_menu = QMenu(_("Extra"), self)
-        help_menu.addAction(self.about_act)
-        help_menu.addAction(self.preferences_act)
-        help_menu.addAction(self.remove_unused_resources_act)
-        help_menu.addAction(self.check_for_updates_act)
-        self.menubar = MenuBar(self.menuBar())
-        self.menubar.addMenu(file_menu)
-        self.menubar.addMenu(edit_menu)
-        self.menubar.addMenu(test_menu)
-        self.menubar.addMenu(help_menu)
-
-        # allow current editor to further customize
-        try:
-            self.current_editor.create_menus(self.menubar)
-        except AttributeError:
-            pass
-
-    def create_toolbar(self):
-        self.database_button = QToolButton(self)
-        self.database_button.setPopupMode(QToolButton.InstantPopup)
-        database_menu = QMenu(_("Database"), self)
-        for action in self.database_actions.values():
-            database_menu.addAction(action)
-        self.database_button.setMenu(database_menu)
-        self.database_button_action = QWidgetAction(self)
-        self.database_button_action.setDefaultWidget(self.database_button)
-
-        self.resource_button = QToolButton(self)
-        self.resource_button.setPopupMode(QToolButton.InstantPopup)
-        resource_menu = QMenu(_("Resource"), self)
-        for action in self.resource_actions.values():
-            resource_menu.addAction(action)
-        self.resource_button.setMenu(resource_menu)
-        self.resource_button_action = QWidgetAction(self)
-        self.resource_button_action.setDefaultWidget(self.resource_button)
-
-        self.test_button = QToolButton(self)
-        self.test_button.setPopupMode(QToolButton.InstantPopup)
-        test_menu = QMenu(_("Test"), self)
-        test_menu.addAction(self.test_current_act)
-        test_menu.addAction(self.test_load_act)
-        test_menu.addAction(self.test_full_act)
-        self.test_button.setMenu(test_menu)
-        self.test_button_action = QWidgetAction(self)
-        self.test_button_action.setDefaultWidget(self.test_button)
-
-        # self.toolbar.addToolButton(self.test_button)
-
-    def recreate_toolbar(self):
-        self.toolbar.clear()
-        self.toolbar.addAction(self.database_button_action)
-        self.toolbar.addAction(self.resource_button_action)
-        self.toolbar.addAction(self.modify_events_act)
-        self.toolbar.addAction(self.test_button_action)
-        # let current editor to further customize toolbar
-        try:
-            self.current_editor.create_toolbar(self.toolbar)
-        except AttributeError:
-            pass
-
-    def create_statusbar(self):
-        self.status_bar = self.statusBar()
-
-    def set_message(self, msg):
-        if msg:
-            self.status_bar.showMessage(msg)
-        else:
-            self.status_bar.clearMessage()
-
-    def closeEvent(self, event):
-        if self.project_save_load_handler.maybe_save():
-            logging.info("Setting current project %s" %
-                         self.settings.get_current_project())
-            self.settings.set_current_project(
-                self.settings.get_current_project())
-            event.accept()
-        else:
-            event.ignore()
-        self.settings.component_controller.set_geometry(
-            self.__class__.__name__, self.saveGeometry())
-
-    def test_play_current(self):
-        self.test_current_act.setEnabled(False)
-        self.test_load_act.setEnabled(False)
-        self.test_full_act.setEnabled(False)
-        # Make a save before playing if not on default
-        if os.path.basename(self.settings.get_current_project()) != 'default.ltproj':
-            self.save()
-        timer.get_timer().stop()  # Don't need these while running game
-        GAME_ACTIONS.test_play_current(
-            self.app_state_manager.state.selected_level)
-        timer.get_timer().start()
-        self.test_current_act.setEnabled(True)
-        self.test_load_act.setEnabled(True)
-        self.test_full_act.setEnabled(True)
-
-    def test_play(self):
-        self.test_current_act.setEnabled(False)
-        self.test_load_act.setEnabled(False)
-        self.test_full_act.setEnabled(False)
-        # Make a save before playing if not on default
-        if os.path.basename(self.settings.get_current_project()) != 'default.ltproj':
-            self.save()
-        timer.get_timer().stop()  # Don't need these while running game
-        GAME_ACTIONS.test_play()
-        timer.get_timer().start()
-        self.test_current_act.setEnabled(True)
-        self.test_load_act.setEnabled(True)
-        self.test_full_act.setEnabled(True)
-
-    def test_play_load(self):
-        saved_games = GAME_ACTIONS.get_saved_games()
-        if saved_games:
-            save_loc = SaveViewer.get(saved_games, self)
-            if not save_loc:
-                return
-        else:
-            save_loc = None
-        self.test_current_act.setEnabled(False)
-        self.test_load_act.setEnabled(False)
-        self.test_full_act.setEnabled(False)
-        # Make a save before playing if not on default
-        if os.path.basename(self.settings.get_current_project()) != 'default.ltproj':
-            self.save()
-        timer.get_timer().stop()  # Don't need these while running game
-        GAME_ACTIONS.test_play_load(
-            self.app_state_manager.state.selected_level, save_loc)
-        timer.get_timer().start()
-        self.test_current_act.setEnabled(True)
-        self.test_load_act.setEnabled(True)
-        self.test_full_act.setEnabled(True)
-
-    def new(self):
-        if self.project_save_load_handler.new():
-            # if we made a new game:
-            self.set_window_title('Untitled')
-            title = os.path.split(self.settings.get_current_project())[-1]
-            self.set_window_title(title)
-
-            # Return to global
-            if not self.mode.GLOBAL_EDITOR:
-                self.app_state_manager.change_and_broadcast(
-                    'main_editor_mode', MainEditorScreenStates.GLOBAL_EDITOR)
-            self.app_state_manager.change_and_broadcast(
-                'selected_level', DB.levels[0].nid)  # Needed in order to update map view
-            self.app_state_manager.change_and_broadcast(
-                'ui_refresh_signal', None)
-
-    def open(self):
-        if self.project_save_load_handler.open():
-            title = os.path.split(self.settings.get_current_project())[-1]
-            self.set_window_title(title)
-            logging.info("Loaded project from %s" %
-                         self.settings.get_current_project())
-            self.status_bar.showMessage(
-                "Loaded project from %s" % self.settings.get_current_project())
-            # Return to global
-            if not self.mode.GLOBAL_EDITOR:
-                self.app_state_manager.change_and_broadcast(
-                    'main_editor_mode', MainEditorScreenStates.GLOBAL_EDITOR)
-            self.app_state_manager.change_and_broadcast(
-                'selected_level', DB.levels[0].nid)  # Needed in order to update map view
-            self.app_state_manager.change_and_broadcast(
-                'ui_refresh_signal', None)
-
-    def auto_open(self, project_path: Optional[str]):
-        self.project_save_load_handler.auto_open(project_path)
-        title = os.path.split(self.settings.get_current_project())[-1]
-        self.set_window_title(title)
-        logging.info("Loaded project from %s" %
-                     self.settings.get_current_project())
-        self.status_bar.showMessage(
-            "Loaded project from %s" % self.settings.get_current_project())
-        # Return to global
-        if not self.mode.GLOBAL_EDITOR:
-            self.app_state_manager.change_and_broadcast(
-                'main_editor_mode', MainEditorScreenStates.GLOBAL_EDITOR)
-        self.app_state_manager.change_and_broadcast(
-            'selected_level', DB.levels[0].nid)  # Needed in order to update map view
-        self.app_state_manager.change_and_broadcast(
-            'ui_refresh_signal', None)
-
-    def save(self):
-        if self.project_save_load_handler.save():
-            current_proj = self.settings.get_current_project()
-            title = os.path.split(current_proj)[-1]
-            self.set_window_title(title)
-            # Remove asterisk on window title
-            if self.window_title.startswith('*'):
-                self.window_title = self.window_title[1:]
-            self.status_bar.showMessage('Saved project to %s' % current_proj)
-
-    def save_as(self):
-        if self.project_save_load_handler.save(True):
-            current_proj = self.settings.get_current_project()
-            title = os.path.split(current_proj)[-1]
-            self.set_window_title(title)
-            # Remove asterisk on window title
-            if self.window_title.startswith('*'):
-                self.window_title = self.window_title[1:]
-            self.status_bar.showMessage('Saved project to %s' % current_proj)
-
-    def remove_unused_resources(self):
-        # Need to save first before cleaning
-        if self.project_save_load_handler.save():
-            self.project_save_load_handler.clean()
-            current_proj = self.settings.get_current_project()
-            self.status_bar.showMessage(
-                'All unused resources removed from %s' % current_proj)
-        else:
-            QMessageBox.warning(
-                self, "Save Error", "Must save project before removing unused resources!")
-
-    def edit_tags(self, parent=None):
-        dialog = TagDialog.create()
-        dialog.exec_()
-
-    def edit_game_vars(self, parent=None):
-        dialog = GameVarSlotDialog.create()
-        dialog.exec_()
-
-    def edit_supports(self, parent=None):
-        dialog = support_pair_tab.get_full_editor()
-        dialog.exec_()
-
-    def edit_mcost(self, parent=None):
-        dialog = McostDialog(self)
-        dialog.exec_()
-
-    def edit_equations(self, parent=None):
-        dialog = EquationDialog.create()
-        dialog.exec_()
-
-    def edit_translations(self, parent=None):
-        dialog = TranslationDialog.create()
-        dialog.exec_()
-
-    def edit_icons(self, parent=None):
-        dialog = icon_tab.get_full_editor()
-        dialog.exec_()
-
-    def edit_combat_animations(self, parent=None):
-        dialog = combat_animation_tab.get_full_editor()
-        dialog.exec_()
-
-    def edit_tilemaps(self, parent=None):
-        dialog = tile_tab.get_full_editor()
-        dialog.exec_()
-
-    def edit_sounds(self, parent=None):
-        dialog = sound_tab.get_full_editor()
-        dialog.exec_()
-
-    def edit_preferences(self):
-        dialog = PreferencesDialog(self)
-        dialog.exec_()
-
-    def render_editor(self, main_editor_mode):
-        self.mode = main_editor_mode
-        if self.mode == MainEditorScreenStates.GLOBAL_EDITOR:
-            self.current_editor = self.global_editor
-            self.editor_stack.setCurrentIndex(0)
-            self.test_current_act.setEnabled(True)
-            self.test_load_act.setEnabled(True)
-            self.recreate_menus()
-            self.recreate_toolbar()
-        elif self.mode == MainEditorScreenStates.LEVEL_EDITOR:
-            self.current_editor = self.level_editor
-            self.editor_stack.setCurrentIndex(1)
-            self.test_current_act.setEnabled(True)
-            self.test_load_act.setEnabled(True)
-            self.recreate_menus()
-            self.recreate_toolbar()
-        elif(self.mode == MainEditorScreenStates.OVERWORLD_EDITOR):
-            self.current_editor = self.overworld_editor
-            self.editor_stack.setCurrentIndex(2)
-            self.test_current_act.setEnabled(False)
-            self.test_load_act.setEnabled(False)
-            self.recreate_menus()
-            self.recreate_toolbar()
-
-    def about(self):
-        QMessageBox.about(self, "About Lex Talionis Game Maker",
-                          "<p>This is the <b>Lex Talionis</b> Game Maker.</p>"
-                          "<p>Check out <a href='https://lt-maker.readthedocs.io/'>https://lt-maker.readthedocs.io/</a> "
-                          "for more information and helpful tutorials.</p>"
-                          "<p>This program has been freely distributed under the MIT License.</p>"
-                          "<p>Copyright 2014-2023 rainlash.</p>")
-
-    def check_for_updates(self):
-        # Only check for updates in frozen version
-        if hasattr(sys, 'frozen') or True:
-            if autoupdate.check_for_update():
-                link = r"https://gitlab.com/rainlash/lt-maker/-/releases/permalink/latest/downloads/lex_talionis_maker"
-                QMessageBox.information(self, "Update Available", "A new update to LT-maker is available!\n"
-                                        "Copy this link to your browser to download it:\n"
-                                        f"{link}",
-                                        )
-            else:
-                QMessageBox.information(
-                    self, "Update not found", "No updates found.")
-        else:
-            QMessageBox.warning(self, "Update unavailable", "<p>This is a standard python version of LT-maker.</p>"
-                                      "<p>Use <b>git fetch</b> and <b>git pull</b> to download the latest git repo updates instead.</p>")
-
-
-# Testing
-# Run "python -m app.editor.main_editor" from main directory
-if __name__ == '__main__':
-    import sys
-    from PyQt5.QtWidgets import QApplication
-    app = QApplication(sys.argv)
-    window = MainEditor()
-    window.show()
-    app.exec_()
->>>>>>> ab079f89
+    app.exec_()