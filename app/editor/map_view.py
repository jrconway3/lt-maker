--- conflicted
+++ resolved
@@ -255,15 +255,9 @@
         if self.working_image:
             painter = QPainter()
             painter.begin(self.working_image)
-<<<<<<< HEAD
             for group in self.main_editor.current_level.unit_groups:
                 for unit_nid in group.units:
                     position = group.positions.get(unit_nid)
-=======
-            for group in self.current_level.unit_groups:
-                for unit in group.units:
-                    position = group.positions.get(unit.nid)
->>>>>>> 30b304ca
                     if not position:
                         continue
                     unit = self.main_editor.current_level.units.get(unit_nid)
@@ -402,27 +396,16 @@
                         if pos == position:
                             under_unit_nid = unit_nid
                             break
-<<<<<<< HEAD
                     for group in self.main_editor.current_level.unit_groups:
                         if under_unit_nid:
-=======
-                    for group in self.current_level.unit_groups:
-                        if under_unit:
->>>>>>> 30b304ca
                             break
                         for unit_nid, position in group.positions.items():
                             if pos == position:
                                 current_group = group
                                 under_unit_nid = unit_nid
                                 break
-<<<<<<< HEAD
                     if under_unit_nid:
                         self.main_editor.group_painter_menu.select(current_group, under_unit_nid)
-=======
-                    if under_unit:
-                        self.main_editor.group_painter_menu.select(
-                            current_group, under_unit.nid)
->>>>>>> 30b304ca
                     else:
                         self.main_editor.group_painter_menu.deselect()
             elif self.edit_mode == EditMode.REGIONS:
@@ -464,13 +447,8 @@
                     self.main_editor.set_message(None)
             elif self.edit_mode == EditMode.UNITS and under_unit:
                 self.main_editor.set_message("Unit: %s" % under_unit.nid)
-<<<<<<< HEAD
             elif self.main_editor.dock_visibility['Groups'] and group_unit_nid:
                 self.main_editor.set_message("Unit: %s" % group_unit_nid)
-=======
-            elif self.edit_mode == EditMode.GROUPS and group_unit:
-                self.main_editor.set_message("Unit: %s" % group_unit.nid)
->>>>>>> 30b304ca
             else:
                 terrain_nid = self.current_map.get_terrain(pos)
                 terrain = DB.terrain.get(terrain_nid)
