--- conflicted
+++ resolved
@@ -1,1153 +1,1149 @@
-import os
-from enum import IntEnum
-
-from PyQt5.QtWidgets import QSplitter, QFrame, QVBoxLayout, QDialogButtonBox, \
-    QToolBar, QTabBar, QWidget, QDialog, QGroupBox, QFormLayout, QSpinBox, QAction, \
-    QGraphicsView, QGraphicsScene, QAbstractItemView, QActionGroup, \
-    QDesktopWidget, QFileDialog, QMessageBox
-from PyQt5.QtCore import Qt, QRect, QDateTime
-from PyQt5.QtGui import QImage, QPainter, QPixmap, QIcon, QColor, QPen
-
-from app.constants import TILEWIDTH, TILEHEIGHT, WINWIDTH, WINHEIGHT
-from app.resources.resources import RESOURCES
-from app.resources.tiles import LayerGrid
-from app.data.database import DB
-
-from app.editor import timer
-from app.editor.tile_editor import autotiles
-from app.editor.icon_editor.icon_view import IconView
-from app.editor.terrain_painter_menu import TerrainPainterMenu
-from app.editor.base_database_gui import ResourceCollectionModel
-from app.extensions.custom_gui import ResourceListView, Dialog
-
-from app.editor.settings import MainSettingsController
-from app.utilities import str_utils
-
-import logging
-
-def draw_tilemap(tilemap, autotiles=True):
-    image = QImage(tilemap.width * TILEWIDTH,
-                   tilemap.height * TILEHEIGHT,
-                   QImage.Format_ARGB32)
-    image.fill(QColor(0, 0, 0, 0))
-
-    painter = QPainter()
-    painter.begin(image)
-    ms = QDateTime.currentMSecsSinceEpoch()
-    for layer in tilemap.layers:
-        if layer.visible:
-            for coord, tile_sprite in layer.sprite_grid.items():
-                tileset = RESOURCES.tilesets.get(tile_sprite.tileset_nid)
-                if not tileset:
-                    logging.warning("Could not find tileset %s" % tile_sprite.tileset_nid)
-                if not tileset.pixmap:
-                    tileset.set_pixmap(QPixmap(tileset.full_path))
-                if not tileset.autotile_pixmap:
-                    tileset.set_autotile_pixmap(QPixmap(tileset.autotile_full_path))
-
-                pix = tileset.get_pixmap(tile_sprite.tileset_position, ms, autotiles)
-                if pix:
-                    painter.drawImage(coord[0] * TILEWIDTH,
-                                      coord[1] * TILEHEIGHT,
-                                      pix.toImage())
-    painter.end()
-    return image
-
-class PaintTool(IntEnum):
-    NoTool = 0
-    Brush = 1
-    Fill = 2
-    Erase = 3
-
-class MapEditorView(QGraphicsView):
-    min_scale = 0.5
-    max_scale = 6
-
-    def __init__(self, parent=None):
-        super().__init__(parent)
-        self.window = parent
-
-        self.scene = QGraphicsScene(self)
-        self.setScene(self.scene)
-        self.setMouseTracking(True)
-
-        self.setMinimumSize(WINWIDTH, WINHEIGHT)
-        self.setStyleSheet("background-color:rgb(128, 128, 128);")
-
-        self.screen_scale = 1
-
-        self.tilemap = None
-
-        self.current_mouse_position = (0, 0)
-
-        self.left_selecting = False
-        self.right_selecting = False
-        self.right_selection = {}  # Dictionary of tile_sprites
-
-        self.draw_autotiles = True
-
-        timer.get_timer().tick_elapsed.connect(self.tick)
-
-    def tick(self):
-        if self.tilemap:
-            self.update_view()
-
-    def set_current(self, current):
-        self.tilemap = current
-        self.update_view()
-
-    def clear_scene(self):
-        self.scene.clear()
-
-    def update_view(self):
-        if self.tilemap:
-            pixmap = QPixmap.fromImage(self.get_map_image())
-            self.working_image = pixmap
-        else:
-            return
-        if self.window.terrain_mode:
-            self.draw_terrain()
-        self.show_map()
-
-    def get_map_image(self):
-        image = draw_tilemap(self.tilemap, autotiles=self.draw_autotiles)
-        painter = QPainter()
-        painter.begin(image)
-        # Draw grid lines
-        painter.setPen(QPen(QColor(0, 0, 0, 128), 1, Qt.DotLine))
-        for x in range(self.tilemap.width):
-            painter.drawLine(x * TILEWIDTH, 0, x * TILEWIDTH, self.tilemap.height * TILEHEIGHT)
-        for y in range(self.tilemap.height):
-            painter.drawLine(0, y * TILEHEIGHT, self.tilemap.width * TILEWIDTH, y * TILEHEIGHT)
-
-        # Draw cursor...
-        if not self.window.terrain_mode:
-            if self.right_selecting:  
-                # Currently holding down right click and selecting area
-                self.draw_selection(painter)
-            elif self.right_selection:
-                # Currently drawing with a right click held down area
-                self.draw_right_cursor(painter)
-            else:
-                # Currently drawing with a tileset area
-                self.draw_normal_cursor(painter)
-
-        painter.end()
-        return image
-
-    def draw_terrain(self):
-        if self.working_image:
-            painter = QPainter()
-            painter.begin(self.working_image)
-            alpha = self.window.terrain_painter_menu.get_alpha()
-            explored_coords = set()
-            for layer in reversed(self.tilemap.layers):
-                if layer.visible:
-                    for coord, terrain_nid in layer.terrain_grid.items():
-                        # Don't draw the one's below...
-                        if coord in explored_coords:
-                            continue
-                        explored_coords.add(coord)
-                        terrain = DB.terrain.get(terrain_nid)
-                        if terrain:
-                            color = terrain.color
-                            write_color = QColor(color[0], color[1], color[2])
-                            write_color.setAlpha(alpha)
-                            painter.fillRect(coord[0] * TILEWIDTH, coord[1] * TILEHEIGHT, TILEWIDTH, TILEHEIGHT, write_color)
-            painter.end()
-
-    def show_map(self):
-        self.clear_scene()
-        self.scene.addPixmap(self.working_image)
-
-    def draw_normal_cursor(self, painter):
-        tileset, coords = self.window.get_tileset_coords()
-        if tileset and coords:
-            mouse_pos = self.current_mouse_position
-            topleft = min(coords)
-            for coord in coords:
-                im = tileset.subpixmaps[coord].toImage()
-                rel_coord = coord[0] - topleft[0], coord[1] - topleft[1]
-                true_pos = mouse_pos[0] + rel_coord[0], mouse_pos[1] + rel_coord[1]                
-                painter.drawImage(true_pos[0] * TILEWIDTH,
-                                  true_pos[1] * TILEHEIGHT,
-                                  im)
-                # Fill with blue
-                rect = QRect(true_pos[0] * TILEWIDTH, true_pos[1] * TILEHEIGHT, TILEWIDTH, TILEHEIGHT)
-                painter.fillRect(rect, QColor(0, 255, 255, 96))
-
-    def draw_right_cursor(self, painter):
-        mouse_pos = self.current_mouse_position
-        for coord, tile_sprite in self.right_selection.items():
-            if not tile_sprite:
-                continue
-            tileset = RESOURCES.tilesets.get(tile_sprite.tileset_nid)
-            pix = tileset.get_pixmap(tile_sprite.tileset_position)
-            if pix:
-                true_coord = mouse_pos[0] + coord[0], mouse_pos[1] + coord[1]
-                painter.drawImage(true_coord[0] * TILEWIDTH,
-                                  true_coord[1] * TILEHEIGHT,
-                                  pix.toImage())
-                # Fill with blue
-                rect = QRect(true_coord[0] * TILEWIDTH, true_coord[1] * TILEHEIGHT, TILEWIDTH, TILEHEIGHT)
-                painter.fillRect(rect, QColor(0, 255, 255, 96))
-
-    def draw_selection(self, painter):
-        starting_pos = self.right_selecting
-        if not starting_pos:
-            return
-        for coord, tile_sprite in self.right_selection.items():
-            true_coord = starting_pos[0] + coord[0], starting_pos[1] + coord[1]
-            color = QColor(0, 255, 255, 128)
-            rect = QRect(true_coord[0] * TILEWIDTH, true_coord[1] * TILEHEIGHT, TILEWIDTH, TILEHEIGHT)
-            painter.fillRect(rect, color)
-
-    def get_current_layer(self):
-        current_layer_index = self.window.layer_menu.view.currentIndex()
-        idx = current_layer_index.row()
-        return self.tilemap.layers[idx]
-
-    def get_tile_sprite(self, pos):
-        for layer in reversed(self.tilemap.layers):
-            if layer.visible:
-                if pos in layer.sprite_grid:
-                    tile_sprite = layer.sprite_grid[pos]
-                    return tile_sprite
-        return None
-
-    def find_coords(self):
-        self.right_selection.clear()
-        left = min(self.right_selecting[0], self.current_mouse_position[0])
-        width = max(self.right_selecting[0], self.current_mouse_position[0]) - left + 1
-        top = min(self.right_selecting[1], self.current_mouse_position[1])
-        height = max(self.right_selecting[1], self.current_mouse_position[1]) - top + 1
-        for x in range(width):
-            for y in range(height):
-                i, j = x + left, y + top
-                self.right_selection[(x, y)] = self.get_tile_sprite((i, j))
-
-    def paint_terrain(self, tile_pos):
-        current_layer = self.get_current_layer()
-        if self.tilemap.check_bounds(tile_pos):
-            current_nid = self.window.terrain_painter_menu.get_current_nid()
-            current_layer.terrain_grid[tile_pos] = current_nid
-
-    def paint_tile(self, tile_pos):
-        current_layer = self.get_current_layer()
-
-        if self.right_selection:
-            for coord, tile_sprite in self.right_selection.items():
-                true_pos = tile_pos[0] + coord[0], tile_pos[1] + coord[1]
-                if self.tilemap.check_bounds(true_pos):
-                    if tile_sprite:
-                        tileset_nid = tile_sprite.tileset_nid
-                        pos = tile_sprite.tileset_position
-                        current_layer.set_sprite(true_pos, tileset_nid, pos)
-                    # else:
-                    #     current_layer.erase_sprite(true_pos)
-        else:
-            tileset, coords = self.window.get_tileset_coords()
-            if tileset and coords:
-                topleft = min(coords)
-                for coord in coords:
-                    rel_coord = coord[0] - topleft[0], coord[1] - topleft[1]
-                    true_pos = tile_pos[0] + rel_coord[0], tile_pos[1] + rel_coord[1]
-                    if self.tilemap.check_bounds(true_pos):
-                        current_layer.set_sprite(true_pos, tileset.nid, coord)
-
-    def erase_terrain(self, tile_pos):
-        current_layer = self.get_current_layer()
-
-        if self.tilemap.check_bounds(tile_pos):
-            current_layer.erase_terrain(tile_pos)
-
-    def erase_tile(self, tile_pos):
-        current_layer = self.get_current_layer()
-
-        if self.tilemap.check_bounds(tile_pos):
-            current_layer.erase_sprite(tile_pos)
-
-    def flood_fill_terrain(self, tile_pos):
-        if not self.tilemap.check_bounds(tile_pos):
-            return 
-
-        coords_to_replace = set()
-
-        def find_similar(x, y, terrain_nid):
-            if not self.tilemap.check_bounds((x, y)):
-                return
-            if (x, y) in coords_to_replace:
-                return
-            other_nid = current_layer.get_terrain((x, y))
-            if terrain_nid != other_nid:
-                return
-
-            coords_to_replace.add((x, y))
-
-            # Now recur for all directions
-            find_similar(x + 1, y, terrain_nid)
-            find_similar(x - 1, y, terrain_nid)
-            find_similar(x, y + 1, terrain_nid)
-            find_similar(x, y - 1, terrain_nid)
-
-        current_layer = self.get_current_layer()
-
-        # Get coords like current coord in current_layer
-        terrain_nid = current_layer.get_terrain(tile_pos)
-        # Determine which coords should be flood-filled
-        find_similar(tile_pos[0], tile_pos[1], terrain_nid)
-
-        # Do the deed
-        for coord in coords_to_replace:
-            current_nid = self.window.terrain_painter_menu.get_current_nid()
-            current_layer.terrain_grid[coord] = current_nid
-
-    def flood_fill_tile(self, tile_pos):
-        if not self.tilemap.check_bounds(tile_pos):
-            return 
-
-        coords_to_replace = set()
-
-        def find_similar(x, y, sprite):
-            if not self.tilemap.check_bounds((x, y)):
-                return
-            if (x, y) in coords_to_replace:
-                return
-            tile = current_layer.get_sprite((x, y))
-            if tile:
-                nid = tile.tileset_nid
-                coord = tile.tileset_position
-            else:
-                nid, coord = None, None
-            if sprite:
-                if nid != sprite.tileset_nid or coord != sprite.tileset_position:
-                    return
-            elif tile:
-                return
-
-            coords_to_replace.add((x, y))
-
-            # Now recur for all directions
-            find_similar(x + 1, y, sprite)
-            find_similar(x - 1, y, sprite)
-            find_similar(x, y + 1, sprite)
-            find_similar(x, y - 1, sprite)
-
-        current_layer = self.get_current_layer()
-        tileset, coords = self.window.get_tileset_coords()
-
-        # Get coords like current coord in current_layer
-        current_tile = current_layer.get_sprite(tile_pos)
-        # Determine which coords should be flood-filled
-        find_similar(tile_pos[0], tile_pos[1], current_tile)
-
-        topleft = min(coords)
-        w = max(coord[0] for coord in coords) - topleft[0] + 1
-        h = max(coord[1] for coord in coords) - topleft[1] + 1
-
-        # Do the deed
-        for x in range(self.tilemap.width):
-            for y in range(self.tilemap.height):
-                if (x, y) in coords_to_replace:
-                    new_coord_x = x%w + topleft[0]
-                    new_coord_y = y%h + topleft[1]
-                    if (new_coord_x, new_coord_y) in coords:
-                        current_layer.set_sprite(
-                            (x, y), tileset.nid, (new_coord_x, new_coord_y))
-
-    def mousePressEvent(self, event):
-        scene_pos = self.mapToScene(event.pos())
-        tile_pos = int(scene_pos.x() // TILEWIDTH), \
-            int(scene_pos.y() // TILEHEIGHT)
-
-        if event.button() == Qt.LeftButton:
-            if self.window.current_tool == PaintTool.Brush:
-                if self.window.terrain_mode:
-                    self.paint_terrain(tile_pos)
-                else:
-                    self.paint_tile(tile_pos)
-                self.left_selecting = True
-            elif self.window.current_tool == PaintTool.Erase:
-                if self.window.terrain_mode:
-                    self.erase_terrain(tile_pos)
-                else:
-                    self.erase_tile(tile_pos)
-                self.left_selecting = True
-            elif self.window.current_tool == PaintTool.Fill:
-                if self.window.terrain_mode:
-                    self.flood_fill_terrain(tile_pos)
-                else:
-                    self.flood_fill_tile(tile_pos)
-        elif event.button() == Qt.RightButton and self.tilemap.check_bounds(tile_pos):
-            if self.window.terrain_mode:
-                current_nid = self.tilemap.get_terrain(tile_pos)
-                if current_nid:
-                    self.window.terrain_painter_menu.set_current_nid(current_nid)
-            elif self.window.current_tool == PaintTool.Brush:
-                self.right_selecting = tile_pos
-                self.right_selection.clear()
-                self.window.void_tileset_selection()
-
-    def mouseMoveEvent(self, event):
-        scene_pos = self.mapToScene(event.pos())
-        tile_pos = int(scene_pos.x() // TILEWIDTH), \
-            int(scene_pos.y() // TILEHEIGHT)
-
-        self.current_mouse_position = tile_pos
-
-        if self.left_selecting and self.tilemap.check_bounds(tile_pos):
-            if self.window.current_tool == PaintTool.Brush:
-                if self.window.terrain_mode:
-                    self.paint_terrain(tile_pos)
-                else:
-                    self.paint_tile(tile_pos)
-            elif self.window.current_tool == PaintTool.Erase:
-                if self.window.terrain_mode:
-                    self.erase_terrain(tile_pos)
-                else:
-                    self.erase_tile(tile_pos)
-        elif self.right_selecting:
-            self.find_coords()
-
-    def mouseReleaseEvent(self, event):
-        scene_pos = self.mapToScene(event.pos())
-        tile_pos = int(scene_pos.x() // TILEWIDTH), \
-            int(scene_pos.y() // TILEHEIGHT)
-
-        if self.window.terrain_mode:
-            if event.button() == Qt.LeftButton:
-                self.left_selecting = False
-        elif self.window.current_tool == PaintTool.Brush:
-            if event.button() == Qt.LeftButton:
-                self.left_selecting = False
-            elif event.button() == Qt.RightButton:
-                if self.right_selecting:
-                    self.find_coords()
-                    self.right_selecting = False
-        elif self.window.current_tool == PaintTool.Erase:
-            if event.button() == Qt.LeftButton:
-                self.left_selecting = False
-
-    def zoom_in(self):
-        if self.screen_scale < self.max_scale:
-            self.screen_scale += 1
-            self.scale(2, 2)
-
-    def zoom_out(self):
-        if self.screen_scale > self.min_scale:
-            self.screen_scale -= 1
-            self.scale(0.5, 0.5)
-
-    def wheelEvent(self, event):
-        if event.angleDelta().y() > 0:
-            self.zoom_in()
-        elif event.angleDelta().y() < 0:
-            self.zoom_out()
-
-class MapEditor(QDialog):
-    def __init__(self, parent=None, current=None):
-        super().__init__(parent)
-        self.window = parent
-        self.setWindowTitle("Tilemap Editor")
-        self.setWindowFlag(Qt.WindowContextHelpButtonHint, False)
-
-        self.settings = MainSettingsController()
-
-        desktop = QDesktopWidget()
-        main_screen_size = desktop.availableGeometry(desktop.primaryScreen())
-        default_size = main_screen_size.width()*0.7, main_screen_size.height()*0.7
-        self.resize(*default_size)
-
-        self.current = current
-        self.save()
-        self.current_tool = PaintTool.NoTool
-        self.terrain_mode: bool = False
-
-        self.tileset_menu = TileSetMenu(self, self.current)
-        self.layer_menu = LayerMenu(self, self.current)
-        self.view = MapEditorView(self)
-        self.view.set_current(current)
-
-        self.create_actions()
-        self.create_toolbar()
-
-        right_splitter = QSplitter(self)
-        right_splitter.setOrientation(Qt.Vertical)
-        right_splitter.setChildrenCollapsible(False)
-        right_splitter.addWidget(self.layer_menu)
-        right_splitter.addWidget(self.tileset_menu)
-
-        self.main_splitter = QSplitter(self)
-        self.main_splitter.setChildrenCollapsible(False)
-
-        view_frame = QFrame()
-        view_layout = QVBoxLayout()
-        view_layout.addWidget(self.toolbar)
-        view_layout.addWidget(self.view)
-        view_frame.setLayout(view_layout)
-
-        self.terrain_painter_menu = TerrainPainterMenu(self)
-
-        self.main_splitter.addWidget(self.terrain_painter_menu)
-        self.main_splitter.addWidget(view_frame)
-        self.main_splitter.addWidget(right_splitter)
-
-        self.terrain_painter_menu.hide()
-
-        self.layout = QVBoxLayout()
-        self.setLayout(self.layout)
-        self.layout.addWidget(self.main_splitter)
-
-        self.buttonbox = QDialogButtonBox(QDialogButtonBox.Ok | QDialogButtonBox.Cancel, Qt.Horizontal, self)
-        self.layout.addWidget(self.buttonbox)
-        self.buttonbox.accepted.connect(self.accept)
-        self.buttonbox.rejected.connect(self.reject)
-
-        self.check_brush()
-
-        # Restore Geometry
-        geometry = self.settings.component_controller.get_geometry(self._type())
-        if geometry:
-            self.restoreGeometry(geometry)
-        state = self.settings.component_controller.get_state(self._type())
-        if state:
-            self.main_splitter.restoreState(state)
-
-        self.view.update_view()
-
-    def create_actions(self):
-        theme = self.settings.get_theme()
-        if theme == 0:
-            icon_folder = 'icons/icons'
-        else:
-            icon_folder = 'icons/dark_icons'
-
-        paint_group = QActionGroup(self)
-        self.brush_action = QAction(QIcon(f"{icon_folder}/brush.png"), "&Brush", self, shortcut="B", triggered=self.set_brush)
-        self.brush_action.setCheckable(True)
-        paint_group.addAction(self.brush_action)
-        self.paint_action = QAction(QIcon(f"{icon_folder}/fill.png"), "&Fill", self, shortcut="F", triggered=self.set_fill)
-        self.paint_action.setCheckable(True)
-        paint_group.addAction(self.paint_action)
-        self.erase_action = QAction(QIcon(f"{icon_folder}/eraser.png"), "&Erase", self, shortcut="E", triggered=self.set_erase)
-        self.erase_action.setCheckable(True)
-        paint_group.addAction(self.erase_action)
-        self.resize_action = QAction(QIcon(f"{icon_folder}/resize.png"), "&Resize", self, shortcut="R", triggered=self.resize_map)
-
-        self.terrain_action = QAction(QIcon(f"{icon_folder}/terrain.png"), "&Terrain Mode", self, shortcut="T", triggered=self.terrain_mode_toggle)
-        self.terrain_action.setCheckable(True)
-
-        self.export_as_png_action = QAction(QIcon(f"{icon_folder}/export_as_png.png"), "E&xport Current Image as PNG", self, shortcut="X", triggered=self.export_as_png)
-
-        self.show_autotiles_action = QAction(QIcon(f"{icon_folder}/wave.png"), "Show Autotiles", self, triggered=self.autotile_toggle)
-        self.show_autotiles_action.setCheckable(True)
-        self.show_autotiles_action.setChecked(True)
-
-    def void_right_selection(self):
-        self.view.right_selection.clear()
-
-    def void_tileset_selection(self):
-        self.tileset_menu.reset_selection()
-
-    def check_brush(self):
-        self.brush_action.setChecked(True)
-        self.set_brush(True)
-
-    def set_brush(self, val):
-        self.current_tool = PaintTool.Brush
-
-    def set_fill(self, val):
-        self.current_tool = PaintTool.Fill
-
-    def set_erase(self, val):
-        self.tileset_menu.reset_selection()
-        self.current_tool = PaintTool.Erase
-
-    def create_toolbar(self):
-        self.toolbar = QToolBar(self)
-        self.toolbar.addAction(self.brush_action)
-        self.toolbar.addAction(self.paint_action)
-        self.toolbar.addAction(self.erase_action)
-        self.toolbar.addAction(self.resize_action)
-        self.toolbar.addAction(self.terrain_action)
-        self.toolbar.addAction(self.export_as_png_action)
-        self.toolbar.addAction(self.show_autotiles_action)
-
-    def set_current(self, current):  # Current is a TileMapPrefab
-        self.current = current
-        self.view.set_current(current)
-        self.layer_menu.set_current(current)
-        self.tileset_menu.set_current(current)
-        self.view.update_view()
-
-    def resize_map(self):
-        ResizeDialog.get_new_size(self.current, self)
-
-    def terrain_mode_toggle(self, val):
-        self.terrain_mode = val
-        if self.terrain_mode:
-            self.terrain_painter_menu.show()
-        else:
-            self.terrain_painter_menu.hide()
-
-    def autotile_toggle(self, val):
-        self.view.draw_autotiles = val
-
-    def export_as_png(self):
-        if self.current:
-            image = draw_tilemap(self.current, autotiles=False)
-            starting_path = self.settings.get_last_open_path()
-            fn, ok = QFileDialog.getSaveFileName(
-                self, "Export Current Image", starting_path, 
-                "PNG Files (*.png)")
-            if ok:
-                image.save(fn)
-                parent_dir = os.path.split(fn)[0]
-                self.settings.set_last_open_path(parent_dir)
-
-    def update_view(self):
-        self.view.update_view()
-
-    def reset_terrain(self):
-        current_layer_index = self.layer_menu.view.currentIndex()
-        idx = current_layer_index.row()
-        current_layer = self.current.layers[idx]
-        current_layer.terrain_grid.clear()
-
-    def get_tileset_coords(self):
-        return self.tileset_menu.current_tileset, self.tileset_menu.get_selection_coords()
-
-    def accept(self):
-        self.save_geometry()
-        super().accept()
-
-    def reject(self):
-        self.restore()
-        self.save_geometry()
-        super().reject()
-
-    def closeEvent(self, event):
-        self.save_geometry()
-        super().closeEvent(event)
-
-    def save(self):
-        self.saved_data = self.current.save()
-
-    def restore(self):
-        self.current.restore_edits(self.saved_data)
-
-    def _type(self):
-        return 'tilemap_editor'
-
-    def save_geometry(self):
-        self.settings.component_controller.set_geometry(self._type(), self.saveGeometry())
-        self.settings.component_controller.set_state(self._type(), self.main_splitter.saveState())
-
-class ResizeDialog(Dialog):
-    def __init__(self, current, parent=None):
-        super().__init__(parent)
-        self.window = parent
-        self.setWindowTitle("Tilemap Resize")
-        self.layout = QVBoxLayout()
-        self.setLayout(self.layout)
-
-        self.current = current  # TilemapPrefab
-
-        size_section = QGroupBox(self)
-        size_section.setTitle("Size")
-        size_layout = QFormLayout()
-        self.width_box = QSpinBox()
-        self.width_box.setValue(self.current.width)
-        self.width_box.setRange(15, 59)
-        self.width_box.valueChanged.connect(self.on_width_changed)
-        size_layout.addRow("Width:", self.width_box)
-        self.height_box = QSpinBox()
-        self.height_box.setValue(self.current.height)
-        self.height_box.setRange(10, 39)
-        self.height_box.valueChanged.connect(self.on_height_changed)
-        size_layout.addRow("Height:", self.height_box)
-        size_section.setLayout(size_layout)
-
-        offset_section = QGroupBox(self)
-        offset_section.setTitle("Offset")
-        offset_layout = QFormLayout()
-        self.x_box = QSpinBox()
-        self.x_box.setValue(0)
-        self.x_box.setRange(0, 0)
-        self.x_box.valueChanged.connect(self.on_offset_changed)
-        # self.x_box.valueChanged.connect(self.on_x_changed)
-        offset_layout.addRow("X:", self.x_box)
-        self.y_box = QSpinBox()
-        self.y_box.setValue(0)
-        self.y_box.setRange(0, 0)
-        self.y_box.valueChanged.connect(self.on_offset_changed)
-        # self.y_box.valueChanged.connect(self.on_y_changed)
-        offset_layout.addRow("Y:", self.y_box)
-        offset_section.setLayout(offset_layout)
-
-        self.icon_view = IconView(self)
-        self.icon_view.scene.setBackgroundBrush(QColor(200, 200, 200, 255))
-
-        self.layout.addWidget(size_section)
-        self.layout.addWidget(offset_section)
-        self.layout.addWidget(self.icon_view)
-        self.layout.addWidget(self.buttonbox)
-
-        self.draw_image()
-
-    def on_width_changed(self, val):
-        if val > self.current.width:
-            self.x_box.setMaximum(val - self.current.width)
-        elif val < self.current.width:
-            self.x_box.setMinimum(val - self.current.width)
-        self.draw_image()
-
-    def on_height_changed(self, val):
-        if val > self.current.height:
-            self.y_box.setMaximum(val - self.current.height)
-        elif val < self.current.height:
-            self.y_box.setMinimum(val - self.current.height)
-        self.draw_image()
-
-    def on_offset_changed(self, val):
-        self.draw_image()
-
-    def draw_image(self):
-        base_image = QImage(202, 202, QImage.Format_ARGB32)
-        base_image.fill(QColor(200, 200, 200, 255))
-        painter = QPainter()
-        painter.begin(base_image)
-        painter.setPen(QPen(Qt.black, 2, Qt.SolidLine))
-        # Draw regular square around
-        highest_dim = max([self.width_box.value(), self.height_box.value(), 
-                           self.current.width, self.current.height])
-        new_offset_x = int(self.x_box.value() / highest_dim * 200)
-        new_offset_y = int(self.y_box.value() / highest_dim * 200)
-        new_width = int(self.width_box.value() / highest_dim * 200)
-        new_height = int(self.height_box.value() / highest_dim * 200)
-        painter.drawRect(1, 1, new_width, new_height)
-        painter.setPen(QPen(Qt.black, 2, Qt.DashLine))
-        new_width = int(self.current.width / highest_dim * 200)
-        new_height = int(self.current.height / highest_dim * 200)
-        painter.drawRect(1 + new_offset_x, 1 + new_offset_y, new_width, new_height)
-
-        painter.end()
-
-        self.icon_view.set_image(QPixmap.fromImage(base_image))
-        self.icon_view.show_image()
-
-    @classmethod
-    def get_new_size(cls, tilemap_prefab, parent=None):
-        dialog = cls(tilemap_prefab, parent)
-        result = dialog.exec_()
-        if result == QDialog.Accepted:
-            new_width = int(dialog.width_box.value())
-            new_height = int(dialog.height_box.value())
-            x_offset = int(dialog.x_box.value())
-            y_offset = int(dialog.y_box.value())
-            tilemap_prefab.resize(new_width, new_height, x_offset, y_offset)
-            return True
-        else:
-            return False
-
-class LayerModel(ResourceCollectionModel):
-    def data(self, index, role):
-        if not index.isValid():
-            return None
-        layer = self._data[index.row()]
-        if role == Qt.DisplayRole or role == Qt.EditRole:
-            text = layer.nid
-            return text
-        elif role == Qt.CheckStateRole:
-            value = Qt.Checked if layer.visible else Qt.Unchecked
-            return value
-        return None
-
-    def create_new(self):
-        new_nid = str_utils.get_next_name('New Layer', self._data.keys())
-        parent = self.window.current
-        new_layer = LayerGrid(new_nid, parent)
-        self._data.append(new_layer)
-        return new_layer
-
-    def delete(self, idx):
-        self._data.pop(idx)
-        self.layoutChanged.emit()
-
-    def duplicate(self, idx):
-        layer = self._data[idx]
-        parent = layer.parent
-        new_nid = str_utils.get_next_name(layer.nid, self._data.keys())
-        # Duplicate by serializing and then deserializing
-        ser_layer = layer.save()
-        new_layer = LayerGrid.restore(ser_layer, parent)
-        new_layer.nid = new_nid
-        self._data.insert(idx + 1, new_layer)
-        self.layoutChanged.emit()
-
-    def setData(self, index, value, role):
-        if not index.isValid():
-            return False
-        if role == Qt.CheckStateRole:
-            layer = self._data[index.row()]
-            if value == Qt.Checked:
-                layer.visible = True
-            else:
-                layer.visible = False
-            self.dataChanged.emit(index, index)
-            self.window.update_view()
-        return super().setData(index, value, role)
-
-    def flags(self, index):
-        flags = super().flags(index)
-        if not index.isValid():
-            return flags
-        return flags | Qt.ItemIsUserCheckable
-
-class LayerMenu(QWidget):
-    def __init__(self, parent=None, current=None):
-        super().__init__(parent)
-        self.window = parent
-        self.title = "Layers"
-        self.display = None
-
-        self.settings = MainSettingsController()
-
-        self.current = current
-        self._data = current.layers
-
-        deletion_criteria = (self.deletion_func, None, self.deletion_func)
-
-        self.model = LayerModel(self._data, self)
-
-        self.view = ResourceListView(deletion_criteria, self)
-        self.view.setModel(self.model)
-        self.view.setEditTriggers(QAbstractItemView.NoEditTriggers)  # Remove edit on double click
-        # self.view.clicked.connect(self.on_click)
-        self.view.selectionModel().currentChanged.connect(self.on_item_changed)
-
-        self.create_actions()
-        self.create_toolbar()
-
-        layout = QVBoxLayout()
-        layout.addWidget(self.view)
-        layout.addWidget(self.toolbar)
-        self.setLayout(layout)
-
-        # Select first layer
-        index = self.model.index(0)
-        self.view.setCurrentIndex(index)
-
-    def deletion_func(self, model, index):
-        return model._data[index.row()].nid != "base"
-
-    def update_view(self):
-        self.window.update_view()
-
-    def set_current(self, current):
-        self.current = current
-        self._data = current.layers
-        self.collection.update_list()
-
-    def on_item_changed(self, curr, prev):
-        # Turn off delete action if layer should not be deletable
-        if self.deletion_func(self.model, curr):
-            self.delete_action.setEnabled(True)
-        else:
-            self.delete_action.setEnabled(False)
-
-    def on_click(self, index):
-        if bool(self.model.flags(index) & Qt.ItemIsEnabled):
-            layer = self.model._data[index.row()]
-            layer.visible = not layer.visible
-            self.model.dataChanged.emit(index, index)
-            self.window.update_view()
-
-    def create_actions(self):
-        theme = self.settings.get_theme()
-        if theme == 0:
-            icon_folder = 'icons/icons'
-        else:
-            icon_folder = 'icons/dark_icons'
-
-        self.new_action = QAction(QIcon(f"{icon_folder}/file-plus.png"), "New Layer", triggered=self.new)
-        self.duplicate_action = QAction(QIcon(f"{icon_folder}/duplicate.png"), "Duplicate Layer", triggered=self.duplicate)
-        self.delete_action = QAction(QIcon(f"{icon_folder}/x-circle.png"), "Delete Layer", triggered=self.delete)
-        self.delete_action.setEnabled(False)
-
-    def create_toolbar(self):
-        self.toolbar = QToolBar(self)
-        self.toolbar.addAction(self.new_action)
-        self.toolbar.addAction(self.duplicate_action)
-        self.toolbar.addAction(self.delete_action)
-
-    def new(self):
-        last_index = self.model.index(len(self._data) - 1)
-        self.view.new(last_index)
-
-    def duplicate(self):
-        current_index = self.view.currentIndex()
-        self.view.duplicate(current_index)
-
-    def delete(self):
-        current_index = self.view.currentIndex()
-        if self.deletion_func(self.model, current_index):
-            self.view.delete(current_index)
-
-class TileSetMenu(QWidget):
-    def __init__(self, parent=None, current=None):
-        super().__init__(parent)
-        self.window = parent
-        self.settings = MainSettingsController()
-
-        self.current = current
-
-        self.tab_bar = QTabBar(self)
-        self.tab_bar.currentChanged.connect(self.on_tab_changed)
-
-        self.view = TileSetView(self)
-
-        self.create_actions()
-        self.create_toolbar()
-
-        layout = QVBoxLayout()
-        layout.addWidget(self.tab_bar)
-        layout.addWidget(self.view)
-        layout.addWidget(self.toolbar)
-        self.setLayout(layout)
-
-        self.current_tileset = None
-        self.set_current(self.current)
-
-    def on_tab_changed(self, idx):
-        if self.current.tilesets:
-            tileset_nid = self.current.tilesets[idx]
-            self.load_tileset(tileset_nid)
-
-    def tab_clear(self):
-        for idx in range(self.tab_bar.count()):
-            i = self.tab_bar.count() - idx - 1
-            self.tab_bar.removeTab(i)
-
-    def get_selection_coords(self):
-        return self.view.get_selection_coords()
-
-    def reset_selection(self):
-        self.view.reset_selection()
-
-    def set_current(self, current):
-        self.current = current
-
-        self.tab_clear()
-        for nid in self.current.tilesets:
-            self.tab_bar.addTab(nid)
-
-        if self.current.tilesets:
-            self.load_tileset(self.current.tilesets[0])
-        else:
-            self.empty_tileset()
-
-    def load_tileset(self, tileset_nid):
-        tileset = RESOURCES.tilesets.get(tileset_nid)
-        if not tileset.pixmap:
-            tileset.set_pixmap(QPixmap(tileset.full_path))
-        self.current_tileset = tileset
-        self.delete_action.setEnabled(True)
-        self.view.set_current(tileset)
-        self.view.update_view()
-
-    def empty_tileset(self):
-        self.delete_action.setEnabled(False)
-        self.view.set_current(None)
-        self.view.update_view()
-
-    def create_actions(self):
-        theme = self.settings.get_theme()
-        if theme == 0:
-            icon_folder = 'icons/icons'
-        else:
-            icon_folder = 'icons/dark_icons'
-
-        self.new_action = QAction(QIcon(f"{icon_folder}/file-plus.png"), "Load Tileset", triggered=self.new)
-        self.delete_action = QAction(QIcon(f"{icon_folder}/x-circle.png"), "Unload Tileset", triggered=self.delete)
-        self.delete_action.setEnabled(False)
-        self.generate_autotile_action = QAction(QIcon(f"{icon_folder}/wave.png"), "Generate Autotiles", triggered=self.generate_autotiles)
-
-    def create_toolbar(self):
-        self.toolbar = QToolBar(self)
-        self.toolbar.addAction(self.new_action)
-        self.toolbar.addAction(self.delete_action)
-        self.toolbar.addAction(self.generate_autotile_action)
-
-    def new(self):
-        from app.editor.tile_editor import tile_tab
-        res, ok = tile_tab.get_tilesets()
-        if ok:
-            nid = res.nid
-            self.current.tilesets.append(nid)
-            self.tab_bar.addTab(nid)
-            self.tab_bar.setCurrentIndex(len(self.current.tilesets) - 1)
-            # self.load_tileset(nid)
-
-    def delete(self):
-        idx = self.tab_bar.currentIndex()
-        if 0 <= idx < len(self.current.tilesets):
-            self.current.tilesets.pop(idx)
-            self.tab_bar.removeTab(idx)
-
-        new_idx = self.tab_bar.currentIndex()
-        if self.current.tilesets:
-            self.load_tileset(self.current.tilesets[new_idx])
-        else:
-            self.empty_tileset()
-
-    def generate_autotiles(self):
-        idx = self.tab_bar.currentIndex()
-        if 0 <= idx < len(self.current.tilesets):
-<<<<<<< HEAD
-            current_tileset = self.current.tilesets[idx]
-            if current_tileset.autotiles:
-                ret = QMessageBox.warning(self, "Overwrite Autotiles", "Autotiles already exist.\nDo you want to overwrite them?",
-                                          QMessageBox.Ok | QMessageBox.Cancel)
-                if ret == QMessageBox.Ok:
-                    pass
-                else:
-                    return
-            companion_tileset, column_idxs = autotiles.AutotileMaker(current_tileset)
-=======
-            current_tileset_nid = self.current.tilesets[idx]
-            current_tileset = RESOURCES.tilesets.get(current_tileset_nid)
-            maker = autotiles.get_maker()
-            companion_tileset, column_idxs = maker.run(current_tileset)
->>>>>>> d1dc46e6
-            if not column_idxs:
-                QMessageBox.warning(self, "Autotile Generation Warning", "No autotiles match the tiles in this tileset!")
-                return
-            # Save companion tileset to file
-            full_path = current_tileset.full_path
-            new_full_path = full_path[:-4] + '_autotiles.png'
-            fn = os.path.abspath(new_full_path)
-            print(fn)
-            companion_tileset.save(fn)
-
-            current_tileset.autotiles = column_idxs
-            current_tileset.autotile_full_path = fn
-            pix = QPixmap(companion_tileset)
-            current_tileset.autotile_pixmap = pix
-            QMessageBox.information(self, "Autotile Generation Complete", "Autotile generation process completed for tileset %s" % current_tileset.nid)
-
-class TileSetView(MapEditorView):
-    tilewidth = TILEWIDTH + 1
-    tileheight = TILEHEIGHT + 1
-
-    def __init__(self, parent=None):
-        QGraphicsView.__init__(self, parent)
-        self.window = parent
-
-        self.scene = QGraphicsScene(self)
-        self.setScene(self.scene)
-        self.setMouseTracking(True)
-
-        self.setStyleSheet("background-color:rgb(248, 248, 248);")
-
-        self.screen_scale = 1
-
-        self.tileset = None
-        self.current_mouse_position = (0, 0)
-        self.left_selecting = None
-        self.current_coords = set()
-
-    def get_selection_coords(self):
-        return self.current_coords
-
-    def reset_selection(self):
-        self.left_selecting = None
-        self.current_coords.clear()
-        self.update_view()
-
-    def update_view(self):
-        if self.tileset:
-            self.show_map()
-        else:
-            self.clear_scene()
-
-    def set_current(self, current):
-        self.tileset = current
-        self.left_selecting = None
-        self.current_coords.clear()
-        self.update_view()
-
-    def show_map(self):
-        image = QImage(self.tileset.width * self.tilewidth,
-                       self.tileset.height * self.tileheight,
-                       QImage.Format_ARGB32)
-        image.fill(QColor(255, 255, 255, 0))
-
-        painter = QPainter()
-        painter.begin(image)
-        for coord, pixmap in self.tileset.subpixmaps.items():
-            im = pixmap.toImage()
-            painter.drawImage(coord[0] * self.tilewidth, coord[1] * self.tileheight, im)
-            if coord in self.current_coords:
-                color = QColor(0, 255, 255, 128)
-                rect = QRect(coord[0] * self.tilewidth, coord[1] * self.tileheight, TILEWIDTH, TILEHEIGHT)
-                painter.fillRect(rect, color)
-            
-        # Draw grid lines
-        painter.setPen(QPen(Qt.white, 1, Qt.SolidLine))
-        for x in range(self.tileset.width):
-            painter.drawLine(x * self.tilewidth - 1, 0, x * self.tilewidth - 1, self.tileset.height * self.tileheight)
-        for y in range(self.tileset.height):
-            painter.drawLine(0, y * self.tileheight - 1, self.tileset.width * self.tilewidth, y * self.tileheight - 1)
-
-        painter.end()
-        self.clear_scene()
-        self.pixmap = QPixmap.fromImage(image)
-        self.scene.addPixmap(self.pixmap)
-
-    def mousePressEvent(self, event):
-        scene_pos = self.mapToScene(event.pos())
-        tile_pos = int(scene_pos.x() // self.tilewidth), \
-            int(scene_pos.y() // self.tileheight)
-
-        if self.tileset and self.tileset.check_bounds(tile_pos):
-            if event.button() == Qt.LeftButton:
-                self.left_selecting = tile_pos
-                self.window.window.void_right_selection()
-                self.current_coords.clear()
-
-    def find_coords(self):
-        self.current_coords.clear()
-        left = min(self.left_selecting[0], self.current_mouse_position[0])
-        width = max(self.left_selecting[0], self.current_mouse_position[0]) - left + 1
-        top = min(self.left_selecting[1], self.current_mouse_position[1])
-        height = max(self.left_selecting[1], self.current_mouse_position[1]) - top + 1
-        for x in range(width):
-            for y in range(height):
-                new_coord = (x + left, y + top)
-                if self.tileset.check_bounds(new_coord):
-                    self.current_coords.add(new_coord)
-            
-    def mouseMoveEvent(self, event):
-        scene_pos = self.mapToScene(event.pos())
-        tile_pos = int(scene_pos.x() // self.tilewidth), \
-            int(scene_pos.y() // self.tileheight)
-
-        if self.left_selecting and self.tileset and self.tileset.check_bounds(tile_pos):
-            self.current_mouse_position = tile_pos
-            self.find_coords()
-            self.update_view()
-            
-    def mouseReleaseEvent(self, event):
-        scene_pos = self.mapToScene(event.pos())
-        tile_pos = int(scene_pos.x() // self.tilewidth), \
-            int(scene_pos.y() // self.tileheight)
-        self.current_mouse_position = tile_pos
-
-        if self.left_selecting:
-            if event.button() == Qt.LeftButton:
-                self.find_coords()
-                self.left_selecting = False
-                if self.window.window.current_tool not in (PaintTool.Brush, PaintTool.Fill):
-                    self.window.window.check_brush()
-                self.update_view()
+import os
+from enum import IntEnum
+
+from PyQt5.QtWidgets import QSplitter, QFrame, QVBoxLayout, QDialogButtonBox, \
+    QToolBar, QTabBar, QWidget, QDialog, QGroupBox, QFormLayout, QSpinBox, QAction, \
+    QGraphicsView, QGraphicsScene, QAbstractItemView, QActionGroup, \
+    QDesktopWidget, QFileDialog, QMessageBox
+from PyQt5.QtCore import Qt, QRect, QDateTime
+from PyQt5.QtGui import QImage, QPainter, QPixmap, QIcon, QColor, QPen
+
+from app.constants import TILEWIDTH, TILEHEIGHT, WINWIDTH, WINHEIGHT
+from app.resources.resources import RESOURCES
+from app.resources.tiles import LayerGrid
+from app.data.database import DB
+
+from app.editor import timer
+from app.editor.tile_editor import autotiles
+from app.editor.icon_editor.icon_view import IconView
+from app.editor.terrain_painter_menu import TerrainPainterMenu
+from app.editor.base_database_gui import ResourceCollectionModel
+from app.extensions.custom_gui import ResourceListView, Dialog
+
+from app.editor.settings import MainSettingsController
+from app.utilities import str_utils
+
+import logging
+
+def draw_tilemap(tilemap, autotiles=True):
+    image = QImage(tilemap.width * TILEWIDTH,
+                   tilemap.height * TILEHEIGHT,
+                   QImage.Format_ARGB32)
+    image.fill(QColor(0, 0, 0, 0))
+
+    painter = QPainter()
+    painter.begin(image)
+    ms = QDateTime.currentMSecsSinceEpoch()
+    for layer in tilemap.layers:
+        if layer.visible:
+            for coord, tile_sprite in layer.sprite_grid.items():
+                tileset = RESOURCES.tilesets.get(tile_sprite.tileset_nid)
+                if not tileset:
+                    logging.warning("Could not find tileset %s" % tile_sprite.tileset_nid)
+                if not tileset.pixmap:
+                    tileset.set_pixmap(QPixmap(tileset.full_path))
+                if not tileset.autotile_pixmap:
+                    tileset.set_autotile_pixmap(QPixmap(tileset.autotile_full_path))
+
+                pix = tileset.get_pixmap(tile_sprite.tileset_position, ms, autotiles)
+                if pix:
+                    painter.drawImage(coord[0] * TILEWIDTH,
+                                      coord[1] * TILEHEIGHT,
+                                      pix.toImage())
+    painter.end()
+    return image
+
+class PaintTool(IntEnum):
+    NoTool = 0
+    Brush = 1
+    Fill = 2
+    Erase = 3
+
+class MapEditorView(QGraphicsView):
+    min_scale = 0.5
+    max_scale = 6
+
+    def __init__(self, parent=None):
+        super().__init__(parent)
+        self.window = parent
+
+        self.scene = QGraphicsScene(self)
+        self.setScene(self.scene)
+        self.setMouseTracking(True)
+
+        self.setMinimumSize(WINWIDTH, WINHEIGHT)
+        self.setStyleSheet("background-color:rgb(128, 128, 128);")
+
+        self.screen_scale = 1
+
+        self.tilemap = None
+
+        self.current_mouse_position = (0, 0)
+
+        self.left_selecting = False
+        self.right_selecting = False
+        self.right_selection = {}  # Dictionary of tile_sprites
+
+        self.draw_autotiles = True
+
+        timer.get_timer().tick_elapsed.connect(self.tick)
+
+    def tick(self):
+        if self.tilemap:
+            self.update_view()
+
+    def set_current(self, current):
+        self.tilemap = current
+        self.update_view()
+
+    def clear_scene(self):
+        self.scene.clear()
+
+    def update_view(self):
+        if self.tilemap:
+            pixmap = QPixmap.fromImage(self.get_map_image())
+            self.working_image = pixmap
+        else:
+            return
+        if self.window.terrain_mode:
+            self.draw_terrain()
+        self.show_map()
+
+    def get_map_image(self):
+        image = draw_tilemap(self.tilemap, autotiles=self.draw_autotiles)
+        painter = QPainter()
+        painter.begin(image)
+        # Draw grid lines
+        painter.setPen(QPen(QColor(0, 0, 0, 128), 1, Qt.DotLine))
+        for x in range(self.tilemap.width):
+            painter.drawLine(x * TILEWIDTH, 0, x * TILEWIDTH, self.tilemap.height * TILEHEIGHT)
+        for y in range(self.tilemap.height):
+            painter.drawLine(0, y * TILEHEIGHT, self.tilemap.width * TILEWIDTH, y * TILEHEIGHT)
+
+        # Draw cursor...
+        if not self.window.terrain_mode:
+            if self.right_selecting:  
+                # Currently holding down right click and selecting area
+                self.draw_selection(painter)
+            elif self.right_selection:
+                # Currently drawing with a right click held down area
+                self.draw_right_cursor(painter)
+            else:
+                # Currently drawing with a tileset area
+                self.draw_normal_cursor(painter)
+
+        painter.end()
+        return image
+
+    def draw_terrain(self):
+        if self.working_image:
+            painter = QPainter()
+            painter.begin(self.working_image)
+            alpha = self.window.terrain_painter_menu.get_alpha()
+            explored_coords = set()
+            for layer in reversed(self.tilemap.layers):
+                if layer.visible:
+                    for coord, terrain_nid in layer.terrain_grid.items():
+                        # Don't draw the one's below...
+                        if coord in explored_coords:
+                            continue
+                        explored_coords.add(coord)
+                        terrain = DB.terrain.get(terrain_nid)
+                        if terrain:
+                            color = terrain.color
+                            write_color = QColor(color[0], color[1], color[2])
+                            write_color.setAlpha(alpha)
+                            painter.fillRect(coord[0] * TILEWIDTH, coord[1] * TILEHEIGHT, TILEWIDTH, TILEHEIGHT, write_color)
+            painter.end()
+
+    def show_map(self):
+        self.clear_scene()
+        self.scene.addPixmap(self.working_image)
+
+    def draw_normal_cursor(self, painter):
+        tileset, coords = self.window.get_tileset_coords()
+        if tileset and coords:
+            mouse_pos = self.current_mouse_position
+            topleft = min(coords)
+            for coord in coords:
+                im = tileset.subpixmaps[coord].toImage()
+                rel_coord = coord[0] - topleft[0], coord[1] - topleft[1]
+                true_pos = mouse_pos[0] + rel_coord[0], mouse_pos[1] + rel_coord[1]                
+                painter.drawImage(true_pos[0] * TILEWIDTH,
+                                  true_pos[1] * TILEHEIGHT,
+                                  im)
+                # Fill with blue
+                rect = QRect(true_pos[0] * TILEWIDTH, true_pos[1] * TILEHEIGHT, TILEWIDTH, TILEHEIGHT)
+                painter.fillRect(rect, QColor(0, 255, 255, 96))
+
+    def draw_right_cursor(self, painter):
+        mouse_pos = self.current_mouse_position
+        for coord, tile_sprite in self.right_selection.items():
+            if not tile_sprite:
+                continue
+            tileset = RESOURCES.tilesets.get(tile_sprite.tileset_nid)
+            pix = tileset.get_pixmap(tile_sprite.tileset_position)
+            if pix:
+                true_coord = mouse_pos[0] + coord[0], mouse_pos[1] + coord[1]
+                painter.drawImage(true_coord[0] * TILEWIDTH,
+                                  true_coord[1] * TILEHEIGHT,
+                                  pix.toImage())
+                # Fill with blue
+                rect = QRect(true_coord[0] * TILEWIDTH, true_coord[1] * TILEHEIGHT, TILEWIDTH, TILEHEIGHT)
+                painter.fillRect(rect, QColor(0, 255, 255, 96))
+
+    def draw_selection(self, painter):
+        starting_pos = self.right_selecting
+        if not starting_pos:
+            return
+        for coord, tile_sprite in self.right_selection.items():
+            true_coord = starting_pos[0] + coord[0], starting_pos[1] + coord[1]
+            color = QColor(0, 255, 255, 128)
+            rect = QRect(true_coord[0] * TILEWIDTH, true_coord[1] * TILEHEIGHT, TILEWIDTH, TILEHEIGHT)
+            painter.fillRect(rect, color)
+
+    def get_current_layer(self):
+        current_layer_index = self.window.layer_menu.view.currentIndex()
+        idx = current_layer_index.row()
+        return self.tilemap.layers[idx]
+
+    def get_tile_sprite(self, pos):
+        for layer in reversed(self.tilemap.layers):
+            if layer.visible:
+                if pos in layer.sprite_grid:
+                    tile_sprite = layer.sprite_grid[pos]
+                    return tile_sprite
+        return None
+
+    def find_coords(self):
+        self.right_selection.clear()
+        left = min(self.right_selecting[0], self.current_mouse_position[0])
+        width = max(self.right_selecting[0], self.current_mouse_position[0]) - left + 1
+        top = min(self.right_selecting[1], self.current_mouse_position[1])
+        height = max(self.right_selecting[1], self.current_mouse_position[1]) - top + 1
+        for x in range(width):
+            for y in range(height):
+                i, j = x + left, y + top
+                self.right_selection[(x, y)] = self.get_tile_sprite((i, j))
+
+    def paint_terrain(self, tile_pos):
+        current_layer = self.get_current_layer()
+        if self.tilemap.check_bounds(tile_pos):
+            current_nid = self.window.terrain_painter_menu.get_current_nid()
+            current_layer.terrain_grid[tile_pos] = current_nid
+
+    def paint_tile(self, tile_pos):
+        current_layer = self.get_current_layer()
+
+        if self.right_selection:
+            for coord, tile_sprite in self.right_selection.items():
+                true_pos = tile_pos[0] + coord[0], tile_pos[1] + coord[1]
+                if self.tilemap.check_bounds(true_pos):
+                    if tile_sprite:
+                        tileset_nid = tile_sprite.tileset_nid
+                        pos = tile_sprite.tileset_position
+                        current_layer.set_sprite(true_pos, tileset_nid, pos)
+                    # else:
+                    #     current_layer.erase_sprite(true_pos)
+        else:
+            tileset, coords = self.window.get_tileset_coords()
+            if tileset and coords:
+                topleft = min(coords)
+                for coord in coords:
+                    rel_coord = coord[0] - topleft[0], coord[1] - topleft[1]
+                    true_pos = tile_pos[0] + rel_coord[0], tile_pos[1] + rel_coord[1]
+                    if self.tilemap.check_bounds(true_pos):
+                        current_layer.set_sprite(true_pos, tileset.nid, coord)
+
+    def erase_terrain(self, tile_pos):
+        current_layer = self.get_current_layer()
+
+        if self.tilemap.check_bounds(tile_pos):
+            current_layer.erase_terrain(tile_pos)
+
+    def erase_tile(self, tile_pos):
+        current_layer = self.get_current_layer()
+
+        if self.tilemap.check_bounds(tile_pos):
+            current_layer.erase_sprite(tile_pos)
+
+    def flood_fill_terrain(self, tile_pos):
+        if not self.tilemap.check_bounds(tile_pos):
+            return 
+
+        coords_to_replace = set()
+
+        def find_similar(x, y, terrain_nid):
+            if not self.tilemap.check_bounds((x, y)):
+                return
+            if (x, y) in coords_to_replace:
+                return
+            other_nid = current_layer.get_terrain((x, y))
+            if terrain_nid != other_nid:
+                return
+
+            coords_to_replace.add((x, y))
+
+            # Now recur for all directions
+            find_similar(x + 1, y, terrain_nid)
+            find_similar(x - 1, y, terrain_nid)
+            find_similar(x, y + 1, terrain_nid)
+            find_similar(x, y - 1, terrain_nid)
+
+        current_layer = self.get_current_layer()
+
+        # Get coords like current coord in current_layer
+        terrain_nid = current_layer.get_terrain(tile_pos)
+        # Determine which coords should be flood-filled
+        find_similar(tile_pos[0], tile_pos[1], terrain_nid)
+
+        # Do the deed
+        for coord in coords_to_replace:
+            current_nid = self.window.terrain_painter_menu.get_current_nid()
+            current_layer.terrain_grid[coord] = current_nid
+
+    def flood_fill_tile(self, tile_pos):
+        if not self.tilemap.check_bounds(tile_pos):
+            return 
+
+        coords_to_replace = set()
+
+        def find_similar(x, y, sprite):
+            if not self.tilemap.check_bounds((x, y)):
+                return
+            if (x, y) in coords_to_replace:
+                return
+            tile = current_layer.get_sprite((x, y))
+            if tile:
+                nid = tile.tileset_nid
+                coord = tile.tileset_position
+            else:
+                nid, coord = None, None
+            if sprite:
+                if nid != sprite.tileset_nid or coord != sprite.tileset_position:
+                    return
+            elif tile:
+                return
+
+            coords_to_replace.add((x, y))
+
+            # Now recur for all directions
+            find_similar(x + 1, y, sprite)
+            find_similar(x - 1, y, sprite)
+            find_similar(x, y + 1, sprite)
+            find_similar(x, y - 1, sprite)
+
+        current_layer = self.get_current_layer()
+        tileset, coords = self.window.get_tileset_coords()
+
+        # Get coords like current coord in current_layer
+        current_tile = current_layer.get_sprite(tile_pos)
+        # Determine which coords should be flood-filled
+        find_similar(tile_pos[0], tile_pos[1], current_tile)
+
+        topleft = min(coords)
+        w = max(coord[0] for coord in coords) - topleft[0] + 1
+        h = max(coord[1] for coord in coords) - topleft[1] + 1
+
+        # Do the deed
+        for x in range(self.tilemap.width):
+            for y in range(self.tilemap.height):
+                if (x, y) in coords_to_replace:
+                    new_coord_x = x%w + topleft[0]
+                    new_coord_y = y%h + topleft[1]
+                    if (new_coord_x, new_coord_y) in coords:
+                        current_layer.set_sprite(
+                            (x, y), tileset.nid, (new_coord_x, new_coord_y))
+
+    def mousePressEvent(self, event):
+        scene_pos = self.mapToScene(event.pos())
+        tile_pos = int(scene_pos.x() // TILEWIDTH), \
+            int(scene_pos.y() // TILEHEIGHT)
+
+        if event.button() == Qt.LeftButton:
+            if self.window.current_tool == PaintTool.Brush:
+                if self.window.terrain_mode:
+                    self.paint_terrain(tile_pos)
+                else:
+                    self.paint_tile(tile_pos)
+                self.left_selecting = True
+            elif self.window.current_tool == PaintTool.Erase:
+                if self.window.terrain_mode:
+                    self.erase_terrain(tile_pos)
+                else:
+                    self.erase_tile(tile_pos)
+                self.left_selecting = True
+            elif self.window.current_tool == PaintTool.Fill:
+                if self.window.terrain_mode:
+                    self.flood_fill_terrain(tile_pos)
+                else:
+                    self.flood_fill_tile(tile_pos)
+        elif event.button() == Qt.RightButton and self.tilemap.check_bounds(tile_pos):
+            if self.window.terrain_mode:
+                current_nid = self.tilemap.get_terrain(tile_pos)
+                if current_nid:
+                    self.window.terrain_painter_menu.set_current_nid(current_nid)
+            elif self.window.current_tool == PaintTool.Brush:
+                self.right_selecting = tile_pos
+                self.right_selection.clear()
+                self.window.void_tileset_selection()
+
+    def mouseMoveEvent(self, event):
+        scene_pos = self.mapToScene(event.pos())
+        tile_pos = int(scene_pos.x() // TILEWIDTH), \
+            int(scene_pos.y() // TILEHEIGHT)
+
+        self.current_mouse_position = tile_pos
+
+        if self.left_selecting and self.tilemap.check_bounds(tile_pos):
+            if self.window.current_tool == PaintTool.Brush:
+                if self.window.terrain_mode:
+                    self.paint_terrain(tile_pos)
+                else:
+                    self.paint_tile(tile_pos)
+            elif self.window.current_tool == PaintTool.Erase:
+                if self.window.terrain_mode:
+                    self.erase_terrain(tile_pos)
+                else:
+                    self.erase_tile(tile_pos)
+        elif self.right_selecting:
+            self.find_coords()
+
+    def mouseReleaseEvent(self, event):
+        scene_pos = self.mapToScene(event.pos())
+        tile_pos = int(scene_pos.x() // TILEWIDTH), \
+            int(scene_pos.y() // TILEHEIGHT)
+
+        if self.window.terrain_mode:
+            if event.button() == Qt.LeftButton:
+                self.left_selecting = False
+        elif self.window.current_tool == PaintTool.Brush:
+            if event.button() == Qt.LeftButton:
+                self.left_selecting = False
+            elif event.button() == Qt.RightButton:
+                if self.right_selecting:
+                    self.find_coords()
+                    self.right_selecting = False
+        elif self.window.current_tool == PaintTool.Erase:
+            if event.button() == Qt.LeftButton:
+                self.left_selecting = False
+
+    def zoom_in(self):
+        if self.screen_scale < self.max_scale:
+            self.screen_scale += 1
+            self.scale(2, 2)
+
+    def zoom_out(self):
+        if self.screen_scale > self.min_scale:
+            self.screen_scale -= 1
+            self.scale(0.5, 0.5)
+
+    def wheelEvent(self, event):
+        if event.angleDelta().y() > 0:
+            self.zoom_in()
+        elif event.angleDelta().y() < 0:
+            self.zoom_out()
+
+class MapEditor(QDialog):
+    def __init__(self, parent=None, current=None):
+        super().__init__(parent)
+        self.window = parent
+        self.setWindowTitle("Tilemap Editor")
+        self.setWindowFlag(Qt.WindowContextHelpButtonHint, False)
+
+        self.settings = MainSettingsController()
+
+        desktop = QDesktopWidget()
+        main_screen_size = desktop.availableGeometry(desktop.primaryScreen())
+        default_size = main_screen_size.width()*0.7, main_screen_size.height()*0.7
+        self.resize(*default_size)
+
+        self.current = current
+        self.save()
+        self.current_tool = PaintTool.NoTool
+        self.terrain_mode: bool = False
+
+        self.tileset_menu = TileSetMenu(self, self.current)
+        self.layer_menu = LayerMenu(self, self.current)
+        self.view = MapEditorView(self)
+        self.view.set_current(current)
+
+        self.create_actions()
+        self.create_toolbar()
+
+        right_splitter = QSplitter(self)
+        right_splitter.setOrientation(Qt.Vertical)
+        right_splitter.setChildrenCollapsible(False)
+        right_splitter.addWidget(self.layer_menu)
+        right_splitter.addWidget(self.tileset_menu)
+
+        self.main_splitter = QSplitter(self)
+        self.main_splitter.setChildrenCollapsible(False)
+
+        view_frame = QFrame()
+        view_layout = QVBoxLayout()
+        view_layout.addWidget(self.toolbar)
+        view_layout.addWidget(self.view)
+        view_frame.setLayout(view_layout)
+
+        self.terrain_painter_menu = TerrainPainterMenu(self)
+
+        self.main_splitter.addWidget(self.terrain_painter_menu)
+        self.main_splitter.addWidget(view_frame)
+        self.main_splitter.addWidget(right_splitter)
+
+        self.terrain_painter_menu.hide()
+
+        self.layout = QVBoxLayout()
+        self.setLayout(self.layout)
+        self.layout.addWidget(self.main_splitter)
+
+        self.buttonbox = QDialogButtonBox(QDialogButtonBox.Ok | QDialogButtonBox.Cancel, Qt.Horizontal, self)
+        self.layout.addWidget(self.buttonbox)
+        self.buttonbox.accepted.connect(self.accept)
+        self.buttonbox.rejected.connect(self.reject)
+
+        self.check_brush()
+
+        # Restore Geometry
+        geometry = self.settings.component_controller.get_geometry(self._type())
+        if geometry:
+            self.restoreGeometry(geometry)
+        state = self.settings.component_controller.get_state(self._type())
+        if state:
+            self.main_splitter.restoreState(state)
+
+        self.view.update_view()
+
+    def create_actions(self):
+        theme = self.settings.get_theme()
+        if theme == 0:
+            icon_folder = 'icons/icons'
+        else:
+            icon_folder = 'icons/dark_icons'
+
+        paint_group = QActionGroup(self)
+        self.brush_action = QAction(QIcon(f"{icon_folder}/brush.png"), "&Brush", self, shortcut="B", triggered=self.set_brush)
+        self.brush_action.setCheckable(True)
+        paint_group.addAction(self.brush_action)
+        self.paint_action = QAction(QIcon(f"{icon_folder}/fill.png"), "&Fill", self, shortcut="F", triggered=self.set_fill)
+        self.paint_action.setCheckable(True)
+        paint_group.addAction(self.paint_action)
+        self.erase_action = QAction(QIcon(f"{icon_folder}/eraser.png"), "&Erase", self, shortcut="E", triggered=self.set_erase)
+        self.erase_action.setCheckable(True)
+        paint_group.addAction(self.erase_action)
+        self.resize_action = QAction(QIcon(f"{icon_folder}/resize.png"), "&Resize", self, shortcut="R", triggered=self.resize_map)
+
+        self.terrain_action = QAction(QIcon(f"{icon_folder}/terrain.png"), "&Terrain Mode", self, shortcut="T", triggered=self.terrain_mode_toggle)
+        self.terrain_action.setCheckable(True)
+
+        self.export_as_png_action = QAction(QIcon(f"{icon_folder}/export_as_png.png"), "E&xport Current Image as PNG", self, shortcut="X", triggered=self.export_as_png)
+
+        self.show_autotiles_action = QAction(QIcon(f"{icon_folder}/wave.png"), "Show Autotiles", self, triggered=self.autotile_toggle)
+        self.show_autotiles_action.setCheckable(True)
+        self.show_autotiles_action.setChecked(True)
+
+    def void_right_selection(self):
+        self.view.right_selection.clear()
+
+    def void_tileset_selection(self):
+        self.tileset_menu.reset_selection()
+
+    def check_brush(self):
+        self.brush_action.setChecked(True)
+        self.set_brush(True)
+
+    def set_brush(self, val):
+        self.current_tool = PaintTool.Brush
+
+    def set_fill(self, val):
+        self.current_tool = PaintTool.Fill
+
+    def set_erase(self, val):
+        self.tileset_menu.reset_selection()
+        self.current_tool = PaintTool.Erase
+
+    def create_toolbar(self):
+        self.toolbar = QToolBar(self)
+        self.toolbar.addAction(self.brush_action)
+        self.toolbar.addAction(self.paint_action)
+        self.toolbar.addAction(self.erase_action)
+        self.toolbar.addAction(self.resize_action)
+        self.toolbar.addAction(self.terrain_action)
+        self.toolbar.addAction(self.export_as_png_action)
+        self.toolbar.addAction(self.show_autotiles_action)
+
+    def set_current(self, current):  # Current is a TileMapPrefab
+        self.current = current
+        self.view.set_current(current)
+        self.layer_menu.set_current(current)
+        self.tileset_menu.set_current(current)
+        self.view.update_view()
+
+    def resize_map(self):
+        ResizeDialog.get_new_size(self.current, self)
+
+    def terrain_mode_toggle(self, val):
+        self.terrain_mode = val
+        if self.terrain_mode:
+            self.terrain_painter_menu.show()
+        else:
+            self.terrain_painter_menu.hide()
+
+    def autotile_toggle(self, val):
+        self.view.draw_autotiles = val
+
+    def export_as_png(self):
+        if self.current:
+            image = draw_tilemap(self.current, autotiles=False)
+            starting_path = self.settings.get_last_open_path()
+            fn, ok = QFileDialog.getSaveFileName(
+                self, "Export Current Image", starting_path, 
+                "PNG Files (*.png)")
+            if ok:
+                image.save(fn)
+                parent_dir = os.path.split(fn)[0]
+                self.settings.set_last_open_path(parent_dir)
+
+    def update_view(self):
+        self.view.update_view()
+
+    def reset_terrain(self):
+        current_layer_index = self.layer_menu.view.currentIndex()
+        idx = current_layer_index.row()
+        current_layer = self.current.layers[idx]
+        current_layer.terrain_grid.clear()
+
+    def get_tileset_coords(self):
+        return self.tileset_menu.current_tileset, self.tileset_menu.get_selection_coords()
+
+    def accept(self):
+        self.save_geometry()
+        super().accept()
+
+    def reject(self):
+        self.restore()
+        self.save_geometry()
+        super().reject()
+
+    def closeEvent(self, event):
+        self.save_geometry()
+        super().closeEvent(event)
+
+    def save(self):
+        self.saved_data = self.current.save()
+
+    def restore(self):
+        self.current.restore_edits(self.saved_data)
+
+    def _type(self):
+        return 'tilemap_editor'
+
+    def save_geometry(self):
+        self.settings.component_controller.set_geometry(self._type(), self.saveGeometry())
+        self.settings.component_controller.set_state(self._type(), self.main_splitter.saveState())
+
+class ResizeDialog(Dialog):
+    def __init__(self, current, parent=None):
+        super().__init__(parent)
+        self.window = parent
+        self.setWindowTitle("Tilemap Resize")
+        self.layout = QVBoxLayout()
+        self.setLayout(self.layout)
+
+        self.current = current  # TilemapPrefab
+
+        size_section = QGroupBox(self)
+        size_section.setTitle("Size")
+        size_layout = QFormLayout()
+        self.width_box = QSpinBox()
+        self.width_box.setValue(self.current.width)
+        self.width_box.setRange(15, 59)
+        self.width_box.valueChanged.connect(self.on_width_changed)
+        size_layout.addRow("Width:", self.width_box)
+        self.height_box = QSpinBox()
+        self.height_box.setValue(self.current.height)
+        self.height_box.setRange(10, 39)
+        self.height_box.valueChanged.connect(self.on_height_changed)
+        size_layout.addRow("Height:", self.height_box)
+        size_section.setLayout(size_layout)
+
+        offset_section = QGroupBox(self)
+        offset_section.setTitle("Offset")
+        offset_layout = QFormLayout()
+        self.x_box = QSpinBox()
+        self.x_box.setValue(0)
+        self.x_box.setRange(0, 0)
+        self.x_box.valueChanged.connect(self.on_offset_changed)
+        # self.x_box.valueChanged.connect(self.on_x_changed)
+        offset_layout.addRow("X:", self.x_box)
+        self.y_box = QSpinBox()
+        self.y_box.setValue(0)
+        self.y_box.setRange(0, 0)
+        self.y_box.valueChanged.connect(self.on_offset_changed)
+        # self.y_box.valueChanged.connect(self.on_y_changed)
+        offset_layout.addRow("Y:", self.y_box)
+        offset_section.setLayout(offset_layout)
+
+        self.icon_view = IconView(self)
+        self.icon_view.scene.setBackgroundBrush(QColor(200, 200, 200, 255))
+
+        self.layout.addWidget(size_section)
+        self.layout.addWidget(offset_section)
+        self.layout.addWidget(self.icon_view)
+        self.layout.addWidget(self.buttonbox)
+
+        self.draw_image()
+
+    def on_width_changed(self, val):
+        if val > self.current.width:
+            self.x_box.setMaximum(val - self.current.width)
+        elif val < self.current.width:
+            self.x_box.setMinimum(val - self.current.width)
+        self.draw_image()
+
+    def on_height_changed(self, val):
+        if val > self.current.height:
+            self.y_box.setMaximum(val - self.current.height)
+        elif val < self.current.height:
+            self.y_box.setMinimum(val - self.current.height)
+        self.draw_image()
+
+    def on_offset_changed(self, val):
+        self.draw_image()
+
+    def draw_image(self):
+        base_image = QImage(202, 202, QImage.Format_ARGB32)
+        base_image.fill(QColor(200, 200, 200, 255))
+        painter = QPainter()
+        painter.begin(base_image)
+        painter.setPen(QPen(Qt.black, 2, Qt.SolidLine))
+        # Draw regular square around
+        highest_dim = max([self.width_box.value(), self.height_box.value(), 
+                           self.current.width, self.current.height])
+        new_offset_x = int(self.x_box.value() / highest_dim * 200)
+        new_offset_y = int(self.y_box.value() / highest_dim * 200)
+        new_width = int(self.width_box.value() / highest_dim * 200)
+        new_height = int(self.height_box.value() / highest_dim * 200)
+        painter.drawRect(1, 1, new_width, new_height)
+        painter.setPen(QPen(Qt.black, 2, Qt.DashLine))
+        new_width = int(self.current.width / highest_dim * 200)
+        new_height = int(self.current.height / highest_dim * 200)
+        painter.drawRect(1 + new_offset_x, 1 + new_offset_y, new_width, new_height)
+
+        painter.end()
+
+        self.icon_view.set_image(QPixmap.fromImage(base_image))
+        self.icon_view.show_image()
+
+    @classmethod
+    def get_new_size(cls, tilemap_prefab, parent=None):
+        dialog = cls(tilemap_prefab, parent)
+        result = dialog.exec_()
+        if result == QDialog.Accepted:
+            new_width = int(dialog.width_box.value())
+            new_height = int(dialog.height_box.value())
+            x_offset = int(dialog.x_box.value())
+            y_offset = int(dialog.y_box.value())
+            tilemap_prefab.resize(new_width, new_height, x_offset, y_offset)
+            return True
+        else:
+            return False
+
+class LayerModel(ResourceCollectionModel):
+    def data(self, index, role):
+        if not index.isValid():
+            return None
+        layer = self._data[index.row()]
+        if role == Qt.DisplayRole or role == Qt.EditRole:
+            text = layer.nid
+            return text
+        elif role == Qt.CheckStateRole:
+            value = Qt.Checked if layer.visible else Qt.Unchecked
+            return value
+        return None
+
+    def create_new(self):
+        new_nid = str_utils.get_next_name('New Layer', self._data.keys())
+        parent = self.window.current
+        new_layer = LayerGrid(new_nid, parent)
+        self._data.append(new_layer)
+        return new_layer
+
+    def delete(self, idx):
+        self._data.pop(idx)
+        self.layoutChanged.emit()
+
+    def duplicate(self, idx):
+        layer = self._data[idx]
+        parent = layer.parent
+        new_nid = str_utils.get_next_name(layer.nid, self._data.keys())
+        # Duplicate by serializing and then deserializing
+        ser_layer = layer.save()
+        new_layer = LayerGrid.restore(ser_layer, parent)
+        new_layer.nid = new_nid
+        self._data.insert(idx + 1, new_layer)
+        self.layoutChanged.emit()
+
+    def setData(self, index, value, role):
+        if not index.isValid():
+            return False
+        if role == Qt.CheckStateRole:
+            layer = self._data[index.row()]
+            if value == Qt.Checked:
+                layer.visible = True
+            else:
+                layer.visible = False
+            self.dataChanged.emit(index, index)
+            self.window.update_view()
+        return super().setData(index, value, role)
+
+    def flags(self, index):
+        flags = super().flags(index)
+        if not index.isValid():
+            return flags
+        return flags | Qt.ItemIsUserCheckable
+
+class LayerMenu(QWidget):
+    def __init__(self, parent=None, current=None):
+        super().__init__(parent)
+        self.window = parent
+        self.title = "Layers"
+        self.display = None
+
+        self.settings = MainSettingsController()
+
+        self.current = current
+        self._data = current.layers
+
+        deletion_criteria = (self.deletion_func, None, self.deletion_func)
+
+        self.model = LayerModel(self._data, self)
+
+        self.view = ResourceListView(deletion_criteria, self)
+        self.view.setModel(self.model)
+        self.view.setEditTriggers(QAbstractItemView.NoEditTriggers)  # Remove edit on double click
+        # self.view.clicked.connect(self.on_click)
+        self.view.selectionModel().currentChanged.connect(self.on_item_changed)
+
+        self.create_actions()
+        self.create_toolbar()
+
+        layout = QVBoxLayout()
+        layout.addWidget(self.view)
+        layout.addWidget(self.toolbar)
+        self.setLayout(layout)
+
+        # Select first layer
+        index = self.model.index(0)
+        self.view.setCurrentIndex(index)
+
+    def deletion_func(self, model, index):
+        return model._data[index.row()].nid != "base"
+
+    def update_view(self):
+        self.window.update_view()
+
+    def set_current(self, current):
+        self.current = current
+        self._data = current.layers
+        self.collection.update_list()
+
+    def on_item_changed(self, curr, prev):
+        # Turn off delete action if layer should not be deletable
+        if self.deletion_func(self.model, curr):
+            self.delete_action.setEnabled(True)
+        else:
+            self.delete_action.setEnabled(False)
+
+    def on_click(self, index):
+        if bool(self.model.flags(index) & Qt.ItemIsEnabled):
+            layer = self.model._data[index.row()]
+            layer.visible = not layer.visible
+            self.model.dataChanged.emit(index, index)
+            self.window.update_view()
+
+    def create_actions(self):
+        theme = self.settings.get_theme()
+        if theme == 0:
+            icon_folder = 'icons/icons'
+        else:
+            icon_folder = 'icons/dark_icons'
+
+        self.new_action = QAction(QIcon(f"{icon_folder}/file-plus.png"), "New Layer", triggered=self.new)
+        self.duplicate_action = QAction(QIcon(f"{icon_folder}/duplicate.png"), "Duplicate Layer", triggered=self.duplicate)
+        self.delete_action = QAction(QIcon(f"{icon_folder}/x-circle.png"), "Delete Layer", triggered=self.delete)
+        self.delete_action.setEnabled(False)
+
+    def create_toolbar(self):
+        self.toolbar = QToolBar(self)
+        self.toolbar.addAction(self.new_action)
+        self.toolbar.addAction(self.duplicate_action)
+        self.toolbar.addAction(self.delete_action)
+
+    def new(self):
+        last_index = self.model.index(len(self._data) - 1)
+        self.view.new(last_index)
+
+    def duplicate(self):
+        current_index = self.view.currentIndex()
+        self.view.duplicate(current_index)
+
+    def delete(self):
+        current_index = self.view.currentIndex()
+        if self.deletion_func(self.model, current_index):
+            self.view.delete(current_index)
+
+class TileSetMenu(QWidget):
+    def __init__(self, parent=None, current=None):
+        super().__init__(parent)
+        self.window = parent
+        self.settings = MainSettingsController()
+
+        self.current = current
+
+        self.tab_bar = QTabBar(self)
+        self.tab_bar.currentChanged.connect(self.on_tab_changed)
+
+        self.view = TileSetView(self)
+
+        self.create_actions()
+        self.create_toolbar()
+
+        layout = QVBoxLayout()
+        layout.addWidget(self.tab_bar)
+        layout.addWidget(self.view)
+        layout.addWidget(self.toolbar)
+        self.setLayout(layout)
+
+        self.current_tileset = None
+        self.set_current(self.current)
+
+    def on_tab_changed(self, idx):
+        if self.current.tilesets:
+            tileset_nid = self.current.tilesets[idx]
+            self.load_tileset(tileset_nid)
+
+    def tab_clear(self):
+        for idx in range(self.tab_bar.count()):
+            i = self.tab_bar.count() - idx - 1
+            self.tab_bar.removeTab(i)
+
+    def get_selection_coords(self):
+        return self.view.get_selection_coords()
+
+    def reset_selection(self):
+        self.view.reset_selection()
+
+    def set_current(self, current):
+        self.current = current
+
+        self.tab_clear()
+        for nid in self.current.tilesets:
+            self.tab_bar.addTab(nid)
+
+        if self.current.tilesets:
+            self.load_tileset(self.current.tilesets[0])
+        else:
+            self.empty_tileset()
+
+    def load_tileset(self, tileset_nid):
+        tileset = RESOURCES.tilesets.get(tileset_nid)
+        if not tileset.pixmap:
+            tileset.set_pixmap(QPixmap(tileset.full_path))
+        self.current_tileset = tileset
+        self.delete_action.setEnabled(True)
+        self.view.set_current(tileset)
+        self.view.update_view()
+
+    def empty_tileset(self):
+        self.delete_action.setEnabled(False)
+        self.view.set_current(None)
+        self.view.update_view()
+
+    def create_actions(self):
+        theme = self.settings.get_theme()
+        if theme == 0:
+            icon_folder = 'icons/icons'
+        else:
+            icon_folder = 'icons/dark_icons'
+
+        self.new_action = QAction(QIcon(f"{icon_folder}/file-plus.png"), "Load Tileset", triggered=self.new)
+        self.delete_action = QAction(QIcon(f"{icon_folder}/x-circle.png"), "Unload Tileset", triggered=self.delete)
+        self.delete_action.setEnabled(False)
+        self.generate_autotile_action = QAction(QIcon(f"{icon_folder}/wave.png"), "Generate Autotiles", triggered=self.generate_autotiles)
+
+    def create_toolbar(self):
+        self.toolbar = QToolBar(self)
+        self.toolbar.addAction(self.new_action)
+        self.toolbar.addAction(self.delete_action)
+        self.toolbar.addAction(self.generate_autotile_action)
+
+    def new(self):
+        from app.editor.tile_editor import tile_tab
+        res, ok = tile_tab.get_tilesets()
+        if ok:
+            nid = res.nid
+            self.current.tilesets.append(nid)
+            self.tab_bar.addTab(nid)
+            self.tab_bar.setCurrentIndex(len(self.current.tilesets) - 1)
+            # self.load_tileset(nid)
+
+    def delete(self):
+        idx = self.tab_bar.currentIndex()
+        if 0 <= idx < len(self.current.tilesets):
+            self.current.tilesets.pop(idx)
+            self.tab_bar.removeTab(idx)
+
+        new_idx = self.tab_bar.currentIndex()
+        if self.current.tilesets:
+            self.load_tileset(self.current.tilesets[new_idx])
+        else:
+            self.empty_tileset()
+
+    def generate_autotiles(self):
+        idx = self.tab_bar.currentIndex()
+        if 0 <= idx < len(self.current.tilesets):
+            current_tileset = self.current.tilesets[idx]
+            if current_tileset.autotiles:
+                ret = QMessageBox.warning(self, "Overwrite Autotiles", "Autotiles already exist.\nDo you want to overwrite them?",
+                                          QMessageBox.Ok | QMessageBox.Cancel)
+                if ret == QMessageBox.Ok:
+                    pass
+                else:
+                    return
+            current_tileset_nid = self.current.tilesets[idx]
+            current_tileset = RESOURCES.tilesets.get(current_tileset_nid)
+            maker = autotiles.get_maker()
+            companion_tileset, column_idxs = maker.run(current_tileset)
+            if not column_idxs:
+                QMessageBox.warning(self, "Autotile Generation Warning", "No autotiles match the tiles in this tileset!")
+                return
+            # Save companion tileset to file
+            full_path = current_tileset.full_path
+            new_full_path = full_path[:-4] + '_autotiles.png'
+            fn = os.path.abspath(new_full_path)
+            print(fn)
+            companion_tileset.save(fn)
+
+            current_tileset.autotiles = column_idxs
+            current_tileset.autotile_full_path = fn
+            pix = QPixmap(companion_tileset)
+            current_tileset.autotile_pixmap = pix
+            QMessageBox.information(self, "Autotile Generation Complete", "Autotile generation process completed for tileset %s" % current_tileset.nid)
+
+class TileSetView(MapEditorView):
+    tilewidth = TILEWIDTH + 1
+    tileheight = TILEHEIGHT + 1
+
+    def __init__(self, parent=None):
+        QGraphicsView.__init__(self, parent)
+        self.window = parent
+
+        self.scene = QGraphicsScene(self)
+        self.setScene(self.scene)
+        self.setMouseTracking(True)
+
+        self.setStyleSheet("background-color:rgb(248, 248, 248);")
+
+        self.screen_scale = 1
+
+        self.tileset = None
+        self.current_mouse_position = (0, 0)
+        self.left_selecting = None
+        self.current_coords = set()
+
+    def get_selection_coords(self):
+        return self.current_coords
+
+    def reset_selection(self):
+        self.left_selecting = None
+        self.current_coords.clear()
+        self.update_view()
+
+    def update_view(self):
+        if self.tileset:
+            self.show_map()
+        else:
+            self.clear_scene()
+
+    def set_current(self, current):
+        self.tileset = current
+        self.left_selecting = None
+        self.current_coords.clear()
+        self.update_view()
+
+    def show_map(self):
+        image = QImage(self.tileset.width * self.tilewidth,
+                       self.tileset.height * self.tileheight,
+                       QImage.Format_ARGB32)
+        image.fill(QColor(255, 255, 255, 0))
+
+        painter = QPainter()
+        painter.begin(image)
+        for coord, pixmap in self.tileset.subpixmaps.items():
+            im = pixmap.toImage()
+            painter.drawImage(coord[0] * self.tilewidth, coord[1] * self.tileheight, im)
+            if coord in self.current_coords:
+                color = QColor(0, 255, 255, 128)
+                rect = QRect(coord[0] * self.tilewidth, coord[1] * self.tileheight, TILEWIDTH, TILEHEIGHT)
+                painter.fillRect(rect, color)
+            
+        # Draw grid lines
+        painter.setPen(QPen(Qt.white, 1, Qt.SolidLine))
+        for x in range(self.tileset.width):
+            painter.drawLine(x * self.tilewidth - 1, 0, x * self.tilewidth - 1, self.tileset.height * self.tileheight)
+        for y in range(self.tileset.height):
+            painter.drawLine(0, y * self.tileheight - 1, self.tileset.width * self.tilewidth, y * self.tileheight - 1)
+
+        painter.end()
+        self.clear_scene()
+        self.pixmap = QPixmap.fromImage(image)
+        self.scene.addPixmap(self.pixmap)
+
+    def mousePressEvent(self, event):
+        scene_pos = self.mapToScene(event.pos())
+        tile_pos = int(scene_pos.x() // self.tilewidth), \
+            int(scene_pos.y() // self.tileheight)
+
+        if self.tileset and self.tileset.check_bounds(tile_pos):
+            if event.button() == Qt.LeftButton:
+                self.left_selecting = tile_pos
+                self.window.window.void_right_selection()
+                self.current_coords.clear()
+
+    def find_coords(self):
+        self.current_coords.clear()
+        left = min(self.left_selecting[0], self.current_mouse_position[0])
+        width = max(self.left_selecting[0], self.current_mouse_position[0]) - left + 1
+        top = min(self.left_selecting[1], self.current_mouse_position[1])
+        height = max(self.left_selecting[1], self.current_mouse_position[1]) - top + 1
+        for x in range(width):
+            for y in range(height):
+                new_coord = (x + left, y + top)
+                if self.tileset.check_bounds(new_coord):
+                    self.current_coords.add(new_coord)
+            
+    def mouseMoveEvent(self, event):
+        scene_pos = self.mapToScene(event.pos())
+        tile_pos = int(scene_pos.x() // self.tilewidth), \
+            int(scene_pos.y() // self.tileheight)
+
+        if self.left_selecting and self.tileset and self.tileset.check_bounds(tile_pos):
+            self.current_mouse_position = tile_pos
+            self.find_coords()
+            self.update_view()
+            
+    def mouseReleaseEvent(self, event):
+        scene_pos = self.mapToScene(event.pos())
+        tile_pos = int(scene_pos.x() // self.tilewidth), \
+            int(scene_pos.y() // self.tileheight)
+        self.current_mouse_position = tile_pos
+
+        if self.left_selecting:
+            if event.button() == Qt.LeftButton:
+                self.find_coords()
+                self.left_selecting = False
+                if self.window.window.current_tool not in (PaintTool.Brush, PaintTool.Fill):
+                    self.window.window.check_brush()
+                self.update_view()