from __future__ import annotations
from app.engine.objects.tilemap import TileMapObject
from app.utilities.typing import NID

import functools
import logging
import sys
import app.engine.config as cf
from typing import Any, List, Optional, Tuple

from app.constants import TILEHEIGHT, TILEWIDTH
from app.data.database.database import DB
from app.events.regions import RegionType
from app.events import triggers
from app.data.resources.resources import RESOURCES
from app.engine import (aura_funcs, banner, equations, item_funcs, item_system,
                        particles, skill_system, unit_funcs, animations)
from app.engine.game_state import game
from app.engine.objects.item import ItemObject
from app.engine.objects.skill import SkillObject
from app.engine.objects.unit import UnitObject
from app.engine.objects.region import RegionObject
from app.engine import engine
from app.utilities import utils, static_random
from app.utilities.typing import Pos
from app.engine.source_type import SourceType

def alters_game_state(func):
    @functools.wraps(func)
    def wrapper(*args, **kwargs):
        func(*args, **kwargs)
        game.on_alter_game_state()
    return wrapper

def wrap_do_exec_reverse(_cls):
    for func in ['do', 'execute', 'reverse']:
        setattr(_cls, func, alters_game_state(getattr(_cls, func)))
        
    def wrapper():
        return _cls()
    return wrapper

class Action():
    persist_through_menu_cancel = False

    def __init_subclass__(cls, **kwargs):
        return wrap_do_exec_reverse(_cls=cls)

    def __init__(self):
        pass

    # When used normally
    def do(self):
        pass

    # When put in forward motion by the turnwheel
    def execute(self):
        self.do()

    # When put in reverse motion by the turnwheel
    def reverse(self):
        pass

    def __repr__(self):
        s = "%s: " % self.__class__.__name__
        for attr in self.__dict__.items():
            name, value = attr
            s += '%s: %s, ' % (name, value)
        s = s[:-2]
        return s

    @staticmethod
    def save_obj(value):
        if isinstance(value, UnitObject):
            value = ('unit', value.nid)
        elif isinstance(value, ItemObject):
            value = ('item', value.uid)
        elif isinstance(value, SkillObject):
            value = ('skill', value.uid)
        elif isinstance(value, RegionObject):
            value = ('region', value.nid)
        elif isinstance(value, list):
            value = ('list', [Action.save_obj(v) for v in value])
        elif isinstance(value, Action):
            value = ('action', value.save())
        else:
            value = ('generic', value)
        return value

    def save(self):
        ser_dict = {}
        for attr in self.__dict__.items():
            name, value = attr
            value = self.save_obj(value)
            ser_dict[name] = value
        return (self.__class__.__name__, ser_dict)

    @staticmethod
    def restore_obj(value):
        if value[0] == 'unit':
            return game.get_unit(value[1])
        elif value[0] == 'item':
            return game.get_item(value[1])
        elif value[0] == 'skill':
            return game.get_skill(value[1])
        elif value[0] == 'region':
            return game.get_region(value[1])
        elif value[0] == 'list':
            return [Action.restore_obj(v) for v in value[1]]
        elif value[0] == 'action':
            name, value = value[1][0], value[1][1]
            action = getattr(sys.modules[__name__], name)
            return action.restore(value)
        else:
            return value[1]

    @classmethod
    def restore(cls, ser_dict):
        self = cls.__new__(cls)
        for name, value in ser_dict.items():
            setattr(self, name, self.restore_obj(value))
        return self

def recalc_unit(unit):
    # Currently Equipped Item may have changed
    unit.autoequip()
    if unit.position and game.tilemap:
        # Boundaries may have changed
        if game.boundary:
            game.boundary.recalculate_unit(unit)
        # Fog of War Sight may have changed
        # But we can't update it directly here, because the unit may have just gained
        # this skill on a move, and the unit shouldn't be able to see until they press "Wait"
        # So instead, we just change the sight range directly but not their vantage point
        if game.board:
            fog_of_war_radius = game.board.get_fog_of_war_radius(unit.team)
            sight_range = skill_system.sight_range(unit) + fog_of_war_radius
            game.board.change_sight_range(unit, sight_range)
            if game.boundary:
                game.boundary.reset_fog_of_war()

def recalculate_unit(func):
    @functools.wraps(func)
    def wrapper(*args, **kwargs):
        func(*args, **kwargs)
        self = args[0]
        recalc_unit(self.unit)

    return wrapper

def recalculate_unit_sprite(func):
    @functools.wraps(func)
    def wrapper(*args, **kwargs):
        self = args[0]

        old_sprite = self.unit.sprite
        animations = list((k, v) for k, v in old_sprite.animations.items())
        self.unit.reset_sprite()

        func(*args, **kwargs)

        new_sprite = self.unit.sprite
        for anim_nid, animation in animations:
            new_sprite.add_animation(anim_nid, contingent=animation.contingent)

    return wrapper

class Move(Action):
    """
    A basic, user-directed move
    """

    def __init__(self, unit, new_pos, path=None, event=False, follow=True, speed=0, silent=False):
        self.unit: UnitObject = unit
        self.old_pos = self.unit.position
        self.new_pos = new_pos

        self.prev_movement_left = self.unit.movement_left
        self.new_movement_left = None

        self.path = path
        self.has_moved = self.unit.has_moved
        self.event = event
        self.follow = follow
        self.speed = speed or cf.SETTINGS['unit_speed']
        self.silent = silent

    def do(self):
        if self.path is None:
            self.path = game.cursor.path[:]
        game.movement.begin_move(self.unit, self.path, self.event, self.follow, speed=self.speed, silent=self.silent)

    def execute(self):
        game.leave(self.unit)
        if self.new_movement_left is not None:
            self.unit.movement_left = self.new_movement_left
        self.unit.has_moved = True
        game.arrive(self.unit, self.new_pos)

    def reverse(self):
        game.leave(self.unit)
        self.new_movement_left = self.unit.movement_left
        self.unit.has_moved = self.has_moved
        game.arrive(self.unit, self.old_pos)
        self.unit.movement_left = self.prev_movement_left

# Just another name for move
class CantoMove(Move):
    pass


class SimpleMove(Move):
    """
    A script directed move, no animation
    """

    def __init__(self, unit, new_pos):
        self.unit = unit
        self.old_pos = self.unit.position
        self.new_pos = new_pos
        self.update_fow_action = UpdateFogOfWar(self.unit)

    def do(self):
        game.leave(self.unit)
        game.arrive(self.unit, self.new_pos)
        self.update_fow_action.do()

    def execute(self):
        game.leave(self.unit)
        game.arrive(self.unit, self.new_pos)
        self.update_fow_action.execute()

    def reverse(self):
        self.update_fow_action.reverse()
        game.leave(self.unit)
        game.arrive(self.unit, self.old_pos)


class Teleport(SimpleMove):
    pass


class ForcedMovement(SimpleMove):
    def do(self):
        # Sprite transition
        x_offset = (self.old_pos[0] - self.new_pos[0]) * TILEWIDTH
        y_offset = (self.old_pos[1] - self.new_pos[1]) * TILEHEIGHT
        self.unit.sprite.offset = [x_offset, y_offset]
        self.unit.sprite.set_transition('fake_in')

        game.leave(self.unit)
        game.arrive(self.unit, self.new_pos)
        self.update_fow_action.do()


class Swap(Action):
    def __init__(self, unit1: UnitObject, unit2: UnitObject):
        self.unit1: UnitObject = unit1
        self.unit2: UnitObject = unit2
        self.pos1 = unit1.position
        self.pos2 = unit2.position
        self.update_fow_action1 = UpdateFogOfWar(self.unit1)
        self.update_fow_action2 = UpdateFogOfWar(self.unit2)

    def do(self):
        game.leave(self.unit1)
        game.leave(self.unit2)
        game.arrive(self.unit2, self.pos1)
        game.arrive(self.unit1, self.pos2)
        self.update_fow_action1.do()
        self.update_fow_action2.do()

    def reverse(self):
        self.update_fow_action1.reverse()
        self.update_fow_action2.reverse()
        game.leave(self.unit1)
        game.leave(self.unit2)
        game.arrive(self.unit2, self.pos2)
        game.arrive(self.unit1, self.pos1)


class Warp(SimpleMove):
    def do(self):
        self.unit.sprite.set_transition('warp_move')

        game.leave(self.unit)
        game.arrive(self.unit, self.new_pos)
        self.update_fow_action.do()


class Swoosh(SimpleMove):
    def do(self):
        self.unit.sprite.set_transition('swoosh_move')

        game.leave(self.unit)
        game.arrive(self.unit, self.new_pos)
        self.update_fow_action.do()


class FadeMove(SimpleMove):
    def do(self):
        self.unit.sprite.set_transition('fade_move')

        game.leave(self.unit)
        game.arrive(self.unit, self.new_pos)
        self.update_fow_action.do()

class QuickArrive(Action):
    """
    Similar to ArriveOnMap, but doesn't do the Fog of War changes
    """
    def __init__(self, unit: UnitObject, pos: Pos, test: bool = False):
        self.unit: UnitObject = unit
        self.pos: Pos = pos
        self.test: bool = test

    def do(self):
        game.arrive(self.unit, self.pos, self.test)

    def reverse(self):
        game.leave(self.unit, self.test)

class QuickLeave(Action):
    """
    Similar to LeaveMap, but doesn't do the Fog of War changes
    """
    def __init__(self, unit: UnitObject, test: bool = False, keep_position: bool = False):
        self.unit: UnitObject = unit
        self.old_pos: Pos = self.unit.position
        self.test: bool = test
        self.keep_position: bool = keep_position

    def do(self):
        game.leave(self.unit, self.test)
        if self.keep_position:
            self.unit.position = self.old_pos

    def reverse(self):
        game.arrive(self.unit, self.old_pos, self.test)


class ArriveOnMap(Action):
    """
    Puts the unit onto the map from not being on the map
    """
    def __init__(self, unit: UnitObject, pos: Pos):
        self.unit: UnitObject = unit
        self.pos: Pos = pos
        self.update_fow_action = UpdateFogOfWar(self.unit)

    def do(self):
        game.arrive(self.unit, self.pos)
        self.unit.previous_position = self.unit.position
        self.update_fow_action.do()

    def reverse(self):
        self.update_fow_action.reverse()
        self.unit.previous_position = None
        game.leave(self.unit)
        

class WarpIn(ArriveOnMap):
    def do(self):
        super().do()
        self.unit.sprite.set_transition('warp_in')


class SwooshIn(ArriveOnMap):
    def do(self):
        super().do()
        self.unit.sprite.set_transition('swoosh_in')


class FadeIn(ArriveOnMap):
    def __init__(self, unit: UnitObject, pos: Pos, fade_direction: Optional[str] = None):
        super().__init__(unit, pos)
        self.fade_direction: Optional[str] = fade_direction

    def do(self):
        super().do()
        if game.tilemap.on_border(self.pos) or self.fade_direction:
            if self.unit.position[0] == 0 or self.fade_direction == 'west':
                self.unit.sprite.offset = [-TILEWIDTH, 0]
            elif self.unit.position[0] == game.tilemap.width - 1 or self.fade_direction == 'east':
                self.unit.sprite.offset = [TILEWIDTH, 0]
            elif self.unit.position[1] == 0 or self.fade_direction == 'north':
                self.unit.sprite.offset = [0, -TILEHEIGHT]
            elif self.unit.position[1] == game.tilemap.height - 1 or self.fade_direction == 'south':
                self.unit.sprite.offset = [0, TILEHEIGHT]
            self.unit.sprite.set_transition('fake_in')
        else:
            self.unit.sprite.set_transition('fade_in')


class LeaveMap(Action):
    """
    Removes the unit from the map.
    """
    def __init__(self, unit: UnitObject):
        self.unit: UnitObject = unit
        self.old_pos: Pos = self.unit.position
        self.update_fow_action = UpdateFogOfWar(self.unit)

    def do(self):
        # In case the unit is currently still moving
        if game.movement.is_moving(self.unit):
            game.movement.stop(self.unit)
            self.unit.sprite.reset()

        game.leave(self.unit)
        self.unit.previous_position = None
        self.update_fow_action.do()

    def reverse(self):
        self.update_fow_action.reverse()
        self.unit.previous_position = self.old_pos
        game.arrive(self.unit, self.old_pos)

        self.unit.sprite.change_state('normal')


class WarpOut(LeaveMap):
    def do(self):
        self.unit.sprite.set_transition('warp_out')
        super().do()


class SwooshOut(LeaveMap):
    def do(self):
        self.unit.sprite.set_transition('swoosh_out')
        super().do()


class FadeOut(LeaveMap):
    def __init__(self, unit: UnitObject, fade_direction: Optional[str] = None):
        super().__init__(unit)
        self.fade_direction = fade_direction

    def do(self):
        if game.tilemap.on_border(self.unit.position) or self.fade_direction:
            if self.unit.position[0] == 0 or self.fade_direction == 'west':
                self.unit.sprite.offset = [-2, 0]
            elif self.unit.position[0] == game.tilemap.width - 1 or self.fade_direction == 'east':
                self.unit.sprite.offset = [2, 0]
            elif self.unit.position[1] == 0 or self.fade_direction == 'north':
                self.unit.sprite.offset = [0, -2]
            elif self.unit.position[1] == game.tilemap.height - 1 or self.fade_direction == 'south':
                self.unit.sprite.offset = [0, 2]
            self.unit.sprite.set_transition('fake_out')
        else:
            self.unit.sprite.set_transition('fade_out')
        super().do()

class RegisterUnit(Action):
    def __init__(self, unit):
        self.unit = unit

    def do(self):
        game.full_register(self.unit)

    def reverse(self):
        logging.debug("Unregistering unit %s and it's items and skills", self.unit.nid)
        for skill in reversed(self.unit.all_skills):
            game.unregister_skill(skill)
        for item in reversed(self.unit.items):
            game.unregister_item(item)
        game.unregister_unit(self.unit)

class IncrementTurn(Action):
    def do(self):
        from app.engine.game_state import game
        game.turncount += 1

    def reverse(self):
        game.turncount -= 1


class MarkPhase(Action):
    def __init__(self, phase_name):
        self.phase_name = phase_name


class LockTurnwheel(Action):
    def __init__(self, lock):
        self.lock = lock


class ChangePhaseMusic(Action):
    def __init__(self, phase, music):
        self.phase = phase
        self.old_music = game.level.music.get(phase, None)
        self.new_music = music

    def do(self):
        game.level.music[self.phase] = self.new_music

    def reverse(self):
        game.level.music[self.phase] = self.old_music


class Message(Action):
    def __init__(self, message):
        self.message = message


class SetGameVar(Action):
    def __init__(self, nid, val):
        self.nid = nid
        self.val = val
        self.old_val = game.game_vars[self.nid]

    def do(self):
        game.game_vars[self.nid] = self.val

    def reverse(self):
        game.game_vars[self.nid] = self.old_val


class SetLevelVar(Action):
    fog_nids = ('_fog_of_war', '_fog_of_war_radius', '_ai_fog_of_war_radius', '_other_fog_of_war_radius', '_fog_of_war_type')

    def __init__(self, nid, val):
        self.nid = nid
        self.val = val
        self.old_val = game.level_vars[self.nid]

    def _update_fog_of_war(self):
        if self.nid in self.fog_nids:
            for unit in game.units:
                if unit.position:
                    UpdateFogOfWar(unit).execute()

    def do(self):
        game.level_vars[self.nid] = self.val
        # Need to update fog of war when we change it
        self._update_fog_of_war()

    def reverse(self):
        game.level_vars[self.nid] = self.old_val
        self._update_fog_of_war()

class SetMovementLeft(Action):
    def __init__(self, unit, val):
        self.unit = unit
        self.val = val
        self.old_val = unit.movement_left

    def do(self):
        self.unit.movement_left = self.val

    def reverse(self):
        self.unit.movement_left = self.old_val

class Wait(Action):
    def __init__(self, unit):
        self.unit = unit
        self.action_state = self.unit.get_action_state()
        self.update_fow_action = UpdateFogOfWar(self.unit)
        self.regions_removed = self.remove_interrupt_regions()

    def do(self):
        self.unit.has_moved = True
        self.unit.has_traded = True
        self.unit.has_attacked = True
        self.unit.finished = True
        self.unit.current_move = None
        self.unit.sprite.change_state('normal')
        self.update_fow_action.do()
        for region in self.regions_removed:
            region.do()
        if game.cursor and game.cursor.cur_unit == self.unit:
            game.cursor.cur_unit = None
        if self.unit.traveler:
            self.unit.lead_unit = True
            game.get_unit(self.unit.traveler).lead_unit = False

    def reverse(self):
        self.unit.set_action_state(self.action_state)
        self.update_fow_action.reverse()
        for region in self.regions_removed:
            region.reverse()

    def remove_interrupt_regions(self):
        from app.engine.movement import movement_funcs
        regions_to_remove = []
        for region in movement_funcs.check_region_interrupt(self.unit):
            if region.region_type == RegionType.EVENT:
                did_trigger = game.events.trigger(triggers.RegionTrigger(region.sub_nid, self.unit, self.unit.position, region))
                if not did_trigger:
                    did_trigger = game.events.trigger(triggers.OnRegionInteract(self.unit, self.unit.position, region))
            if (region.region_type != RegionType.EVENT or did_trigger) and region.only_once:
                regions_to_remove.append(RemoveRegion(region))
        return regions_to_remove


class UpdateFogOfWar(Action):
    def __init__(self, unit):
        self.unit = unit
        self.prev_pos = None

    def do(self):
        # Handle fog of war
        self.prev_pos = game.board.fow_vantage_point.get(self.unit.nid)
        fog_of_war_radius = game.board.get_fog_of_war_radius(self.unit.team)
        sight_range = skill_system.sight_range(self.unit) + fog_of_war_radius
        game.board.update_fow(self.unit.position, self.unit, sight_range)
        game.boundary.reset_fog_of_war()

    def reverse(self):
        # Handle fog of war
        fog_of_war_radius = game.board.get_fog_of_war_radius(self.unit.team)
        sight_range = skill_system.sight_range(self.unit) + fog_of_war_radius
        game.board.update_fow(self.prev_pos, self.unit, sight_range)
        game.boundary.reset_fog_of_war()


class ResetUnitVars(Action):
    def __init__(self, unit):
        self.unit = unit
        self.old_current_hp = self.unit.get_hp()
        self.old_current_mana = self.unit.get_mana()

    def do(self):
        self.unit.set_hp(min(self.unit.get_hp(), equations.parser.hitpoints(self.unit)))
        self.unit.set_mana(min(self.unit.get_mana(), equations.parser.get_mana(self.unit)))

    def reverse(self):
        self.unit.set_hp(self.old_current_hp)
        self.unit.set_mana(self.old_current_mana)


class SetPreviousPosition(Action):
    def __init__(self, unit):
        self.unit = unit
        self.old_previous_position = self.unit.previous_position

    def do(self):
        self.unit.previous_position = self.unit.position

    def reverse(self):
        self.unit.previous_position = self.old_previous_position

class SetPersistent(Action):
    def __init__(self, unit):
        self.unit = unit
        self.old_persistent = self.unit.persistent

    def do(self):
        self.unit.persistent = True

    def reverse(self):
        self.unit.persistent = self.old_persistent

class Reset(Action):
    def __init__(self, unit):
        self.unit = unit
        self.movement_left = self.unit.movement_left
        self.action_state = self.unit.get_action_state()

    def do(self):
        self.unit.reset()
        self.unit.movement_left = equations.parser.movement(self.unit)

    def reverse(self):
        self.unit.set_action_state(self.action_state)
        self.unit.movement_left = self.movement_left


class ResetAll(Action):
    def __init__(self, units):
        self.actions = [Reset(unit) for unit in units]

    def do(self):
        for action in self.actions:
            action.do()

    def reverse(self):
        for action in self.actions:
            action.reverse()


class HasAttacked(Reset):
    def do(self):
        self.unit.has_attacked = True

class HasTraded(Reset):
    def do(self):
        self.unit.has_traded = True

class HasNotAttacked(Reset):
    def do(self):
        self.unit.has_attacked = False

class HasNotTraded(Reset):
    def do(self):
        self.unit.has_traded = False


# === RESCUE ACTIONS ========================================================
class Rescue(Action):
    def __init__(self, unit, rescuee):
        self.unit = unit
        self.rescuee = rescuee
        self.old_pos = self.rescuee.position
        self.update_fow_rescuee = UpdateFogOfWar(self.rescuee)
        self.subactions = []

    def do(self):
        self.subactions.clear()
        self.unit.traveler = self.rescuee.nid
        # TODO Add transition

        game.leave(self.rescuee)
        self.unit.has_rescued = True

        if not skill_system.ignore_rescue_penalty(self.unit) and 'Rescue' in DB.skills:
            self.subactions.append(AddSkill(self.unit, 'Rescue', source=self.rescuee.nid, source_type=SourceType.TRAVELER))

        for action in self.subactions:
            action.do()
        self.update_fow_rescuee.do()

    def execute(self):
        self.unit.traveler = self.rescuee.nid

        game.leave(self.rescuee)
        self.unit.has_rescued = True

        for action in self.subactions:
            action.execute()
        self.update_fow_rescuee.execute()

    def reverse(self):
        game.arrive(self.rescuee, self.old_pos)
        self.unit.traveler = None
        self.unit.has_rescued = False

        self.update_fow_rescuee.reverse()
        for action in self.subactions:
            action.reverse()


class Drop(Action):
    def __init__(self, unit, droppee, pos):
        self.unit = unit
        self.droppee = droppee
        self.pos = pos
        if self.droppee.team == game.phase.get_current():
            # Only "wait" units that are in our phase
            self.droppee_wait_action = Wait(self.droppee)
        else:
            self.droppee_wait_action = None
        self.subactions = []

    def do(self):
        self.subactions.clear()
        game.arrive(self.droppee, self.pos)
        self.droppee.sprite.change_state('normal')
        if self.droppee_wait_action:
            self.droppee_wait_action.do()

        self.unit.traveler = None
        self.unit.has_dropped = True

        self.subactions.append(RemoveSkill(self.unit, "Rescue", source=self.droppee.nid, source_type=SourceType.TRAVELER))
        for action in self.subactions:
            action.do()

        if utils.calculate_distance(self.unit.position, self.pos) == 1:
            self.droppee.sprite.set_transition('fake_in')
            self.droppee.sprite.offset = [(self.unit.position[0] - self.pos[0]) * TILEWIDTH,
                                          (self.unit.position[1] - self.pos[1]) * TILEHEIGHT]

    def execute(self):
        game.arrive(self.droppee, self.pos)
        self.droppee.sprite.change_state('normal')
        if self.droppee_wait_action:
            self.droppee_wait_action.execute()

        for action in self.subactions:
            action.execute()

        self.unit.traveler = None
        self.unit.has_dropped = True

    def reverse(self):
        self.unit.traveler = self.droppee.nid

        if self.droppee_wait_action:
            self.droppee_wait_action.reverse()
        game.leave(self.droppee)
        self.unit.has_dropped = False

        for action in self.subactions:
            action.reverse()


class Give(Action):
    def __init__(self, unit, other):
        self.unit = unit
        self.other = other
        self.subactions = []

    def do(self):
        self.subactions.clear()

        self.other.traveler = self.unit.traveler
        if not skill_system.ignore_rescue_penalty(self.other) and 'Rescue' in DB.skills:
            self.subactions.append(AddSkill(self.other, 'Rescue', source=self.other.traveler, source_type=SourceType.TRAVELER))

        self.unit.traveler = None
        self.subactions.append(RemoveSkill(self.unit, "Rescue", source=self.other.traveler, source_type=SourceType.TRAVELER))

        self.unit.has_given = True

        for action in self.subactions:
            action.do()

    def reverse(self):
        self.unit.traveler = self.other.traveler
        self.other.traveler = None
        self.unit.has_given = False

        for action in self.subactions:
            action.reverse()


class Take(Action):
    def __init__(self, unit, other):
        self.unit = unit
        self.other = other
        self.subactions = []

    def do(self):
        self.subactions.clear()

        self.unit.traveler = self.other.traveler
        if not skill_system.ignore_rescue_penalty(self.unit) and 'Rescue' in DB.skills:
            self.subactions.append(AddSkill(self.unit, 'Rescue', source=self.unit.traveler, source_type=SourceType.TRAVELER))

        self.other.traveler = None
        self.subactions.append(RemoveSkill(self.other, "Rescue", source=self.unit.traveler, source_type=SourceType.TRAVELER))

        self.unit.has_taken = True

        for action in self.subactions:
            action.do()

    def reverse(self):
        self.other.traveler = self.unit.traveler
        self.unit.traveler = None
        self.unit.has_taken = False

        for action in self.subactions:
            action.reverse()

# === PAIR UP ACTIONS =======================================================
class PairUp(Action):
    def __init__(self, unit: UnitObject, target: UnitObject):
        self.unit = unit
        self.target = target
        self.old_pos = self.unit.position
        self.unit_gauge = self.unit.get_guard_gauge()
        self.target_gauge = self.target.get_guard_gauge()
        self.update_fow_unit = UpdateFogOfWar(self.unit)
        self.subactions = []

    def do(self):
        self.subactions.clear()
        self.target.traveler = self.unit.nid

        move_left = self.unit.movement_left
        self.subactions.append(Reset(self.unit))
        self.subactions.append(SetMovementLeft(self.unit, move_left))
        skill_system.on_pairup(self.unit, self.target)
        if self.unit.position:
            game.leave(self.unit)

        self.unit.lead_unit = False
        self.target.lead_unit = True

        logging.info(self.unit.nid + " was at " + str(self.old_pos) + " but paired up with " + self.target.nid + " at " + str(self.target.position))

        self.target.set_guard_gauge(self.unit_gauge + self.target_gauge)
        self.unit.set_guard_gauge(0)

        for action in self.subactions:
            action.do()
        self.update_fow_unit.do()

    def execute(self):
        self.target.traveler = self.unit.nid

        skill_system.on_pairup(self.unit, self.target)
        if self.unit.position:
            game.leave(self.unit)

        logging.info(self.unit.nid + " was at " + str(self.old_pos) + " but paired up with " + self.target.nid + " at " + str(self.target.position))

        self.target.set_guard_gauge(self.unit_gauge + self.target_gauge)
        self.unit.set_guard_gauge(0)

        for action in self.subactions:
            action.execute()
        self.update_fow_unit.execute()

    def reverse(self):
        game.arrive(self.unit, self.old_pos)
        self.target.traveler = None
        skill_system.on_separate(self.unit, self.target)

        self.unit.lead_unit = False
        self.target.lead_unit = False

        logging.info("The pair up between " + self.unit.nid + " and " + self.target.nid + " was reversed")

        self.unit.set_guard_gauge(self.unit_gauge)
        self.target.set_guard_gauge(self.target_gauge)

        self.update_fow_unit.reverse()
        for action in self.subactions:
            action.reverse()
        self.unit.sprite.change_state('normal')


class SwitchPaired(Action):
    def __init__(self, leader, follower):
        self.leader = leader
        self.follower = follower
        self.pos = leader.position
        self.orig_guard_gauge = leader.get_guard_gauge()

    def do(self):
        self.leader.traveler = None
        self.follower.traveler = self.leader.nid
        skill_system.on_separate(self.follower, self.leader)
        skill_system.on_pairup(self.leader, self.follower)
        self.follower.set_guard_gauge(self.orig_guard_gauge)
        self.leader.set_guard_gauge(0)

        logging.info(self.leader.nid + " and " + self.follower.nid + " switched. The first was leader but is now follower, and vice versa.")

        game.leave(self.leader)
        game.arrive(self.follower, self.pos)
        # What is this if statement doing?
        if not self.follower.lead_unit:
            self.follower.has_moved = True

    def reverse(self):
        self.leader.traveler = self.follower.nid
        self.follower.traveler = None
        self.leader.set_guard_gauge(self.orig_guard_gauge)
        self.follower.set_guard_gauge(0)

        logging.info(self.leader.nid + " and " + self.follower.nid + " reversed their earlier switch")

        skill_system.on_separate(self.leader, self.follower)
        skill_system.on_pairup(self.follower, self.leader)

        game.leave(self.follower)
        game.arrive(self.leader, self.pos)
        # What is this if statement doing?
        if not self.leader.lead_unit:
            self.leader.has_moved = True


# This is shamelessly copied from Drop, but I've kept it separate in case a madlad wants Rescue and Pair Up
class Separate(Action):
    def __init__(self, unit: UnitObject, droppee: UnitObject, pos, with_wait=True):
        self.unit: UnitObject = unit
        self.droppee: UnitObject = droppee
        self.pos = pos
        self.with_wait = with_wait
        self.droppee_wait_action = Wait(self.droppee)
        self.old_gauge = self.unit.get_guard_gauge()

    def do(self):
        if self.pos:
            game.arrive(self.droppee, self.pos)
        self.droppee.sprite.change_state('normal')
        if self.with_wait:
            self.droppee_wait_action.do()

        self.unit.traveler = None
        self.unit.has_dropped = True

        self.droppee.set_guard_gauge(self.old_gauge//2)
        self.unit.set_guard_gauge(self.old_gauge//2)

        self.unit.lead_unit = False
        self.droppee.lead_unit = False

        skill_system.on_separate(self.droppee, self.unit)

        if self.unit.position and self.pos and utils.calculate_distance(self.unit.position, self.pos) == 1 and not self.unit.is_dying:
            self.droppee.sprite.set_transition('fake_in')
            self.droppee.sprite.offset = [(self.unit.position[0] - self.pos[0]) * TILEWIDTH,
                                          (self.unit.position[1] - self.pos[1]) * TILEHEIGHT]

    def execute(self):
        game.arrive(self.droppee, self.pos)
        self.droppee.sprite.change_state('normal')
        if self.with_wait:
            self.droppee_wait_action.execute()

        self.unit.traveler = None
        self.unit.has_dropped = True

        self.droppee.set_guard_gauge(self.old_gauge//2)
        self.unit.set_guard_gauge(self.old_gauge//2)

        skill_system.on_separate(self.droppee, self.unit)

    def reverse(self):
        self.unit.traveler = self.droppee.nid

        if self.with_wait:
            self.droppee_wait_action.reverse()
        if self.droppee.position:
            game.leave(self.droppee)
        self.unit.has_dropped = False

        self.unit.lead_unit = True
        self.droppee.lead_unit = False

        skill_system.on_pairup(self.droppee, self.unit)

        self.unit.set_guard_gauge(self.old_gauge)
        self.droppee.set_guard_gauge(0)

class RemovePartner(Action):
    '''Removes the unit's partner and the rescue status if applicable'''
    def __init__(self, unit):
        self.unit = unit
        self.partner = self.unit.traveler
        self.status_action = \
            RemoveSkill(self.unit, "Rescue", source=self.partner, source_type=SourceType.TRAVELER)

    def do(self):
        self.unit.traveler = None
        self.status_action.do()

    def reverse(self):
        self.unit.traveler = self.partner
        self.status_action.reverse()

class IncGauge(Action):
    def __init__(self, unit, amount):
        self.unit = unit
        self.amount = amount
        self.old_gauge = unit.get_guard_gauge()

    def do(self):
        self.unit.set_guard_gauge(self.unit.get_guard_gauge() + self.amount)

    def reverse(self):
        self.unit.set_guard_gauge(self.old_gauge)

class SetGauge(Action):
    def __init__(self, unit, val):
        self.unit = unit
        self.val = val
        self.old_gauge = unit.get_guard_gauge()

    def do(self):
        self.unit.set_guard_gauge(self.val)

    def reverse(self):
        self.unit.set_guard_gauge(self.old_gauge)

class BuiltGuard(Action):
    '''
    Has its own action because it's only check between turns instead of phases.
    '''
    def __init__(self, unit):
        self.unit = unit

    def do(self):
        self.unit.built_guard = not self.unit.built_guard

    def reverse(self):
        self.unit.built_guard = not self.unit.built_guard

class Transfer(Action):
    def __init__(self, unit, other):
        self.unit = unit
        self.other = other
        self.unit_gauge = unit.get_guard_gauge()
        self.other_gauge = other.get_guard_gauge()

    def do(self):
        if self.unit.traveler:
            skill_system.on_separate(game.get_unit(self.unit.traveler), self.unit)
            self.unit.lead_unit = True # Fixes a bug where a unit that had been lead was transfered and thought they were still lead
            game.get_unit(self.unit.traveler).lead_unit = False
        if self.other.traveler:
            skill_system.on_separate(game.get_unit(self.other.traveler), self.other)

        if self.unit.traveler and self.other.traveler:
            merge = self.unit.get_guard_gauge()//2 + self.other.get_guard_gauge()//2
            self.unit.set_guard_gauge(merge)
            self.other.set_guard_gauge(merge)
        elif self.unit.traveler:
            val = self.unit.get_guard_gauge()//2
            self.unit.set_guard_gauge(val)
            self.other.set_guard_gauge(self.other.get_guard_gauge() + val)
        elif self.other.traveler:
            val = self.other.get_guard_gauge()//2
            self.other.set_guard_gauge(val)
            self.unit.set_guard_gauge(self.unit.get_guard_gauge() + val)

        if self.unit.traveler:
            logging.info(self.unit.traveler + " was paired with " + self.unit.nid + " but transfered to " + self.other.nid)
        else:
            logging.info(self.other.traveler + " was paired with " + self.other.nid + " but transfered to " + self.unit.nid)

        self.unit.traveler, self.other.traveler = self.other.traveler, self.unit.traveler

        if self.other.traveler:
            skill_system.on_pairup(game.get_unit(self.other.traveler), self.other)
        if self.unit.traveler:
            skill_system.on_pairup(game.get_unit(self.unit.traveler), self.unit)

        self.unit.has_given = True

    def reverse(self):
        if self.unit.traveler:
            skill_system.on_separate(game.get_unit(self.unit.traveler), self.unit)
        if self.other.traveler:
            skill_system.on_separate(game.get_unit(self.other.traveler), self.other)

        self.other.traveler, self.unit.traveler = self.unit.traveler, self.other.traveler
        self.unit.has_given = False

        self.unit.set_guard_gauge(self.unit_gauge)
        self.other.set_guard_gauge(self.other_gauge)

        if self.unit.traveler:
            skill_system.on_pairup(game.get_unit(self.unit.traveler), self.unit)
        if self.other.traveler:
            skill_system.on_pairup(game.get_unit(self.other.traveler), self.other)

# === ITEM ACTIONS ==========================================================
class PutItemInConvoy(Action):
    def __init__(self, item, party_nid=None):
        self.item = item
        self.party_nid = party_nid
        self.owner_nid = self.item.owner_nid

    def do(self):
        self.item.change_owner(None)
        party = game.get_party(self.party_nid)
        party.convoy.append(self.item)

    def reverse(self):
        party = game.get_party(self.party_nid)
        party.convoy.remove(self.item)
        self.item.change_owner(self.owner_nid)


class TakeItemFromConvoy(Action):
    def __init__(self, unit, item, party_nid=None):
        self.unit = unit
        self.item = item
        self.party_nid = party_nid

    @recalculate_unit
    def do(self):
        party = game.get_party(self.party_nid)
        party.convoy.remove(self.item)
        self.unit.add_item(self.item)

    @recalculate_unit
    def reverse(self):
        self.unit.remove_item(self.item)
        party = game.get_party(self.party_nid)
        party.convoy.append(self.item)


class RemoveItemFromConvoy(Action):
    def __init__(self, item, party_nid=None):
        self.item = item
        self.party_nid = party_nid

    def do(self):
        party = game.get_party(self.party_nid)
        party.convoy.remove(self.item)

    def reverse(self):
        party = game.get_party(self.party_nid)
        party.convoy.append(self.item)


class MoveItem(Action):
    def __init__(self, owner, unit, item):
        self.owner = owner
        self.unit = unit
        self.item = item

    @recalculate_unit
    def do(self):
        self.owner.remove_item(self.item)
        self.unit.add_item(self.item)

        if self.owner.position and game.tilemap and game.boundary:
            game.boundary.recalculate_unit(self.owner)

    @recalculate_unit
    def reverse(self):
        self.unit.remove_item(self.item)
        self.owner.add_item(self.item)

        if self.owner.position and game.tilemap and game.boundary:
            game.boundary.recalculate_unit(self.owner)


class TradeItemWithConvoy(Action):
    def __init__(self, unit, convoy_item, unit_item):
        self.unit = unit
        self.convoy_item = convoy_item
        self.unit_item = unit_item
        self.unit_idx = self.unit.items.index(self.unit_item)

    @recalculate_unit
    def do(self):
        self.unit.remove_item(self.unit_item)
        game.party.convoy.remove(self.convoy_item)
        game.party.convoy.append(self.unit_item)
        self.unit.insert_item(self.unit_idx, self.convoy_item)

    @recalculate_unit
    def reverse(self):
        self.unit.remove_item(self.convoy_item)
        game.party.convoy.remove(self.unit_item)
        game.party.convoy.append(self.convoy_item)
        self.unit.insert_item(self.unit_idx, self.unit_item)


class GiveItem(Action):
    def __init__(self, unit, item):
        self.unit = unit
        self.item = item

    @recalculate_unit
    def do(self):
        if self.unit.team == 'player' or not item_funcs.inventory_full(self.unit, self.item):
            self.unit.add_item(self.item)

    @recalculate_unit
    def reverse(self):
        if self.item in self.unit.items:
            self.unit.remove_item(self.item)

class DropItem(Action):
    def __init__(self, unit, item):
        self.unit = unit
        self.item = item
        self.is_droppable: bool = item.droppable

    @recalculate_unit
    def do(self):
        self.item.droppable = False
        self.unit.add_item(self.item)

    @recalculate_unit
    def reverse(self):
        self.item.droppable = self.is_droppable
        self.unit.remove_item(self.item)

class MakeItemDroppable(Action):
    def __init__(self, unit, item):
        self.unit = unit
        self.item = item
        self.items = self.unit.items[:]
        self.is_droppable: list = [i.droppable for i in self.items]
        self.was_droppable: bool = item.droppable

    def do(self):
        for item in self.unit.items:
            item.droppable = False
        self.item.droppable = True

    def reverse(self):
        for idx, item in enumerate(self.items):
            item.droppable = self.is_droppable[idx]
        self.item.droppable = self.was_droppable

class SetDroppable(Action):
    def __init__(self, item, value):
        self.item = item
        self.was_droppable = item.droppable
        self.value = value

    def do(self):
        self.item.droppable = self.value

    def reverse(self):
        self.item.droppable = self.was_droppable

class StoreItem(Action):
    persist_through_menu_cancel = True

    def __init__(self, unit, item):
        self.unit = unit
        self.item = item
        self.item_index = self.unit.items.index(self.item)

    @recalculate_unit
    def do(self):
        self.unit.remove_item(self.item)
        game.party.convoy.append(self.item)

    @recalculate_unit
    def reverse(self):
        game.party.convoy.remove(self.item)
        self.unit.insert_item(self.item_index, self.item)

class RemoveItem(StoreItem):
    @recalculate_unit
    def do(self):
        self.unit.remove_item(self.item)

    @recalculate_unit
    def reverse(self):
        self.unit.insert_item(self.item_index, self.item)


class EquipItem(Action):
    persist_through_menu_cancel = True

    def __init__(self, unit, item):
        self.unit = unit
        self.item = item
        if item_system.is_accessory(unit, item):
            self.current_equipped = self.unit.equipped_accessory
        else:
            self.current_equipped = self.unit.equipped_weapon

    def do(self):
        self.unit.equip(self.item)

    def reverse(self):
        self.unit.unequip(self.item)
        if self.current_equipped:
            self.unit.equip(self.current_equipped)


class UnequipItem(Action):
    def __init__(self, unit, item):
        self.unit = unit
        self.item = item
        self.is_equipped_weapon = self.item is self.unit.equipped_weapon
        self.is_equipped_accesory = self.item is self.unit.equipped_accessory

    def do(self):
        if self.is_equipped_weapon or self.is_equipped_accesory:
            self.unit.unequip(self.item)

            # Unequip now auto-equips the next valid item
            all_items = item_funcs.get_all_items(self.unit)
            for item in all_items:
                if item is not self.item and (item_system.is_accessory(self.unit, item) ^ self.is_equipped_weapon):
                    if self.unit.can_equip(item):
                        self.unit.equip(item)
                        break

    def reverse(self):
        if self.is_equipped_weapon or self.is_equipped_accesory:
            self.unit.equip(self.item)


class BringToTopItem(Action):
    """
    Assumes item is in inventory
    """
    persist_through_menu_cancel = True

    def __init__(self, unit, item):
        self.unit = unit
        self.item = item
        self.old_idx = unit.items.index(item)

    def do(self):
        self.unit.bring_to_top_item(self.item)

    def reverse(self):
        self.unit.insert_item(self.old_idx, self.item)


class TradeItem(Action):
    def __init__(self, unit1, unit2, item1, item2):
        self.unit1 = unit1
        self.unit2 = unit2
        self.item1 = item1
        self.item2 = item2
        self.item_index1 = unit1.items.index(item1) if item1 else DB.constants.total_items() - 1
        self.item_index2 = unit2.items.index(item2) if item2 else DB.constants.total_items() - 1

    def swap(self, unit1, unit2, item1, item2, item_index1, item_index2):
        # Do the swap
        if item1:
            unit1.remove_item(item1)
            unit2.insert_item(item_index2, item1)
        if item2:
            unit2.remove_item(item2)
            unit1.insert_item(item_index1, item2)

    def do(self):
        self.swap(self.unit1, self.unit2, self.item1, self.item2, self.item_index1, self.item_index2)

        recalc_unit(self.unit1)
        recalc_unit(self.unit2)

    def reverse(self):
        self.swap(self.unit1, self.unit2, self.item2, self.item1, self.item_index2, self.item_index1)

        recalc_unit(self.unit1)
        recalc_unit(self.unit2)

class RepairItem(Action):
    def __init__(self, item):
        self.item = item
        self.old_uses = self.item.data.get('uses')
        self.old_c_uses = self.item.data.get('c_uses')

    def do(self):
        if self.old_uses is not None and self.item.uses:
            self.item.data['uses'] = self.item.data['starting_uses']
        if self.old_c_uses is not None and self.item.c_uses:
            self.item.data['c_uses'] = self.item.data['starting_c_uses']

    def reverse(self):
        if self.old_uses is not None and self.item.uses:
            self.item.data['uses'] = self.old_uses
        if self.old_c_uses is not None and self.item.c_uses:
            self.item.data['c_uses'] = self.old_c_uses

class ChangeItemName(Action):
    def __init__(self, item, name):
        self.item = item
        self.old_name = item.name
        self.new_name = name

    def do(self):
        self.item.name = self.new_name

    def reverse(self):
        self.item.name = self.old_name

class ChangeItemDesc(Action):
    def __init__(self, item, desc):
        self.item = item
        self.old_desc = item.desc
        self.new_desc = desc

    def do(self):
        self.item.desc = self.new_desc

    def reverse(self):
        self.item.desc = self.old_desc

class AddItemToMultiItem(Action):
    def __init__(self, owner_nid, item, subitem):
        self.owner_nid = owner_nid
        self.item = item
        self.subitem = subitem

    def do(self):
        self.subitem.owner_nid = self.owner_nid
        self.item.subitem_uids.append(self.subitem.uid)
        self.item.subitems.append(self.subitem)
        self.subitem.parent_item = self.item

        unit = game.get_unit(self.owner_nid)
        if unit and unit.position and game.tilemap and game.boundary:
            game.boundary.recalculate_unit(unit)

    def reverse(self):
        self.subitem.owner_nid = None
        self.item.subitem_uids.remove(self.subitem.uid)
        self.item.subitems.remove(self.subitem)
        self.subitem.parent_item = None

        unit = game.get_unit(self.owner_nid)
        if unit and unit.position and game.tilemap and game.boundary:
            game.boundary.recalculate_unit(unit)

class RemoveItemFromMultiItem(Action):
    def __init__(self, owner_nid, item, subitem):
        self.owner_nid = owner_nid
        self.item = item
        self.subitem = subitem

    def do(self):
        self.subitem.owner_nid = None
        self.item.subitem_uids.remove(self.subitem.uid)
        self.item.subitems.remove(self.subitem)
        self.subitem.parent_item = None

        unit = game.get_unit(self.owner_nid)
        if unit and unit.position and game.tilemap and game.boundary:
            game.boundary.recalculate_unit(unit)

    def reverse(self):
        self.subitem.owner_nid = self.owner_nid
        self.item.subitem_uids.append(self.subitem.uid)
        self.item.subitems.append(self.subitem)
        self.subitem.parent_item = self.item

        unit = game.get_unit(self.owner_nid)
        if unit and unit.position and game.tilemap and game.boundary:
            game.boundary.recalculate_unit(unit)

class AddItemComponent(Action):
    def __init__(self, item, component_nid, component_value):
        self.item = item
        self.component_nid = component_nid
        self.component_value = component_value
        self._did_add = False

    def do(self):
        import app.engine.item_component_access as ICA
        self._did_add = False
        component = ICA.restore_component((self.component_nid, self.component_value))
        if not component:
            logging.error("AddItemComponent: Couldn't find item component with nid %s", self.component_nid)
            return
        self.item.components.append(component)
        self.item.__dict__[self.component_nid] = component
        # Assign parent to component
        component.item = self.item
        if component.defines('init'):
            component.init(self.item)
        self._did_add = True

    def reverse(self):
        if self._did_add:
            self.item.components.remove_key(self.component_nid)
            del self.item.__dict__[self.component_nid]
            self._did_add = False

class ModifyItemComponent(Action):
    def __init__(self, item, component_nid, new_component_value, component_property=None, additive: bool = False):
        self.item: ItemObject = item
        self.component_nid = component_nid
        self.property_name: Optional[NID] = None
        self.prev_component_value = None
        self.component_value = None
        if self.component_nid in self.item.components:
            component = self.item.components.get(self.component_nid)
            # @TODO(mag): add validation for this with the cool new validators
            if isinstance(component.value, dict):
                self.property_name = component_property
                self.prev_component_value = component.value[self.property_name]
            else:
                self.prev_component_value = component.value
            if not additive:
                self.component_value = new_component_value
            else:
                self.component_value = self.prev_component_value + new_component_value

    def do(self):
        if self.component_nid in self.item.components:
            component = self.item.components.get(self.component_nid)
            if self.property_name and isinstance(component.value, dict):
                component.value[self.property_name] = self.component_value
            else:
                component.value = self.component_value

    def reverse(self):
        if self.component_nid in self.item.components:
            component = self.item.components.get(self.component_nid)
            if self.property_name and isinstance(self.component.value, dict):
                component.value[self.property_name] = self.prev_component_value
            else:
                component.value = self.prev_component_value

class RemoveItemComponent(Action):
    def __init__(self, item, component_nid):
        self.item = item
        self.component_nid = component_nid
        self.component_value = None
        self._did_remove = False

    def do(self):
        self._did_remove = False
        if self.component_nid in self.item.components:
            component = self.item.components.get(self.component_nid)
            self.component_value = component.value
            self.item.components.remove_key(self.component_nid)
            del self.item.__dict__[self.component_nid]
            self._did_remove = True
        else:
            logging.warning("remove_item_component: component with nid %s not found for item %s", self.component_nid, self.item)

    def reverse(self):
        import app.engine.item_component_access as ICA
        if self._did_remove:
            component = ICA.restore_component((self.component_nid, self.component_value))
            self.item.components.append(component)
            self.item.__dict__[self.component_nid] = component
            # Assign parent to component
            component.item = self.item
            self._did_remove = False

class AddSkillComponent(Action):
    def __init__(self, skill, component_nid, component_value):
        self.skill = skill
        self.component_nid = component_nid
        self.component_value = component_value
        self._did_add = False

    def do(self):
        import app.engine.skill_component_access as SCA
        self._did_add = False
        component = SCA.restore_component((self.component_nid, self.component_value))
        if not component:
            logging.error("AddSkillComponent: Couldn't find skill component with nid %s", self.component_nid)
            return
        self.skill.components.append(component)
        self.skill.__dict__[self.component_nid] = component
        # Assign parent to component
        component.skill = self.skill
        if component.defines('init'):
            component.init(self.skill)
        self._did_add = True

    def reverse(self):
        if self._did_add:
            self.skill.components.remove_key(self.component_nid)
            del self.skill.__dict__[self.component_nid]
            self._did_add = False

class ModifySkillComponent(Action):
    def __init__(self, skill, component_nid, new_component_value, component_property=None, additive: bool = False):
        self.skill: SkillObject = skill
        self.component_nid = component_nid
        self.property_name: Optional[NID] = None
        self.prev_component_value = None
        self.component_value = None
        if self.component_nid in self.skill.components:
            component = self.skill.components.get(self.component_nid)
            if isinstance(component.value, dict):
                self.property_name = component_property
                self.prev_component_value = component.value[self.property_name]
            else:
                self.prev_component_value = component.value
            if not additive:
                self.component_value = new_component_value
            else:
                self.component_value = self.prev_component_value + new_component_value

    def do(self):
        if self.component_nid in self.skill.components:
            component = self.skill.components.get(self.component_nid)
            if self.property_name and isinstance(component.value, dict):
                component.value[self.property_name] = self.component_value
            else:
                component.value = self.component_value

    def reverse(self):
        if self.component_nid in self.skill.components:
            component = self.skill.components.get(self.component_nid)
            if self.property_name and isinstance(self.component.value, dict):
                component.value[self.property_name] = self.prev_component_value
            else:
                component.value = self.prev_component_value

class RemoveSkillComponent(Action):
    def __init__(self, skill, component_nid):
        self.skill = skill
        self.component_nid = component_nid
        self.component_value = None
        self._did_remove = False

    def do(self):
        self._did_remove = False
        if self.component_nid in self.skill.components:
            component = self.skill.components.get(self.component_nid)
            self.component_value = component.value
            self.skill.components.remove_key(self.component_nid)
            del self.skill.__dict__[self.component_nid]
            self._did_remove = True
        else:
            logging.warning("remove_skill_component: component with nid %s not found for skill %s", self.component_nid, self.skill)

    def reverse(self):
        import app.engine.skill_component_access as SCA
        if self._did_remove:
            component = SCA.restore_component((self.component_nid, self.component_value))
            self.skill.components.append(component)
            self.skill.__dict__[self.component_nid] = component
            # Assign parent to component
            component.skill = self.skill
            self._did_remove = False

class SetObjData(Action):
    def __init__(self, obj, keyword, value):
        self.obj = obj
        self.keyword = keyword
        self.value = value
        self.old_value = None

    def do(self):
        if self.keyword in self.obj.data:
            self.old_value = self.obj.data[self.keyword]
            self.obj.data[self.keyword] = self.value

    def reverse(self):
        if self.keyword in self.obj.data:
            self.obj.data[self.keyword] = self.old_value

class SetItemOwner(Action):
    def __init__(self, obj: ItemObject, nid: NID):
        self.obj = obj
        self.new_nid = nid
        self.old_nid = self.obj.owner_nid

    def do(self):
        self.obj.change_owner(self.new_nid)

    def reverse(self):
        self.obj.change_owner(self.old_nid)

class SetSkillOwner(Action):
    def __init__(self, obj: SkillObject, nid: NID):
        self.obj = obj
        self.new_nid = nid
        self.old_nid = self.obj.owner_nid

    def do(self):
        self.obj.owner_nid = self.new_nid

    def reverse(self):
        self.obj.owner_nid = self.old_nid

class GainMoney(Action):
    def __init__(self, party_nid, money):
        self.party_nid = party_nid
        self.money = money
        self.old_money = None

    def do(self):
        party = game.get_party(self.party_nid)
        self.old_money = party.money
        # Can't go below zero
        if party.money + self.money < 0:
            self.money = -party.money
        party.money += self.money

    def reverse(self):
        party = game.get_party(self.party_nid)
        party.money = self.old_money


class GiveBexp(Action):
    def __init__(self, party_nid, bexp):
        self.party_nid = party_nid
        self.bexp = bexp
        self.old_bexp = None

    def do(self):
        party = game.get_party(self.party_nid)
        self.old_bexp = party.bexp
        # Can't go below zero
        if party.bexp + self.bexp < 0:
            self.bexp = -party.bexp
        party.bexp += self.bexp

    def reverse(self):
        party = game.get_party(self.party_nid)
        party.bexp = self.old_bexp


class GainExp(Action):
    def __init__(self, unit, exp_gain):
        self.unit = unit
        self.old_exp = self.unit.exp
        self.exp_gain = exp_gain

    def do(self):
        self.unit.set_exp((self.old_exp + self.exp_gain) % 100)

    def reverse(self):
        self.unit.set_exp(self.old_exp)


class SetExp(GainExp):
    def do(self):
        self.unit.set_exp(self.exp_gain)


class IncLevel(Action):
    """
    Assumes unit did not promote
    """

    def __init__(self, unit):
        self.unit = unit

    def do(self):
        self.unit.level += 1

    def reverse(self):
        self.unit.level -= 1


class SetLevel(Action):
    def __init__(self, unit, level):
        self.unit = unit
        self.old_level = unit.level
        self.new_level = level

    def do(self):
        self.unit.level = self.new_level

    def reverse(self):
        self.unit.level = self.old_level


class AutoLevel(Action):
    def __init__(self, unit, diff, growth_method=None):
        self.unit = unit
        self.diff = diff
        self.old_stats = self.unit.stats.copy()
        self.old_growth_points = self.unit.growth_points.copy()
        self.old_hp = self.unit.get_hp()
        self.old_mana = self.unit.get_mana()
        self.growth_method = growth_method
        self.stat_changes = {}

    def do(self):
        self.stat_changes = unit_funcs.auto_level(self.unit, self.unit.get_internal_level(), self.diff, self.growth_method)

    def reverse(self):
        self.unit.stats = self.old_stats
        self.unit.growth_points = self.old_growth_points
        self.unit.set_hp(self.old_hp)
        self.unit.set_mana(self.old_mana)


class GrowthPointChange(Action):
    def __init__(self, unit, old_growth_points, new_growth_points):
        self.unit = unit
        self.old_growth_points = old_growth_points
        self.new_growth_points = new_growth_points

    def do(self):
        self.unit.growth_points = self.new_growth_points

    def reverse(self):
        self.unit.growth_points = self.old_growth_points


class ApplyStatChanges(Action):
    def __init__(self, unit, stat_changes, increase_current_stats: bool = True):
        self.unit = unit
        self.stat_changes = stat_changes
        self.increase_current_stats = increase_current_stats

        self.current_hp = self.unit.get_hp()
        self.current_mana = self.unit.get_mana()

    def do(self):
        unit_funcs.apply_stat_changes(self.unit, self.stat_changes, self.increase_current_stats)

    def reverse(self):
        negative_changes = {k: -v for k, v in self.stat_changes.items()}
        unit_funcs.apply_stat_changes(self.unit, negative_changes, self.increase_current_stats)
        self.unit.set_hp(self.current_hp)
        self.unit.set_mana(self.current_mana)


class ApplyGrowthChanges(Action):
    def __init__(self, unit, stat_changes):
        self.unit = unit
        self.stat_changes = stat_changes

    def do(self):
        unit_funcs.apply_growth_changes(self.unit, self.stat_changes)

    def reverse(self):
        negative_changes = {k: -v for k, v in self.stat_changes.items()}
        unit_funcs.apply_growth_changes(self.unit, negative_changes)


class ChangeStatCapModifiers(Action):
    def __init__(self, unit, stat_changes):
        self.unit = unit
        self.stat_changes = stat_changes

    def do(self):
        for nid, value in self.stat_changes.items():
            if nid not in self.unit.stat_cap_modifiers:
                self.unit.stat_cap_modifiers[nid] = 0
            self.unit.stat_cap_modifiers[nid] += value

    def reverse(self):
        negative_changes = {k: -v for k, v in self.stat_changes.items()}
        for nid, value in negative_changes.items():
            self.unit.stat_cap_modifiers[nid] += value


class Promote(Action):
    def __init__(self, unit, new_class_nid):
        self.unit = unit
        self.old_exp = self.unit.exp
        self.old_level = self.unit.level
        self.old_klass = self.unit.klass
        self.new_klass = new_class_nid

        self.current_hp = self.unit.get_hp()
        self.current_mana = self.unit.get_mana()

        promotion_gains = DB.classes.get(self.new_klass).promotion
        current_stats = self.unit.stats
        new_klass_maxes = DB.classes.get(self.new_klass).max_stats
        new_klass_bases = DB.classes.get(self.new_klass).bases
        old_klass_bases = DB.classes.get(self.old_klass).bases

        self.stat_changes = {nid: 0 for nid in DB.stats.keys()}
        for stat_nid in DB.stats.keys():
            stat_value = promotion_gains.get(stat_nid, 0)
            if stat_value == -99:  # Just use the new klass base
                self.stat_changes[stat_nid] = new_klass_bases.get(stat_nid, 0) - current_stats[stat_nid]
            elif stat_value == -98:  # Use the new klass base only if it's bigger
                self.stat_changes[stat_nid] = max(0, new_klass_bases.get(stat_nid, 0) - current_stats[stat_nid])
            elif stat_value == -97: # Subtract the old klass base from the new klass base
                change = new_klass_bases.get(stat_nid, 0) - old_klass_bases.get(stat_nid, 0)
                current_stat = current_stats.get(stat_nid)
                new_value = utils.clamp(change, -current_stat, new_klass_maxes.get(stat_nid, 0) + unit.stat_cap_modifiers.get(stat_nid, 0) - current_stat)
                self.stat_changes[stat_nid] = new_value
            else:
                max_gain_possible = new_klass_maxes.get(stat_nid, 0) + unit.stat_cap_modifiers.get(stat_nid, 0) - current_stats[stat_nid]
                self.stat_changes[stat_nid] = min(stat_value, max_gain_possible)
        
        self.should_add_growths = DB.constants.value('unit_stats_as_bonus')
        
        if self.should_add_growths:
            old_klass_growths = DB.classes.get(self.old_klass).growths
            new_klass_growths = DB.classes.get(self.new_klass).growths
            self.growth_changes = {nid: 0 for nid in DB.stats.keys()}
            for stat_nid in self.growth_changes.keys():
                change = new_klass_growths.get(stat_nid, 0) - old_klass_growths.get(stat_nid, 0)
                self.growth_changes[stat_nid] = change

        wexp_gain = DB.classes.get(self.new_klass).wexp_gain
        self.new_wexp = {nid: 0 for nid in DB.weapons.keys()}
        for weapon in DB.weapons:
            gain = wexp_gain.get(weapon.nid)
            if gain:
                self.new_wexp[weapon.nid] = gain.wexp_gain

        self.subactions = []

    def get_data(self):
        return self.stat_changes, self.new_wexp

    @recalculate_unit_sprite
    def do(self):
        self.subactions.clear()
        for act in self.subactions:
            act.do()

        self.unit.klass = self.new_klass
        if DB.constants.value('promote_level_reset'):
            self.unit.set_exp(0)
            self.unit.level = 1

        unit_funcs.apply_stat_changes(self.unit, self.stat_changes)
        
        if self.should_add_growths:
            unit_funcs.apply_growth_changes(self.unit, self.growth_changes)

    @recalculate_unit_sprite
    def reverse(self):
        self.unit.klass = self.old_klass
        self.unit.set_exp(self.old_exp)
        self.unit.level = self.old_level

        reverse_stat_changes = {k: -v for k, v in self.stat_changes.items()}
        unit_funcs.apply_stat_changes(self.unit, reverse_stat_changes)
        
        if self.should_add_growths:
            reverse_growth_changes = {k: -v for k, v in self.growth_changes.items()}
            unit_funcs.apply_growth_changes(self.unit, reverse_growth_changes)
            
        self.unit.set_hp(self.current_hp)
        self.unit.set_mana(self.current_mana)

        for act in self.subactions:
            act.reverse()
        self.subactions.clear()


class ClassChange(Action):
    def __init__(self, unit, new_class_nid):
        self.unit = unit
        self.old_exp = self.unit.exp
        self.old_level = self.unit.level
        self.old_klass = self.unit.klass
        self.new_klass = new_class_nid

        self.current_hp = self.unit.get_hp()
        self.current_mana = self.unit.get_mana()

        current_stats = self.unit.stats
        old_klass_bases = DB.classes.get(self.old_klass).bases
        new_klass_bases = DB.classes.get(self.new_klass).bases
        new_klass_maxes = DB.classes.get(self.new_klass).max_stats
        
        self.stat_changes = {nid: 0 for nid in DB.stats.keys()}
        for stat_nid in self.stat_changes.keys():
            change = new_klass_bases.get(stat_nid, 0) - old_klass_bases.get(stat_nid, 0)
            current_stat = current_stats.get(stat_nid)
            new_value = utils.clamp(change, -current_stat, new_klass_maxes.get(stat_nid, 0) + unit.stat_cap_modifiers.get(stat_nid, 0) - current_stat)
            self.stat_changes[stat_nid] = new_value
            
        self.should_add_growths = DB.constants.value('unit_stats_as_bonus')
        
        if self.should_add_growths:
            old_klass_growths = DB.classes.get(self.old_klass).growths
            new_klass_growths = DB.classes.get(self.new_klass).growths
            self.growth_changes = {nid: 0 for nid in DB.stats.keys()}
            for stat_nid in self.growth_changes.keys():
                change = new_klass_growths.get(stat_nid, 0) - old_klass_growths.get(stat_nid, 0)
                self.growth_changes[stat_nid] = change

        wexp_gain = DB.classes.get(self.new_klass).wexp_gain
        self.new_wexp = {nid: 0 for nid in DB.weapons.keys()}
        for weapon_nid in self.new_wexp.keys():
            weapon_info = wexp_gain.get(weapon_nid, DB.weapons.default(DB))
            self.new_wexp[weapon_nid] = weapon_info.wexp_gain

        self.subactions = []

    def get_data(self):
        return self.stat_changes, self.new_wexp

    @recalculate_unit_sprite
    def do(self):
        self.subactions.clear()
        for act in self.subactions:
            act.do()

        self.unit.klass = self.new_klass

        if DB.constants.value('class_change_level_reset'):
            self.unit.set_exp(0)
            self.unit.level = 1

        unit_funcs.apply_stat_changes(self.unit, self.stat_changes)
        
        if self.should_add_growths:
            unit_funcs.apply_growth_changes(self.unit, self.growth_changes)
        
    @recalculate_unit_sprite
    def reverse(self):
        self.unit.klass = self.old_klass

        self.unit.set_exp(self.old_exp)
        self.unit.level = self.old_level

        reverse_stat_changes = {k: -v for k, v in self.stat_changes.items()}
        unit_funcs.apply_stat_changes(self.unit, reverse_stat_changes)
        
        if self.should_add_growths:
            reverse_growth_changes = {k: -v for k, v in self.growth_changes.items()}
            unit_funcs.apply_growth_changes(self.unit, reverse_growth_changes)
            
        self.unit.set_hp(self.current_hp)
        self.unit.set_mana(self.current_mana)

        for act in self.subactions:
            act.reverse()
        self.subactions.clear()

class GainWexp(Action):
    """
    # Given a unit and an item, gain some of amount of weapon experience for that item's weapon type
    """
    def __init__(self, unit, item, wexp_gain):
        self.unit = unit
        self.item = item
        self.wexp_gain = wexp_gain
        self.new_weapon_rank = None

    def increase_wexp(self) -> Tuple[int, int]:
        weapon_type = item_system.weapon_type(self.unit, self.item)
        if not weapon_type:
            return 0, 0
        wexp_cap = unit_funcs.get_weapon_cap(self.unit, weapon_type)
        old_value = self.unit.wexp[weapon_type]
        self.unit.wexp[weapon_type] += self.wexp_gain
        self.unit.wexp[weapon_type] = utils.clamp(self.unit.wexp[weapon_type], 0, wexp_cap)
        return old_value, self.unit.wexp[weapon_type]

    def do(self):
        self.old_value, self.current_value = self.increase_wexp()
        if self.current_value > self.old_value:
            for weapon_rank in reversed(DB.weapon_ranks):
                if self.old_value < weapon_rank.requirement and self.current_value >= weapon_rank.requirement:
                    weapon_type = item_system.weapon_type(self.unit, self.item)
                    game.alerts.append(banner.GainWexp(self.unit, weapon_rank.rank, weapon_type))
                    game.events.trigger(triggers.UnitWeaponRankUp(self.unit, weapon_type, self.old_value, weapon_rank.rank))
                    game.state.change('alert')
                    break

    def execute(self):
        self.old_value, self.current_value = self.increase_wexp()

    def reverse(self):
        weapon_type = item_system.weapon_type(self.unit, self.item)
        if not weapon_type:
            return
        self.unit.wexp[weapon_type] = self.old_value


class AddWexp(Action):
    """
    # Given a unit and a weapon type, gain some of amount of weapon experience
    """
    def __init__(self, unit, weapon_type, wexp_gain):
        self.unit = unit
        self.weapon_type = weapon_type
        self.wexp_gain = wexp_gain

    def increase_wexp(self):
        wexp_cap = unit_funcs.get_weapon_cap(self.unit, self.weapon_type)
        old_value = self.unit.wexp[self.weapon_type]
        self.unit.wexp[self.weapon_type] += self.wexp_gain
        self.unit.wexp[self.weapon_type] = utils.clamp(self.unit.wexp[self.weapon_type], 0, wexp_cap)
        return old_value, self.unit.wexp[self.weapon_type]

    def do(self):
        self.old_value, self.current_value = self.increase_wexp()
        if self.current_value > self.old_value:
            for weapon_rank in reversed(DB.weapon_ranks):
                if self.old_value < weapon_rank.requirement and self.current_value >= weapon_rank.requirement:
                    game.alerts.append(banner.GainWexp(self.unit, weapon_rank.rank, self.weapon_type))
                    game.events.trigger(triggers.UnitWeaponRankUp(self.unit, self.weapon_type, self.old_value, weapon_rank.rank))
                    game.state.change('alert')
                    break

    def execute(self):
        self.old_value, self.current_value = self.increase_wexp()

    def reverse(self):
        self.unit.wexp[self.weapon_type] = self.old_value


class SetWexp(Action):
    """
    # Given a unit and a weapon type, set their wexp to a certain value
    """
    def __init__(self, unit, weapon_type, wexp):
        self.unit = unit
        self.weapon_type = weapon_type
        self.old_wexp = self.unit.wexp[self.weapon_type]
        wexp_cap = unit_funcs.get_weapon_cap(self.unit, self.weapon_type)
        self.wexp = utils.clamp(wexp, 0, wexp_cap)

    def do(self):
        self.unit.wexp[self.weapon_type] = self.wexp
        if self.wexp > self.old_wexp:
            for weapon_rank in reversed(DB.weapon_ranks):
                if self.old_wexp < weapon_rank.requirement and self.wexp >= weapon_rank.requirement:
                    game.alerts.append(banner.GainWexp(self.unit, weapon_rank.rank, self.weapon_type))
<<<<<<< HEAD
                    game.events.trigger(triggers.UnitWeaponRankUp(self.unit, self.weapon_type, self.old_value, weapon_rank.rank))
=======
                    game.events.trigger(triggers.UnitWeaponRankUp(self.unit, self.weapon_type, self.old_wexp, weapon_rank.rank))
>>>>>>> eaaefd78
                    game.state.change('alert')
                    break

    def execute(self):
        self.unit.wexp[self.weapon_type] = self.wexp

    def reverse(self):
        self.unit.wexp[self.weapon_type] = self.old_wexp


class ChangeHP(Action):
    def __init__(self, unit, num):
        self.unit = unit
        self.num = num
        self.old_hp = self.unit.get_hp()

    def do(self):
        self.old_hp = self.unit.get_hp()
        self.unit.set_hp(self.old_hp + self.num)

    def reverse(self):
        self.unit.set_hp(self.old_hp)

class SetName(Action):
    def __init__(self, unit, new_name):
        self.unit = unit
        self.new_name = new_name
        self.old_name = self.unit.name

    def do(self):
        self.unit.name = self.new_name

    def reverse(self):
        self.unit.name = self.old_name

class SetVariant(Action):
    def __init__(self, unit, new_variant):
        self.unit = unit
        self.new_variant = new_variant
        self.old_variant = self.unit.variant

    def do(self):
        self.unit.variant = self.new_variant
        self.unit.sprite.load_sprites()

    def reverse(self):
        self.unit.variant = self.old_variant
        self.unit.sprite.load_sprites()

class SetNid(Action):
    """Changes the NID of a UnitObject.

    This is extremely dangerous, and should only be used for
    converting generic NIDs into unique NIDs. That is why
    we only allow this operation to be carried out on generics.
    """
    def __init__(self, unit, new_nid):
        self.unit = unit
        self.new_nid = new_nid
        self.old_nid = self.unit.nid

    def do(self):
        if self.unit.generic:
            # Leave and arrive are necessary because the game
            # board has references to unit's by their nid
            orig_pos = self.unit.position
            if orig_pos:
                game.leave(self.unit)
            if self.unit.nid in game.unit_registry:
                del game.unit_registry[self.unit.nid]
            self.unit.nid = self.new_nid
            game.register_unit(self.unit)
            if orig_pos:
                game.arrive(self.unit, orig_pos)

    def reverse(self):
        if self.unit.generic:
            orig_pos = self.unit.position
            if orig_pos:
                game.leave(self.unit)
            if self.unit.nid in game.unit_registry:
                del game.unit_registry[self.unit.nid]
            self.unit.nid = self.old_nid
            game.register_unit(self.unit)
            if orig_pos:
                game.arrive(self.unit, orig_pos)

class SetHP(Action):
    def __init__(self, unit, new_hp):
        self.unit = unit
        self.new_hp = new_hp
        self.old_hp = self.unit.get_hp()

    def do(self):
        self.unit.set_hp(self.new_hp)

    def reverse(self):
        self.unit.set_hp(self.old_hp)

class ChangeMana(Action):
    def __init__(self, unit, num):
        self.unit = unit
        self.num = num
        self.old_mana = self.unit.get_mana()

    def do(self):
        self.unit.set_mana(self.old_mana + self.num)

    def reverse(self):
        self.unit.set_mana(self.old_mana)

class SetMana(Action):
    def __init__(self, unit, new_mana):
        self.unit = unit
        self.new_mana = new_mana
        self.old_mana = self.unit.get_mana()

    def do(self):
        self.unit.set_mana(self.new_mana)

    def reverse(self):
        self.unit.set_mana(self.old_mana)

class ChangeFatigue(Action):
    def __init__(self, unit, num):
        self.unit = unit
        self.num = num
        self.old_fatigue = self.unit.get_fatigue()
        self.subactions = []

    def do(self):
        self.subactions.clear()
        if skill_system.ignore_fatigue(self.unit):
            return

        self.unit.set_fatigue(self.old_fatigue + self.num)

        if game.game_vars.get('_fatigue') == 2:
            if 'Fatigued' in DB.skills:
                if self.unit.get_fatigue() >= self.unit.get_max_fatigue():
                    self.subactions.append(AddSkill(self.unit, 'Fatigued', source='game', source_type=SourceType.FATIGUE))
                elif 'Fatigued' in [skill.nid for skill in self.unit.skills]:
                    self.subactions.append(RemoveSkill(self.unit, 'Fatigued', source='game', source_type=SourceType.FATIGUE))
            if 'Rested' in DB.skills:
                if self.unit.get_fatigue() < self.unit.get_max_fatigue():
                    self.subactions.append(AddSkill(self.unit, 'Rested', source='game', source_type=SourceType.FATIGUE))
                elif 'Rested' in [skill.nid for skill in self.unit.skills]:
                    self.subactions.append(RemoveSkill(self.unit, 'Rested', source='game', source_type=SourceType.FATIGUE))

        for action in self.subactions:
            action.do()

    def reverse(self):
        for action in self.subactions:
            action.reverse()
        self.unit.set_fatigue(self.old_fatigue)

class ChangeField(Action):
    def __init__(self, unit: UnitObject, key: str, value: str | float | int, should_increment: bool = False):
        self.unit = unit
        self.value = value
        self.key = key
        self.old_value = self.unit._fields.get(key, '')
        self.should_increment = should_increment

    def do(self):
        if self.should_increment and not isinstance(self.value, str):
            if self.key in self.unit._fields and not isinstance(self.unit._fields[self.key], str):
                self.unit.set_field(self.key, self.unit.get_field(self.key) + self.value)
                return
        self.unit.set_field(self.key, self.value)

    def reverse(self):
        self.unit.set_field(self.key, self.old_value)

class SetUnitNote(Action):
    def __init__(self, unit: UnitObject, key: str, value: str):
        self.unit = unit
        self.key = key
        self.value = value
        categories = [cat for cat, note in self.unit.notes]
        if key in categories:
            self.idx = categories.index(key)
            self.old_note = self.unit.notes[self.idx]
        else:
            self.idx = None
            self.old_note = None

    def do(self):
        if self.idx is not None:
            self.unit.notes.pop(self.idx)
            self.unit.notes.insert((self.key, self.value))
        else:
            self.unit.notes.append((self.key, self.value))

    def reverse(self):
        if self.old_note:
            self.unit.notes.pop(self.idx)
            self.unit.notes.insert(self.old_note)
        else:
            self.unit.notes.pop()

class RemoveUnitNote(Action):
    def __init__(self, unit: UnitObject, key: str):
        self.unit = unit
        self.key = key
        categories = [cat for cat, note in self.unit.notes]
        if key in categories:
            self.deletion_idx = categories.index(key)
            self.old_note = self.unit.notes[self.deletion_idx]
        else:
            self.deletion_idx = None
            self.old_note = None

    def do(self):
        if self.deletion_idx is not None:
            self.unit.notes.pop(self.deletion_idx)

    def reverse(self):
        if self.old_note:
            self.unit.notes.insert(self.deletion_idx, self.old_note)

class Die(Action):
    def __init__(self, unit):
        self.unit = unit
        # Old Pos is required for cursor movement in the turnwheel.py
        self.old_pos = self.unit.position
        if self.unit.position:
            self.leave_map = LeaveMap(self.unit)
        else:
            self.leave_map = None
        if DB.support_constants.value('break_supports_on_death') and game.current_mode.permadeath:
            self.lock_all_support_ranks = \
                [LockAllSupportRanks(pair.nid) for pair in game.supports.get_pairs(self.unit.nid)]
        else:
            self.lock_all_support_ranks = []
        self.drop = None

        self.initiative_action = None
        if DB.constants.value('initiative'):
            self.initiative_action = RemoveInitiative(self.unit)

    def do(self):
        if self.unit.traveler:
            drop_me = game.get_unit(self.unit.traveler)
            if DB.constants.value('pairup'):
                self.drop = Separate(self.unit, drop_me, self.unit.position)
            else:
                self.drop = Drop(self.unit, drop_me, self.unit.position)
            self.drop.do()
            if game.phase.get_current() != drop_me.team:
                Reset(drop_me).do()
            # TODO Drop Sound

        if DB.constants.value('initiative') and self.initiative_action:
            self.initiative_action.do()

        if self.leave_map:
            self.leave_map.do()

        for act in self.lock_all_support_ranks:
            act.do()
        self.unit.dead = True
        self.unit.is_dying = False

    def reverse(self):
        # Remember who was resurrected briefly
        if '_resurrect' not in game.level_vars:
            game.level_vars['_resurrect'] = set()
        game.level_vars['_resurrect'].add(self.unit.nid)

        self.unit.dead = False
        self.unit.sprite.set_transition('normal')
        self.unit.sprite.change_state('normal')

        if DB.constants.value('initiative') and self.initiative_action:
            self.initiative_action.reverse()

        for act in self.lock_all_support_ranks:
            act.reverse()
        if self.leave_map:
            self.leave_map.reverse()
        if self.drop:
            self.drop.reverse()

class Resurrect(Action):
    def __init__(self, unit):
        self.unit = unit
        self.old_dead = self.unit.dead

    def do(self):
        self.unit.dead = False
        self.unit.sprite.set_transition('normal')
        self.unit.sprite.change_state('normal')

    def reverse(self):
        self.unit.dead = self.old_dead


class UpdateRecords(Action):
    def __init__(self, record_type, data):
        self.record_type = record_type
        self.data = data

    def do(self):
        game.records.append(self.record_type, self.data)

    def reverse(self):
        game.records.pop(self.record_type)


class ReverseRecords(Action):
    def __init__(self, record_type, data):
        self.record_type = record_type
        self.data = data

    def do(self):
        game.records.pop(self.record_type)

    def reverse(self):
        game.records.append(self.record_type, self.data)


class IncrementSupportPoints(Action):
    def __init__(self, nid, points):
        self.nid = nid
        self.inc = points

        if self.nid not in game.supports.support_pairs:
            game.supports.create_pair(self.nid)
        pair = game.supports.support_pairs[self.nid]
        self.saved_data = pair.save()

    def do(self):
        pair = game.supports.support_pairs[self.nid]
        pair.increment_points(self.inc)

    def reverse(self):
        pair = game.supports.support_pairs[self.nid]
        pair.points = int(self.saved_data['points'])
        pair.locked_ranks = self.saved_data['locked_ranks']
        pair.points_gained_this_chapter = int(self.saved_data['points_gained_this_chapter'])
        pair.ranks_gained_this_chapter = int(self.saved_data['ranks_gained_this_chapter'])


class UnlockSupportRank(Action):
    def __init__(self, nid, rank):
        self.nid = nid
        self.rank = rank
        self.was_locked: bool = False
        if self.nid not in game.supports.support_pairs:
            game.supports.create_pair(self.nid)

    def do(self):
        self.was_locked = False
        pair = game.supports.support_pairs[self.nid]
        if self.rank in pair.locked_ranks:
            self.was_locked = True
            pair.locked_ranks.remove(self.rank)
        if self.rank not in pair.unlocked_ranks:
            pair.unlocked_ranks.append(self.rank)

    def reverse(self):
        pair = game.supports.support_pairs[self.nid]
        if self.rank in pair.unlocked_ranks:
            pair.unlocked_ranks.remove(self.rank)
        if self.was_locked and self.rank not in pair.locked_ranks:
            pair.locked_ranks.append(self.rank)


class DisableSupportRank(Action):
    def __init__(self, nid, rank):
        self.nid = nid
        self.rank = rank
        self.was_unlocked: bool = False
        if self.nid not in game.supports.support_pairs:
            game.supports.create_pair(self.nid)
        pair = game.supports.support_pairs[self.nid]
        self.locked_ranks = pair.locked_ranks[:]
        self.unlocked_ranks = pair.unlocked_ranks[:]

    def do(self):
        pair = game.supports.support_pairs[self.nid]
        if self.rank in pair.unlocked_ranks:
            pair.unlocked_ranks.remove(self.rank)
        if self.rank in pair.locked_ranks:
            pair.locked_ranks.remove(self.rank)

    def reverse(self):
        pair = game.supports.support_pairs[self.nid]
        pair.locked_ranks = self.locked_ranks
        pair.unlocked_ranks = self.unlocked_ranks


class LockAllSupportRanks(Action):
    """
    Done on death of a unit in the pair
    To free up slots for other units
    """

    def __init__(self, nid):
        self.nid = nid
        if self.nid not in game.supports.support_pairs:
            game.supports.create_pair(self.nid)
        pair = game.supports.support_pairs[self.nid]
        self.unlocked_ranks = pair.unlocked_ranks[:]

    def do(self):
        pair = game.supports.support_pairs[self.nid]
        for rank in pair.unlocked_ranks:
            pair.locked_ranks.append(rank)
        pair.unlocked_ranks.clear()

    def reverse(self):
        pair = game.supports.support_pairs[self.nid]
        for rank in self.unlocked_ranks:
            if rank in pair.locked_ranks:
                pair.locked_ranks.remove(rank)
        pair.unlocked_ranks = self.unlocked_ranks


class ChangeAI(Action):
    def __init__(self, unit, ai):
        self.unit = unit
        self.ai = ai
        self.old_ai = self.unit.ai

    @recalculate_unit
    def do(self):
        self.unit.ai = self.ai

    @recalculate_unit
    def reverse(self):
        self.unit.ai = self.old_ai


class ChangeRoamAI(Action):
    def __init__(self, unit, ai):
        self.unit = unit
        self.roam_ai = ai
        self.old_ai = self.unit.roam_ai
        self._added_to_roam_ai = False

    @recalculate_unit
    def do(self):
        self.unit.roam_ai = self.roam_ai
        for s in game.state.state:
            if s.name == 'free_roam' and not s.contains_ai_unit(self.unit):
                s.add_ai_unit(self.unit)
                self._added_to_roam_ai = True

    @recalculate_unit
    def reverse(self):
        self.unit.roam_ai = self.old_ai
        if self._added_to_roam_ai:
            for s in game.state.state:
                if s.name == 'free_roam' and s.contains_ai_unit(self.unit):
                    s.remove_ai_unit(self.unit)
        self._added_to_roam_ai = False  # Reset for later


class ChangeAIGroup(Action):
    def __init__(self, unit, ai_group):
        self.unit = unit
        self.ai_group = ai_group
        self.old_ai = self.unit.ai_group

    def do(self):
        self.unit.ai_group = self.ai_group

    def reverse(self):
        self.unit.ai_group = self.old_ai_group


class AIGroupPing(Action):
    def __init__(self, ai_group: NID):
        self.ai_group = ai_group
        self.old_active = game.ai_group_active(self.ai_group)

    def do(self):
        ai_group = game.get_ai_group(self.ai_group)
        ai_group.active = True

    def reverse(self):
        ai_group = game.get_ai_group(self.ai_group)
        ai_group.active = self.old_active


class ChangeParty(Action):
    def __init__(self, unit, party_nid: str):
        self.unit = unit
        self.party_nid = party_nid
        self.old_party_nid = self.unit.party

    def do(self):
        self.unit.party = self.party_nid

    def reverse(self):
        self.unit.party = self.old_party_nid


class ChangeFaction(Action):
    def __init__(self, unit, faction_nid: str):
        self.unit = unit
        self.faction_nid = faction_nid
        self.old_faction_nid = self.unit.faction
        self.old_name = self.unit.name
        self.old_desc = self.unit.desc

    def do(self):
        self.unit.faction = self.faction_nid
        if self.unit.generic:
            self.unit.name = DB.factions.get(self.faction_nid).name
            self.unit.desc = DB.factions.get(self.faction_nid).desc

    def reverse(self):
        self.unit.faction = self.old_faction_nid
        self.unit.name = self.old_name
        self.unit.desc = self.old_desc

class ChangeTeam(Action):
    def __init__(self, unit: UnitObject, team):
        self.unit: UnitObject = unit
        self.team = team
        self.old_team = self.unit.team
        self.action = Reset(self.unit)
        self.ai_action = ChangeAI(self.unit, 'None')
        self.fog_action1 = UpdateFogOfWar(self.unit)
        self.fog_action2 = UpdateFogOfWar(self.unit)

    def do(self):
        true_pos = self.unit.position
        # Remove from map so update fog of war will remove from map
        if true_pos:
            game.leave(self.unit)
        self.fog_action1.do()  # Remove unit from the fog grid for its old team
        self.unit.team = self.team
        self.action.do()
        if self.team == 'player':
            # Make sure player unit's don't keep their AI
            self.ai_action.do()
        if true_pos:
            game.arrive(self.unit, true_pos)
        self.fog_action2.do()  # Add to fog of war with new team
        if game.boundary:
            game.boundary.reset_unit(self.unit)
        self.unit.sprite.load_sprites()

    def reverse(self):
        true_pos = self.unit.position
        if true_pos:
            game.leave(self.unit)
        self.fog_action2.reverse()  # Remove new team's FOW
        self.unit.team = self.old_team
        if self.team == 'player':
            self.ai_action.reverse()
        self.action.reverse()
        self.fog_action1.reverse()  # Put unit back onto map
        if true_pos:
            game.arrive(self.unit, true_pos)
        if game.boundary:
            game.boundary.reset_unit(self.unit)
        self.unit.sprite.load_sprites()


class ChangePortrait(Action):
    def __init__(self, unit, portrait_nid):
        self.unit = unit
        self.old_portrait = self.unit.portrait_nid
        self.new_portrait = portrait_nid

    def do(self):
        self.unit.portrait_nid = self.new_portrait

    def reverse(self):
        self.unit.portrait_nid = self.old_portrait

class ChangeUnitDesc(Action):
    def __init__(self, unit, desc):
        self.unit = unit
        self.old_desc = unit.desc
        self.new_desc = desc

    def do(self):
        self.unit.desc = self.new_desc

    def reverse(self):
        self.unit.desc = self.old_desc

class ChangeAffinity(Action):
    def __init__(self, unit, affinity):
        self.unit = unit
        self.old_affinity = unit.affinity
        self.new_affinity = affinity

    def do(self):
        self.unit.affinity = self.new_affinity

    def reverse(self):
        self.unit.affinity = self.old_affinity

class AddTag(Action):
    def __init__(self, unit, tag):
        self.unit = unit
        self.tag = tag

    def do(self):
        self.unit._tags.append(self.tag)

    def reverse(self):
        if self.tag in self.unit._tags:
            self.unit._tags.remove(self.tag)


class RemoveTag(Action):
    def __init__(self, unit, tag):
        self.unit = unit
        self.tag = tag
        self.did_remove = False

    def do(self):
        if self.tag in self.unit._tags:
            self.unit._tags.remove(self.tag)
            self.did_remove = True

    def reverse(self):
        if self.did_remove:
            self.unit._tags.append(self.tag)


class AddTalk(Action):
    def __init__(self, unit1_nid, unit2_nid):
        self.unit1 = unit1_nid
        self.unit2 = unit2_nid

    def do(self):
        game.talk_options.append((self.unit1, self.unit2))

    def reverse(self):
        if (self.unit1, self.unit2) in game.talk_options:
            game.talk_options.remove((self.unit1, self.unit2))


class RemoveTalk(Action):
    def __init__(self, unit1_nid, unit2_nid):
        self.unit1 = unit1_nid
        self.unit2 = unit2_nid
        self.did_remove = False

    def do(self):
        if (self.unit1, self.unit2) in game.talk_options:
            game.talk_options.remove((self.unit1, self.unit2))
            self.did_remove = True

    def reverse(self):
        if self.did_remove:
            game.talk_options.append((self.unit1, self.unit2))


class AddLore(Action):
    def __init__(self, lore_nid):
        self.lore_nid = lore_nid

    def do(self):
        game.unlocked_lore.append(self.lore_nid)

    def reverse(self):
        if self.lore_nid in game.unlocked_lore:
            game.unlocked_lore.remove(self.lore_nid)


class RemoveLore(Action):
    def __init__(self, lore_nid):
        self.lore_nid = lore_nid
        self.did_remove = False

    def do(self):
        if self.lore_nid in game.unlocked_lore:
            game.unlocked_lore.remove(self.lore_nid)
            self.did_remove = True

    def reverse(self):
        if self.did_remove:
            game.unlocked_lore.append(self.lore_nid)


class LogDialog(Action):
    def __init__(self, speaker: str, plain_text: str):
        self.speaker = speaker
        self.plain_text = plain_text

    def do(self):
        game.dialog_log.append((self.speaker, self.plain_text))

    def reverse(self):
        game.dialog_log.pop()

class SetGameBoardBounds(Action):
    def __init__(self, bounds):
        self.old_bounds = game.board.bounds
        self.new_bounds = bounds

    def do(self):
        game.board.set_bounds(*self.new_bounds)

    def reverse(self):
        game.board.set_bounds(*self.old_bounds)

def _region_leave(region: RegionObject) -> List[Tuple[UnitObject, Pos]]:
    # Force all affected units to leave
    affected_units: List[Tuple[UnitObject, Pos]] = []
    region_positions = region.get_all_positions()
    for unit in game.units:
        if unit.position in region_positions:
            affected_units.append((unit, unit.position))
            game.leave(unit)
    return affected_units

class AddRegion(Action):
    def __init__(self, region: RegionObject):
        self.region = region
        self.did_add = False
        self.subactions = []

    def do(self):
        self.subactions.clear()
        if self.region.nid in game.level.regions:
            logging.warning("AddRegion Action: RegionObject with nid %s already in level", self.region.nid)
        else:
            affected_units = []
            if self.region.region_type == RegionType.TERRAIN:
                affected_units = _region_leave(self.region)

            game.get_region_under_pos.cache_clear()
            game.level.regions.append(self.region)
            self.did_add = True

            # Remember to add the status from the unit
            if self.region.region_type == RegionType.STATUS:
                for unit in game.units:
                    if unit.position and self.region.contains(unit.position):
                        # add region status does the action, we just need to remember it here
                        add_skill_action = game.add_region_status(unit, self.region, False)
                        if add_skill_action:
                            self.subactions.append(add_skill_action)

            # Reset movement and opacity grids
            elif self.region.region_type == RegionType.TERRAIN:
                for position in self.region.get_all_positions():
                    game.board.reset_pos(game.level.tilemap, position)
                game.boundary.reset()
                for unit, pos in affected_units:
                    game.arrive(unit, pos)

            # Update fog of war if appropriate
            elif self.region.region_type == RegionType.FOG:
                update_fow_action = AddFogRegion(self.region)
                update_fow_action.do()
                self.subactions.append(update_fow_action)

            elif self.region.region_type == RegionType.VISION:
                update_fow_action = AddVisionRegion(self.region)
                update_fow_action.do()
                self.subactions.append(update_fow_action)

    def reverse(self):
        if self.did_add:
            affected_units = []
            if self.region.region_type == RegionType.TERRAIN:
                affected_units = _region_leave(self.region)

            for act in self.subactions:
                act.reverse()
            game.get_region_under_pos.cache_clear()
            game.level.regions.delete(self.region)

            # Reset movement and opacity grids
            if self.region.region_type == RegionType.TERRAIN:
                for position in self.region.get_all_positions():
                    game.board.reset_pos(game.level.tilemap, position)
                game.boundary.reset()
                for unit, pos in affected_units:
                    game.arrive(unit, pos)


class ChangeRegionCondition(Action):
    def __init__(self, region, condition):
        self.region = region
        self.old_condition = self.region.condition
        self.new_condition = condition

    def do(self):
        self.region.condition = self.new_condition

    def reverse(self):
        self.region.condition = self.old_condition

class DecrementTimeRegion(Action):
    def __init__(self, region):
        self.region = region

    def do(self):
        self.region.time_left = int(self.region.time_left) - 1

    def reverse(self):
        self.region.time_left = int(self.region.time_left) + 1

class RemoveRegion(Action):
    def __init__(self, region):
        self.region = region
        self.did_remove = False
        self.subactions = []

    def do(self):
        self.subactions.clear()
        if self.region.nid in game.level.regions:
            # Remember to remove the status from the unit
            if self.region.region_type == RegionType.STATUS:
                for unit in game.units:
                    if unit.position and self.region.contains(unit.position):
                        self.subactions.append(RemoveSkill(unit, self.region.sub_nid, source=self.region.nid, source_type=SourceType.REGION))

            # Update fog of war if appropriate
            elif self.region.region_type == RegionType.FOG:
                update_fow_action = RemoveFogRegion(self.region)
                self.subactions.append(update_fow_action)
            elif self.region.region_type == RegionType.VISION:
                update_fow_action = RemoveVisionRegion(self.region)
                self.subactions.append(update_fow_action)

            if self.region.region_type == RegionType.TERRAIN:
                affected_units = _region_leave(self.region)

            for act in self.subactions:
                act.do()

            game.get_region_under_pos.cache_clear()
            game.level.regions.delete(self.region)
            self.did_remove = True

            # Reset movement and opacity grids
            if self.region.region_type == RegionType.TERRAIN:
                for position in self.region.get_all_positions():
                    game.board.reset_pos(game.level.tilemap, position)
                game.boundary.reset()
                for unit, pos in affected_units:
                    game.arrive(unit, pos)
        else:
            logging.error("RemoveRegion Action: Could not find region with nid %s", self.region.nid)

    def reverse(self):
        if self.did_remove:
            if self.region.region_type == RegionType.TERRAIN:
                affected_units = _region_leave(self.region)

            game.get_region_under_pos.cache_clear()
            game.level.regions.append(self.region)

            for act in self.subactions:
                act.reverse()

            # Reset movement and opacity girds
            if self.region.region_type == RegionType.TERRAIN:
                for position in self.region.get_all_positions():
                    game.board.reset_pos(game.level.tilemap, position)
                game.boundary.reset()
                for unit, pos in affected_units:
                    game.arrive(unit, pos)

class AddFogRegion(Action):
    def __init__(self, region):
        self.region = region

    def do(self):
        game.board.add_fog_region(self.region)
        game.boundary.reset_fog_of_war()

    def reverse(self):
        game.board.remove_fog_region(self.region)
        game.boundary.reset_fog_of_war()

class RemoveFogRegion(Action):
    def __init__(self, region):
        self.region = region

    def do(self):
        game.board.remove_fog_region(self.region)
        game.boundary.reset_fog_of_war()

    def reverse(self):
        game.board.add_fog_region(self.region)
        game.boundary.reset_fog_of_war()

class AddVisionRegion(Action):
    def __init__(self, region):
        self.region = region

    def do(self):
        game.board.add_vision_region(self.region)
        game.boundary.reset_fog_of_war()

    def reverse(self):
        game.board.remove_vision_region(self.region)
        game.boundary.reset_fog_of_war()

class RemoveVisionRegion(Action):
    def __init__(self, region):
        self.region = region

    def do(self):
        game.board.remove_vision_region(self.region)
        game.boundary.reset_fog_of_war()

    def reverse(self):
        game.board.add_vision_region(self.region)
        game.boundary.reset_fog_of_war()

def _leave(layer) -> List[Tuple[UnitObject, Pos]]:
    # Force all affected units to leave
    affected_units = []
    layer_positions = layer.terrain.keys()
    for unit in game.units:
        if unit.position in layer_positions:
            affected_units.append((unit, unit.position))
            game.leave(unit)
    return affected_units

class ShowLayer(Action):
    def __init__(self, layer_nid, transition):
        self.layer_nid = layer_nid
        self.transition = transition

    def do(self):
        layer = game.level.tilemap.layers.get(self.layer_nid)
        affected_units = _leave(layer)
        # Actually change the layer
        if self.transition == 'immediate':
            layer.quick_show()
            game.level.tilemap.reset()
        else:
            layer.show()
        for unit, pos in affected_units:
            game.arrive(unit, pos)
        game.board.reset_tile_grids(game.level.tilemap)
        game.boundary.reset()

    def execute(self):
        layer = game.level.tilemap.layers.get(self.layer_nid)
        affected_units = _leave(layer)
        layer.quick_show()
        game.level.tilemap.reset()
        for unit, pos in affected_units:
            game.arrive(unit, pos)
        game.board.reset_tile_grids(game.level.tilemap)
        game.boundary.reset()

    def reverse(self):
        layer = game.level.tilemap.layers.get(self.layer_nid)
        affected_units = _leave(layer)
        layer.quick_hide()
        game.level.tilemap.reset()
        for unit, pos in affected_units:
            game.arrive(unit, pos)
        game.board.reset_tile_grids(game.level.tilemap)
        game.boundary.reset()


class HideLayer(Action):
    def __init__(self, layer_nid, transition):
        self.layer_nid = layer_nid
        self.transition = transition

    def do(self):
        layer = game.level.tilemap.layers.get(self.layer_nid)
        affected_units = _leave(layer)
        if self.transition == 'immediate':
            layer.quick_hide()
            game.level.tilemap.reset()
        else:
            layer.hide()
        for unit, pos in affected_units:
            game.arrive(unit, pos)
        game.board.reset_tile_grids(game.level.tilemap)
        game.boundary.reset()

    def execute(self):
        layer = game.level.tilemap.layers.get(self.layer_nid)
        affected_units = _leave(layer)
        layer.quick_hide()
        game.level.tilemap.reset()
        for unit, pos in affected_units:
            game.arrive(unit, pos)
        game.board.reset_tile_grids(game.level.tilemap)
        game.boundary.reset()

    def reverse(self):
        layer = game.level.tilemap.layers.get(self.layer_nid)
        affected_units = _leave(layer)
        layer.quick_show()
        game.level.tilemap.reset()
        for unit, pos in affected_units:
            game.arrive(unit, pos)
        game.board.reset_tile_grids(game.level.tilemap)
        game.boundary.reset()

class ChangeBGTileMap(Action):
    def __init__(self, new_tilemap_nid):
        self.new_tilemap_nid = new_tilemap_nid
        self.old_tilemap_nid = game.bg_tilemap.nid if game.bg_tilemap else None

    def do(self):
        tilemap_prefab = RESOURCES.tilemaps.get(self.new_tilemap_nid)
        game.level.bg_tilemap = TileMapObject.from_prefab(tilemap_prefab)

    def reverse(self):
        if self.old_tilemap_nid:
            tilemap_prefab = RESOURCES.tilemaps.get(self.old_tilemap_nid)
            game.level.bg_tilemap = TileMapObject.from_prefab(tilemap_prefab)
        else:
            game.level.bg_tilemap = None



class AddWeather(Action):
    def __init__(self, weather_nid, position):
        self.weather_nid = weather_nid
        self.position = position

    def do(self):
        new_ps = particles.create_system(self.weather_nid, game.tilemap.width, game.tilemap.height, self.position)
        game.tilemap.weather.append(new_ps)

    def reverse(self):
        bad_weather = [ps for ps in game.tilemap.weather if ps.nid == self.weather_nid and ps.pos == self.position]
        if bad_weather:
            game.tilemap.weather.remove(bad_weather[0])


class RemoveWeather(Action):
    def __init__(self, weather_nid, position):
        self.weather_nid = weather_nid
        self.position = position
        self.did_remove = False

    def do(self):
        bad_weather = [ps for ps in game.tilemap.weather if ps.nid == self.weather_nid and ps.pos == self.position]
        if bad_weather:
            game.tilemap.weather.remove(bad_weather[0])
            self.did_remove = True

    def reverse(self):
        if self.did_remove:
            new_ps = particles.create_system(self.weather_nid, game.tilemap.width, game.tilemap.height, self.position)
            game.tilemap.weather.append(new_ps)

class AddMapAnim(Action):
    def __init__(self, nid: NID, pos: Tuple[int, int], speed_mult: float, blend_mode: engine.BlendMode, upper_layer: bool=False):
        self.nid: NID = nid
        self.pos: Tuple[int, int] = pos
        self.speed_mult: float = speed_mult
        self.blend_mode: engine.BlendMode = blend_mode
        self.is_upper_layer: bool = upper_layer

    def do(self):
        anim = RESOURCES.animations.get(self.nid)
        anim = animations.MapAnimation(anim, self.pos, loop=True, speed_adj=self.speed_mult)
        anim.set_tint(self.blend_mode)
        if self.is_upper_layer:
            game.tilemap.high_animations.append(anim)
        else:
            game.tilemap.animations.append(anim)

    def reverse(self):
        if self.is_upper_layer:
            for anim in game.tilemap.high_animations[:]:
                if anim.nid == self.nid and anim.xy_pos == self.pos:
                    game.tilemap.high_animations.remove(anim)
                    break
        else:
            for anim in game.tilemap.animations[:]:
                if anim.nid == self.nid and anim.xy_pos == self.pos:
                    game.tilemap.animations.remove(anim)
                    break

class RemoveMapAnim(Action):
    def __init__(self, nid, pos, upper_layer: bool = False):
        self.nid = nid
        self.pos = pos
        self.speed_mult = 1
        self.blend = False
        self.did_remove = False
        self.is_upper_layer = upper_layer

    def do(self):
        if self.is_upper_layer:
            for anim in game.tilemap.high_animations[:]:
                if anim.nid == self.nid and anim.xy_pos == self.pos:
                    self.speed_mult = anim.speed_adj
                    self.blend = anim.tint
                    game.tilemap.high_animations.remove(anim)
                    self.did_remove = True
        else:
            for anim in game.tilemap.animations[:]:
                if anim.nid == self.nid and anim.xy_pos == self.pos:
                    self.speed_mult = anim.speed_adj
                    self.blend = anim.tint
                    game.tilemap.animations.remove(anim)
                    self.did_remove = True


    def reverse(self):
        if self.did_remove:
            if self.is_upper_layer:
                anim = RESOURCES.animations.get(self.nid)
                anim = animations.MapAnimation(anim, self.pos, loop=True, speed_adj=self.speed_mult)
                anim.set_tint(self.blend)
                game.tilemap.high_animations.append(anim)

            else:
                anim = RESOURCES.animations.get(self.nid)
                anim = animations.MapAnimation(anim, self.pos, loop=True, speed_adj=self.speed_mult)
                anim.set_tint(self.blend)
                game.tilemap.animations.append(anim)

class AddAnimToUnit(Action):
    def __init__(self, nid, unit: UnitObject, speed_mult, blend):
        self.nid = nid
        self.unit = unit
        self.speed_mult = speed_mult
        self.blend = blend
        self.did_add = False

    def do(self):
        anim = RESOURCES.animations.get(self.nid)
        anim = animations.Animation(anim, (-16, -16), loop=True, speed_adj=self.speed_mult)
        anim.set_tint(self.blend)
        self.did_add = self.unit.sprite.add_animation(anim)

    def reverse(self):
        if self.did_add:
            self.unit.sprite.remove_animation(self.nid)

class RemoveAnimFromUnit(Action):
    def __init__(self, nid, unit: UnitObject):
        self.nid = nid
        self.unit = unit
        self.speed_mult = 1
        self.did_remove = False

    def do(self):
        if self.nid in self.unit.sprite.animations:
            self.speed_mult = self.unit.sprite.animations[self.nid].speed_adj
        self.did_remove = self.unit.sprite.remove_animation(self.nid)

    def reverse(self):
        if self.did_remove:
            anim = RESOURCES.animations.get(self.nid)
            anim = animations.MapAnimation(anim, (-16, -16), loop=True, speed_adj=self.speed_mult)
            self.unit.sprite.add_animation(anim)

class ChangeObjective(Action):
    def __init__(self, key, string):
        self.key = key
        self.string = string
        self.old_objective = game.level.objective[self.key]

    def do(self):
        game.level.objective[self.key] = self.string

    def reverse(self):
        game.level.objective[self.key] = self.old_objective


class OnlyOnceEvent(Action):
    def __init__(self, event_nid):
        self.event_nid = event_nid

    def do(self):
        game.already_triggered_events.append(self.event_nid)

    def reverse(self):
        game.already_triggered_events.remove(self.event_nid)


class RecordRandomState(Action):
    def __init__(self, old, new):
        self.old = old
        self.new = new

    def do(self):
        pass

    def execute(self):
        static_random.set_combat_random_state(self.new)

    def reverse(self):
        static_random.set_combat_random_state(self.old)


class RecordOtherRandomState(Action):
    def __init__(self, old, new):
        self.old = old
        self.new = new

    def do(self):
        pass

    def execute(self):
        static_random.set_other_random_state(self.new)

    def reverse(self):
        static_random.set_other_random_state(self.old)


class TriggerCharge(Action):
    def __init__(self, unit, skill):
        self.unit = unit
        self.skill = skill

    def do(self):
        self.old_charge = self.skill.data.get('charge', None)
        skill_system.trigger_charge(self.unit, self.skill)
        self.new_charge = self.skill.data.get('charge', None)

    def reverse(self):
        if self.new_charge is not None:
            self.skill.data['charge'] = self.old_charge

class IncInitiativeTurn(Action):
    def __init__(self):
        self.old_idx = game.initiative.current_idx

    def do(self):
        game.initiative.next()

    def reverse(self):
        game.initiative.current_idx = self.old_idx

class InsertInitiative(Action):
    def __init__(self, unit):
        self.unit = unit

    def do(self):
        game.initiative.insert_unit(self.unit)

    def reverse(self):
        game.initiative.remove_unit(self.unit)

class RemoveInitiative(Action):
    def __init__(self, unit):
        self.unit = unit
        self.old_idx = game.initiative.get_index(self.unit)
        self.initiative = game.initiative.get_initiative(self.unit)

    def do(self):
        game.initiative.next()
        game.initiative.remove_unit(self.unit)

    def reverse(self):
        game.initiative.insert_at(self.unit, self.old_idx, self.initiative)
        game.initiative.back()

class MoveInInitiative(Action):
    def __init__(self, unit, offset):
        self.unit = unit
        self.offset = offset
        self.old_idx = game.initiative.get_index(self.unit)
        self.new_idx = self.old_idx + self.offset

    def do(self):
        game.initiative.remove_unit(self.unit)
        self.new_idx = game.initiative.insert_at(self.unit, self.new_idx)

    def reverse(self):
        game.initiative.remove_unit(self.unit)
        game.initiative.insert_at(self.unit, self.old_idx)

class AddSkill(Action):
    def __init__(self, unit, skill, initiator=None, source=None, source_type=SourceType.DEFAULT):
        self.unit = unit
        self.initiator = initiator
        # Check if we just passed in the skill nid to create
        if isinstance(skill, str):
            skill_obj = item_funcs.create_skill(unit, skill)
        else:
            skill_obj = skill
        if skill_obj:
            if self.initiator:
                skill_obj.initiator_nid = self.initiator.nid
            skill_system.init(skill_obj)
            if skill_obj.uid not in game.skill_registry:
                game.register_skill(skill_obj)
        self.skill_obj: SkillObject = skill_obj
        self.source = source
        self.source_type = source_type
        self.subactions = []
        self.reset_action = ResetUnitVars(self.unit)

        self.did_something = False

    @recalculate_unit
    def do(self):
        self.subactions.clear()
        if not self.skill_obj:
            return
        logging.debug("AddSkill.do: Adding Skill %s to %s", self.skill_obj, self.unit)

        popped_skill_obj = self.unit.add_skill(self.skill_obj, self.source, self.source_type, test=True)
        # Skill failed to add due to not displacing another skill and itself being displaceable
        if popped_skill_obj and popped_skill_obj == self.skill_obj:
            logging.info("Skill %s could not be added as no instance could be displaced" % self.skill_obj.nid)
            return
        if popped_skill_obj:
            logging.info("Skill %s is at max stacks, removing oldest displaceable instance" % self.skill_obj.nid)
            self.subactions.append(RemoveSkill(self.unit, popped_skill_obj))

        for action in self.subactions:
            action.execute()

        # Actually add skill
        skill_system.before_add(self.unit, self.skill_obj)
        self.skill_obj.owner_nid = self.unit.nid
        self.unit.add_skill(self.skill_obj, self.source, self.source_type)

        if self.skill_obj.aura and self.skill_obj in self.unit.all_skills and \
                self.unit.position and game.board and game.tilemap:
            game.boundary.unregister_unit_auras(self.unit)
            aura_funcs.propagate_aura(self.unit, self.skill_obj, game)
            game.boundary.register_unit_auras(self.unit)

        skill_system.after_add(self.unit, self.skill_obj)

        self.did_something = True

        # Handle affects movement
        self.reset_action.execute()

    @recalculate_unit
    def reverse(self):
        if not self.did_something:
            return
        if not self.skill_obj:
            return

        logging.debug("AddSkill.reverse: Removing Skill %s from %s", self.skill_obj, self.unit)
        if self.skill_obj in self.unit.all_skills:
            # Actually remove skill
            skill_system.before_remove(self.unit, self.skill_obj)
            self.unit.remove_skill(self.skill_obj, self.source, self.source_type)
            self.skill_obj.owner_nid = None

            if self.skill_obj.aura and self.unit.position and game.board and game.tilemap:
                game.boundary.unregister_unit_auras(self.unit)
                aura_funcs.release_aura(self.unit, self.skill_obj, game)
                game.boundary.register_unit_auras(self.unit)

            skill_system.after_remove(self.unit, self.skill_obj)
        else:
            logging.error("Skill %s not in %s's skills", self.skill_obj.nid, self.unit)

        # Return displaced skills
        for action in self.subactions:
            action.reverse()
        self.reset_action.reverse()

class RemoveSkill(Action):
    def __init__(self, unit, skill, count=-1, source=None, source_type=SourceType.DEFAULT):
        self.unit = unit
        self.skill = skill  # Skill obj or skill nid str
        self.removed_skills = []
        self.count = count
        self.source = source
        self.source_type = source_type
        self.old_owner_nid = None
        self.reset_action = ResetUnitVars(self.unit)

    def _remove_skill(self, skill, true_remove):
        if not self.unit.remove_skill(skill, self.source, self.source_type, test=True):
            logging.warning("No removable instance of Skill %s in %s's skills", self.skill, self.unit)
            return False

        skill_system.before_remove(self.unit, skill)
        if true_remove:
            skill_system.before_true_remove(self.unit, skill)
        skill.owner_nid = None
        removed_source, removed_source_type = self.unit.remove_skill(skill, self.source, self.source_type)
        self.removed_skills.append((skill, removed_source, removed_source_type))

        if skill.aura and self.unit.position and game.board and game.tilemap:
            game.boundary.unregister_unit_auras(self.unit)
            aura_funcs.release_aura(self.unit, skill, game)
            game.boundary.register_unit_auras(self.unit)

        skill_system.after_remove(self.unit, skill)
        if true_remove:
            skill_system.after_true_remove(self.unit, skill)

        return True

    def _remove(self, true_remove=True):
        self.removed_skills.clear()
        to_remove = self.count
        if isinstance(self.skill, str):
            for skill in self.unit.all_skills[:]:
                if skill.nid == self.skill and to_remove != 0:
                    removed = self._remove_skill(skill, true_remove)
                    if removed:
                        to_remove -= 1
            if to_remove > 0:
                logging.warning("%d removable instances of Skill %s not found in %s's skills", to_remove, self.skill, self.unit)
        else:
            if self.skill in self.unit.all_skills:
                self._remove_skill(self.skill, true_remove)
            else:
                logging.warning("Skill %s not in %s's skills", self.skill.nid, self.unit)

        # Handle affects movement
        self.reset_action.execute()

    @recalculate_unit
    def do(self):
        # Actually call on true remove hook
        self._remove(True)

    @recalculate_unit
    def execute(self):
        # Don't call on true remove hook
        self._remove(False)

    @recalculate_unit
    def reverse(self):
        for skill, source, source_type in self.removed_skills:
            skill_system.before_add(self.unit, skill)
            skill.owner_nid = self.unit.nid
            self.unit.add_skill(skill, source, source_type)

            if skill.aura and self.unit.position and game.board and game.tilemap:
                game.boundary.unregister_unit_auras(self.unit)
                aura_funcs.propagate_aura(self.unit, skill, game)
                game.boundary.register_unit_auras(self.unit)

            skill_system.after_add(self.unit, skill)
        self.reset_action.reverse()


# === Master Functions for adding to the action log ===
def do(action):
    from app.engine.game_state import game
    game.action_log.action_depth += 1
    action.do()
    game.action_log.action_depth -= 1
    if game.action_log.is_recording() and game.action_log.action_depth <= 0:
        game.action_log.append(action)


def execute(action):
    game.action_log.action_depth += 1
    action.execute()
    game.action_log.action_depth -= 1
    if game.action_log.is_recording() and game.action_log.action_depth <= 0:
        game.action_log.append(action)


def reverse(action):
    # The only time this function is called is when
    # reversing a move or canto move
    logging.debug("Reverse Action %s", action)
    # game.action_log.action_depth += 1
    # action.reverse()
    # game.action_log.action_depth -= 1
    if game.action_log.is_recording() and game.action_log.action_depth <= 0:
        # Handles reversing the action
        game.action_log.hard_remove(action)
    else: # Right now, this section will never happen
        game.action_log.action_depth += 1
        action.reverse()
        game.action_log.action_depth -= 1<|MERGE_RESOLUTION|>--- conflicted
+++ resolved
@@ -2083,7 +2083,6 @@
         self.unit = unit
         self.item = item
         self.wexp_gain = wexp_gain
-        self.new_weapon_rank = None
 
     def increase_wexp(self) -> Tuple[int, int]:
         weapon_type = item_system.weapon_type(self.unit, self.item)
@@ -2166,11 +2165,7 @@
             for weapon_rank in reversed(DB.weapon_ranks):
                 if self.old_wexp < weapon_rank.requirement and self.wexp >= weapon_rank.requirement:
                     game.alerts.append(banner.GainWexp(self.unit, weapon_rank.rank, self.weapon_type))
-<<<<<<< HEAD
-                    game.events.trigger(triggers.UnitWeaponRankUp(self.unit, self.weapon_type, self.old_value, weapon_rank.rank))
-=======
                     game.events.trigger(triggers.UnitWeaponRankUp(self.unit, self.weapon_type, self.old_wexp, weapon_rank.rank))
->>>>>>> eaaefd78
                     game.state.change('alert')
                     break
 
