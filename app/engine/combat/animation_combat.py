from app.constants import TILEWIDTH, TILEHEIGHT, WINWIDTH, WINHEIGHT, TILEX, TILEY
from app.resources.resources import RESOURCES
from app.data.database import DB

from app.engine.sprites import SPRITES
from app.engine.fonts import FONT

from app.utilities import utils

from app.engine.combat.solver import CombatPhaseSolver

from app.engine.sound import SOUNDTHREAD
from app.engine import engine, combat_calcs, gui, action, battle_animation, \
    item_system, skill_system, icons, item_funcs
from app.engine.health_bar import CombatHealthBar
from app.engine.game_state import game

from app.engine.objects.item import ItemObject
from app.engine.objects.unit import UnitObject

from app.engine.combat.map_combat import MapCombat
from app.engine.combat.base_combat import BaseCombat
from app.engine.combat.mock_combat import MockCombat

class AnimationCombat(BaseCombat, MockCombat):
    alerts: bool = True

    def __init__(self, attacker: UnitObject, main_item: ItemObject, defender: UnitObject, def_item: ItemObject, script: list):
        self.attacker = attacker
        self.defender = defender
        self.main_item = main_item
        self.def_item = def_item

        if self.defender.team == 'player' and self.attacker.team != 'player':
            self.right = self.defender
            self.right_item = self.def_item
            self.left = self.attacker
            self.left_item = self.main_item
        elif self.attacker.team.startswith('enemy') and not self.defender.team.startswith('enemy'):
            self.right = self.defender
            self.right_item = self.def_item
            self.left = self.attacker
            self.left_item = self.main_item
        else:
            self.right = self.attacker
            self.right_item = self.main_item
            self.left = self.defender
            self.left_item = self.def_item

        if self.attacker.position and self.defender.position:
            self.distance = utils.calculate_distance(self.attacker.position, self.defender.position)
        else:
            self.distance = 1
        self.at_range = self.distance - 1

        if self.defender.position:
            self.view_pos = self.defender.position
        elif self.attacker.position:
            self.view_pos = self.attacker.position
        else:
            self.view_pos = (0, 0)

        self.state_machine = CombatPhaseSolver(
            self.attacker, self.main_item, [self.main_item],
            [self.defender], [[]], [self.defender.position],
            self.defender, self.def_item, script)

        self.last_update = engine.get_time()
        self.state = 'init'

        self.left_hp_bar = CombatHealthBar(self.left)
        self.right_hp_bar = CombatHealthBar(self.right)

        self._skip = False
        self.full_playback = []
        self.playback = []
        self.actions = []

        self.viewbox_time = 250
        self.viewbox = None

        self.setup_dark()

        self.setup_ui()

        # For pan
        self.focus_right: bool = self.attacker is self.right
        self.setup_pan()

        # For shake
        self.setup_shake()

        self.battle_music = None

        self.llast_gauge = self.left.get_guard_gauge()
        self.rlast_gauge = self.right.get_guard_gauge()
        self.left_battle_anim = battle_animation.get_battle_anim(self.left, self.left_item, self.distance)
        self.right_battle_anim = battle_animation.get_battle_anim(self.right, self.right_item, self.distance)
        self.lp_battle_anim = None
        self.rp_battle_anim = None

        if DB.constants.value('pairup'):
            if self.left.strike_partner:
                pp = self.left.strike_partner
                self.lp_battle_anim = battle_animation.get_battle_anim(pp, pp.get_weapon(), self.distance)
            elif self.left.traveler and item_system.is_weapon(self.right, self.right_item):
                pp = game.get_unit(self.left.traveler)
                self.lp_battle_anim = battle_animation.get_battle_anim(pp, pp.get_weapon(), self.distance)
            if self.right.strike_partner:
                pp = self.right.strike_partner
                self.rp_battle_anim = battle_animation.get_battle_anim(pp, pp.get_weapon(), self.distance)
            elif self.right.traveler and item_system.is_weapon(self.left, self.left_item):
                pp = game.get_unit(self.right.traveler)
                self.rp_battle_anim = battle_animation.get_battle_anim(pp, pp.get_weapon(), self.distance)

        self.current_battle_anim = None

        self.initial_paint_setup()
        self._set_stats()

    def skip(self):
        self._skip = True
        battle_animation.battle_anim_speed = 0.25

    def end_skip(self):
        self._skip = False
        battle_animation.battle_anim_speed = 1

    def get_actors(self):
        if self.get_from_playback('defender_phase'):
            if self.attacker is self.left:
                attacker, defender = self.right, self.left
                item, d_item = self.right_item, self.left_item
                current_battle_anim = self.right_battle_anim
            else:
                attacker, defender = self.left, self.right
                item, d_item = self.left_item, self.right_item
                current_battle_anim = self.left_battle_anim
        else:
            if self.attacker is self.left:
                attacker, defender = self.left, self.right
                item, d_item = self.left_item, self.right_item
                current_battle_anim = self.left_battle_anim
            else:
                attacker, defender = self.right, self.left
                item, d_item = self.right_item, self.left_item
                current_battle_anim = self.right_battle_anim
        return attacker, item, defender, d_item, current_battle_anim

    def update(self) -> bool:
        current_time = engine.get_time() - self.last_update
        current_state = self.state

        if self.state == 'init':
            self.start_combat()
            self.attacker.sprite.change_state('combat_attacker')
            self.defender.sprite.change_state('combat_defender')
            self.state = 'red_cursor'
            game.cursor.combat_show()
            game.cursor.set_pos(self.view_pos)
            if not self._skip:
                game.state.change('move_camera')
            self._set_stats()  # For start combat changes

        elif self.state == 'red_cursor':
            if self._skip or current_time > 400:
                game.cursor.hide()
                game.highlight.remove_highlights()
                self.state = 'fade_in'

        elif self.state == 'fade_in':
            if current_time <= self.viewbox_time:
                self.build_viewbox(current_time)
            else:
                self.viewbox = (self.viewbox[0], self.viewbox[1], 0, 0)
                self.state = 'entrance'
                left_pos = (self.left.position[0] - game.camera.get_x()) * TILEWIDTH, \
                    (self.left.position[1] - game.camera.get_y()) * TILEHEIGHT
                right_pos = (self.right.position[0] - game.camera.get_x()) * TILEWIDTH, \
                    (self.right.position[1] - game.camera.get_y()) * TILEHEIGHT
                self.left_battle_anim.pair(self, self.right_battle_anim, False, self.at_range, 14, left_pos)
                if self.lp_battle_anim:
                    self.lp_battle_anim.pair(self, self.right_battle_anim, False, self.at_range, 14, left_pos)
                self.right_battle_anim.pair(self, self.left_battle_anim, True, self.at_range, 14, right_pos)
                if self.rp_battle_anim:
                    self.rp_battle_anim.pair(self, self.left_battle_anim, True, self.at_range, 14, right_pos)
                # Unit should be facing down
                self.attacker.sprite.change_state('selected')

        elif self.state == 'entrance':
            entrance_time = utils.frames2ms(10)
            self.bar_offset = current_time / entrance_time
            self.name_offset = current_time / entrance_time
            if self._skip or current_time > entrance_time:
                self.bar_offset = 1
                self.name_offset = 1
                self.state = 'init_pause'

        elif self.state == 'init_pause':
            if self._skip or current_time > utils.frames2ms(25):
                self.start_event(True)
                self.state = 'battle_music'

        elif self.state == 'battle_music':
            self.start_battle_music()
            self.state = 'pre_proc'

        elif self.state == 'pre_proc':
            if self.left_battle_anim.done() and self.right_battle_anim.done():
                # These would have happened from pre_combat and start_combat
                if self.get_from_full_playback('attack_pre_proc'):
                    self.set_up_pre_proc_animation('attack_pre_proc')
                elif self.get_from_full_playback('defense_pre_proc'):
                    self.set_up_pre_proc_animation('defense_pre_proc')
                else:
                    self.state = 'begin_phase'

        elif self.state == 'begin_phase':
            # Get playback
            if not self.state_machine.get_state():
                self.state = 'end_combat'
                self.actions.clear()
                self.playback.clear()
                return False
            self.actions, self.playback = self.state_machine.do()
            self.full_playback += self.playback
            if not self.actions and not self.playback:
                self.state_machine.setup_next_state()
                return False
            self._set_stats()

            # Set up combat effects (legendary)
            attacker, item, defender, d_item, current_battle_anim = self.get_actors()
            any_effect: bool = False
            if (attacker.nid + '_combat_effect',) not in self.full_playback:
                if item:
                    effect_nid = item_system.combat_effect(attacker, item, defender, 'attack')
                    if effect_nid:
                        effect = current_battle_anim.get_effect(effect_nid, pose='Attack')
                        any_effect = True
                        self.full_playback.append((attacker.nid + '_combat_effect',))  # Mark that we've done their combat effect
                        current_battle_anim.add_effect(effect)

            if any_effect:
                self.state = 'combat_effect'
            elif self.get_from_playback('attack_proc'):
                self.set_up_proc_animation('attack_proc')
            elif self.get_from_playback('defense_proc'):
                self.set_up_proc_animation('defense_proc')
            else:
                self.set_up_combat_animation()

        elif self.state == 'combat_effect':
            if not self.left_battle_anim.effect_playing() and not self.right_battle_anim.effect_playing() and current_time > 400:
                if self.get_from_playback('attack_proc'):
                    self.set_up_proc_animation('attack_proc')
                elif self.get_from_playback('defense_proc'):
                    self.set_up_proc_animation('defense_proc')
                else:
                    self.set_up_combat_animation()

        elif self.state == 'attack_proc':
            if self.left_battle_anim.done() and self.right_battle_anim.done() and current_time > 400:
                if self.get_from_playback('defense_proc'):
                    self.set_up_proc_animation('defense_proc')
                else:
                    self.set_up_combat_animation()

        elif self.state == 'defense_proc':
            if self.left_battle_anim.done() and self.right_battle_anim.done() and current_time > 400:
                self.set_up_combat_animation()

        elif self.state == 'anim':
            if self.left_battle_anim.done() and self.right_battle_anim.done() and \
                    (not self.rp_battle_anim or self.rp_battle_anim.done()) and (not \
                    self.lp_battle_anim or self.lp_battle_anim.done()):
                self.state = 'end_phase'

        elif self.state == 'hp_change':
            proceed = self.current_battle_anim.can_proceed()
            if current_time > utils.frames2ms(27) and self.left_hp_bar.done() and self.right_hp_bar.done() and proceed:
                self.current_battle_anim.resume()
                if self.left.get_hp() <= 0:
                    self.left_battle_anim.start_dying_animation()
                if self.right.get_hp() <= 0:
                    self.right_battle_anim.start_dying_animation()
                if (self.left.get_hp() <= 0 or self.right.get_hp() <= 0) and self.current_battle_anim.state != 'dying':
                    self.current_battle_anim.wait_for_dying()
                self.state = 'anim'

        elif self.state == 'end_phase':
            self._end_phase()
            self.state_machine.setup_next_state()
            self.state = 'begin_phase'

        elif self.state == 'end_combat':
            if self.left_battle_anim.done() and self.right_battle_anim.done():
                self.state = 'exp_pause'
                self.focus_exp()
                self.move_camera()

        elif self.state == 'exp_pause':
            if self._skip or current_time > 450:
                self.clean_up1()
                self.state = 'exp_wait'

        elif self.state == 'exp_wait':
            # waits here for exp_gain state to finish
            self.state = 'fade_out_wait'

        elif self.state == 'fade_out_wait':
            if self._skip or current_time > 820:
                self.left_battle_anim.finish()
                if self.lp_battle_anim:
                    self.lp_battle_anim.finish()
                self.right_battle_anim.finish()
                if self.rp_battle_anim:
                    self.rp_battle_anim.finish()
                self.state = 'name_tags_out'

        elif self.state == 'name_tags_out':
            exit_time = utils.frames2ms(10)
            self.name_offset = 1 - current_time / exit_time
            if self._skip or current_time > exit_time:
                self.name_offset = 0
                self.state = 'all_out'

        elif self.state == 'all_out':
            exit_time = utils.frames2ms(10)
            self.bar_offset = 1 - current_time / exit_time
            if self._skip or current_time > exit_time:
                self.bar_offset = 0
                self.state = 'fade_out'

        elif self.state == 'fade_out':
            if current_time <= self.viewbox_time:
                self.build_viewbox(self.viewbox_time - current_time)
            else:
                self.finish()
                self.clean_up2()
                self.end_skip()
                return True

        if self.state != current_state:
            self.last_update = engine.get_time()

        # Update hp bars
        self.left_hp_bar.update()
        self.right_hp_bar.update()

        self.update_anims()

        return False

    def initial_paint_setup(self):
        crit_flag = DB.constants.value('crit')
        # Left
        left_color = utils.get_team_color(self.left.team)
        # Name tag
        self.left_name = SPRITES.get('combat_name_left_' + left_color).copy()
        if FONT['text-brown'].width(self.left.name) > 52:
            font = FONT['narrow-brown']
        else:
            font = FONT['text-brown']
        font.blit_center(self.left.name, self.left_name, (30, 8))
        if self.lp_battle_anim:
            if self.left.strike_partner:
                ln = self.left.strike_partner.name
            else:
                ln = game.get_unit(self.left.traveler).name
            self.lp_name = SPRITES.get('combat_name_left_' + left_color).copy()
            if FONT['text-brown'].width(ln) > 52:
                font = FONT['narrow-brown']
            else:
                font = FONT['text-brown']
            font.blit_center(ln, self.lp_name, (30, 8))
        # Bar
        if crit_flag:
            self.left_bar = SPRITES.get('combat_main_crit_left_' + left_color).copy()
        else:
            self.left_bar = SPRITES.get('combat_main_left_' + left_color).copy()
        if self.left_item:
            name = self.left_item.name
            if FONT['text-brown'].width(name) > 60:
                font = FONT['narrow-brown']
            else:
                font = FONT['text-brown']
            font.blit_center(name, self.left_bar, (91, 5 + (8 if crit_flag else 0)))

        # Right
        right_color = utils.get_team_color(self.right.team)
        # Name tag
        self.right_name = SPRITES.get('combat_name_right_' + right_color).copy()
        if FONT['text-brown'].width(self.right.name) > 52:
            font = FONT['narrow-brown']
        else:
            font = FONT['text-brown']
        font.blit_center(self.right.name, self.right_name, (36, 8))
        if self.rp_battle_anim:
            if self.right.strike_partner:
                rn = self.right.strike_partner.name
            else:
                rn = game.get_unit(self.right.traveler).name
            self.rp_name = SPRITES.get('combat_name_right_' + right_color).copy()
            if FONT['text-brown'].width(rn) > 52:
                font = FONT['narrow-brown']
            else:
                font = FONT['text-brown']
            font.blit_center(rn, self.rp_name, (36, 8))
        # Bar
        if crit_flag:
            self.right_bar = SPRITES.get('combat_main_crit_right_' + right_color).copy()
        else:
            self.right_bar = SPRITES.get('combat_main_right_' + right_color).copy()
        if self.right_item:
            name = self.right_item.name
            if FONT['text-brown'].width(name) > 60:
                font = FONT['narrow-brown']
            else:
                font = FONT['text-brown']
            font.blit_center(name, self.right_bar, (47, 5 + (8 if crit_flag else 0)))

        # Platforms
        if self.left.position:
            terrain_nid = game.tilemap.get_terrain(self.left.position)
            left_terrain = DB.terrain.get(terrain_nid)
            if not left_terrain:
                left_terrain = DB.terrain[0]
            left_platform_type = left_terrain.platform
        else:
            left_platform_type = 'Arena'

        if self.right.position:
            terrain_nid = game.tilemap.get_terrain(self.right.position)
            right_terrain = DB.terrain.get(terrain_nid)
            if not right_terrain:
                right_terrain = DB.terrain[0]
            right_platform_type = right_terrain.platform
        else:
            right_platform_type = 'Arena'

        if self.at_range:
            suffix = '-Ranged'
        else:
            suffix = '-Melee'

        left_platform_full_loc = RESOURCES.platforms.get(left_platform_type + suffix)
        self.left_platform = engine.image_load(left_platform_full_loc)
        right_platform_full_loc = RESOURCES.platforms.get(right_platform_type + suffix)
        self.right_platform = engine.flip_horiz(engine.image_load(right_platform_full_loc))

    def start_hit(self, sound=True, miss=False):
        self._apply_actions()
        self._handle_playback(sound)

        if miss:
            self.miss_anim()

    def spell_hit(self):
        self._apply_actions()
        self._handle_playback()

    def _handle_playback(self, sound=True):
        for brush in self.playback:
            if brush[0] in ('damage_hit', 'damage_crit', 'heal_hit'):
                self.last_update = engine.get_time()
                self.state = 'hp_change'
                self.handle_damage_numbers(brush)
            elif brush[0] == 'hit_sound' and sound:
                sound = brush[1]
                if sound == 'Attack Miss 2':
                    sound = 'Miss'  # Replace with miss sound
                SOUNDTHREAD.play_sfx(sound)

    def _apply_actions(self):
        """
        Actually commit the actions that we had stored!
        """
        for act in self.actions:
            action.do(act)

    def _end_phase(self):
        if self.llast_gauge == self.left.get_guard_gauge():
            pass
        else:
            self.llast_gauge += self.left.get_gauge_inc()
        if self.rlast_gauge == self.right.get_guard_gauge():
            pass
        else:
            self.rlast_gauge += self.right.get_gauge_inc()

    def finish(self):
        # Fade back music if and only if it was faded in
        if self.battle_music:
            SOUNDTHREAD.battle_fade_back(self.battle_music)

    def build_viewbox(self, current_time):
        vb_multiplier = utils.clamp(current_time / self.viewbox_time, 0, 1)
        true_x, true_y = self.view_pos[0] - game.camera.get_x() + 0.5, self.view_pos[1] - game.camera.get_y() + 0.5
        vb_x = int(vb_multiplier * true_x * TILEWIDTH)
        vb_y = int(vb_multiplier * true_y * TILEHEIGHT)
        vb_width = int(WINWIDTH - vb_x - (vb_multiplier * (TILEX - true_x)) * TILEWIDTH)
        vb_height = int(WINHEIGHT - vb_y - (vb_multiplier * (TILEY - true_y)) * TILEHEIGHT)
        self.viewbox = (vb_x, vb_y, vb_width, vb_height)

    def start_battle_music(self):
        attacker_battle = item_system.battle_music(self.attacker, self.main_item, self.defender, 'attack')
        if self.def_item:
            defender_battle = item_system.battle_music(self.defender, self.def_item, self.attacker, 'defense')
        else:
            defender_battle = None
        battle_music = game.level.music['%s_battle' % self.attacker.team]
        if attacker_battle:
            self.battle_music = SOUNDTHREAD.battle_fade_in(attacker_battle)
        elif defender_battle:
            self.battle_music = SOUNDTHREAD.battle_fade_in(defender_battle)
        elif battle_music:
            self.battle_music = SOUNDTHREAD.battle_fade_in(battle_music)

    def left_team(self):
        return self.left.team

    def right_team(self):
        return self.right.team

    def _set_stats(self):
        a_hit = combat_calcs.compute_hit(self.attacker, self.defender, self.main_item, self.def_item, 'attack', self.state_machine.get_attack_info())
        a_mt = combat_calcs.compute_damage(self.attacker, self.defender, self.main_item, self.def_item, 'attack', self.state_machine.get_attack_info())
        if DB.constants.value('crit'):
            a_crit = combat_calcs.compute_crit(self.attacker, self.defender, self.main_item, self.def_item, 'attack', self.state_machine.get_attack_info())
        else:
            a_crit = 0
        a_stats = a_hit, a_mt, a_crit

        if self.def_item and combat_calcs.can_counterattack(self.attacker, self.main_item, self.defender, self.def_item):
            d_hit = combat_calcs.compute_hit(self.defender, self.attacker, self.def_item, self.main_item, 'defense', self.state_machine.get_defense_info())
            d_mt = combat_calcs.compute_damage(self.defender, self.attacker, self.def_item, self.main_item, 'defense', self.state_machine.get_defense_info())
            if DB.constants.value('crit'):
                d_crit = combat_calcs.compute_crit(self.defender, self.attacker, self.def_item, self.main_item, 'defense', self.state_machine.get_defense_info())
            else:
                d_crit = 0
            d_stats = d_hit, d_mt, d_crit
        else:
            d_stats = None

        if self.attacker is self.right:
            self.left_stats = d_stats
            self.right_stats = a_stats
        else:
            self.left_stats = a_stats
            self.right_stats = d_stats

    def set_up_pre_proc_animation(self, mark_type):
        marks = self.get_from_full_playback(mark_type)
        mark = marks.pop()
        self.full_playback.remove(mark)
        self.mark_proc(mark)

    def set_up_proc_animation(self, mark_type):
        self.state = mark_type
        marks = self.get_from_playback(mark_type)
        mark = marks.pop()
        # Remove the mark since we no longer want to consider it
        self.playback.remove(mark)
        self.mark_proc(mark)

    def mark_proc(self, mark):
        skill = mark[2]
        unit = mark[1]
        if unit == self.right:
            effect = self.right_battle_anim.get_effect(skill.nid, pose='Attack')
            if effect:
                self.right_battle_anim.add_effect(effect)
        else:
            effect = self.left_battle_anim.get_effect(skill.nid, pose='Attack')
            if effect:
                self.left_battle_anim.add_effect(effect)

        self.add_proc_icon(mark)
        if unit == self.right:
            self.focus_right = True
        else:
            self.focus_right = False
        self.move_camera()

    def set_up_combat_animation(self):
        self.state = 'anim'
<<<<<<< HEAD
        if self.get_from_playback('defender_phase'):
            if self.attacker is self.left:
                self.current_battle_anim = self.right_battle_anim
            else:
                self.current_battle_anim = self.left_battle_anim
        elif self.get_from_playback('defender_partner_phase'):
            if self.attacker is self.left and self.rp_battle_anim:
                self.current_battle_anim = self.rp_battle_anim
            elif self.attacker is self.left:
                self.current_battle_anim = self.right_battle_anim
            elif self.lp_battle_anim:
                self.current_battle_anim = self.lp_battle_anim
            else:
                self.current_battle_anim = self.left_battle_anim
        elif self.get_from_playback('attacker_partner_phase'):
            if self.attacker is self.left and self.lp_battle_anim:
                self.current_battle_anim = self.lp_battle_anim
            elif self.attacker is self.left:
                self.current_battle_anim = self.left_battle_anim
            elif self.rp_battle_anim:
                self.current_battle_anim = self.rp_battle_anim
            else:
                self.current_battle_anim = self.right_battle_anim
        else:
            if self.attacker is self.left:
                self.current_battle_anim = self.left_battle_anim
            else:
                self.current_battle_anim = self.right_battle_anim
=======
        _, _, _, _, self.current_battle_anim = self.get_actors()
>>>>>>> 6a483b3c
        alternate_pose = self.get_from_playback('alternate_battle_pose')
        if alternate_pose:
            alternate_pose = alternate_pose[0][1]
        if alternate_pose and self.current_battle_anim.has_pose(alternate_pose):
            self.current_battle_anim.start_anim(alternate_pose)
        elif self.get_from_playback('mark_crit'):
            self.current_battle_anim.start_anim('Critical')
        elif self.get_from_playback('mark_hit'):
            self.current_battle_anim.start_anim('Attack')
        elif self.get_from_playback('mark_miss'):
            self.current_battle_anim.start_anim('Miss')

        if self.right_battle_anim == self.current_battle_anim or self.rp_battle_anim == self.current_battle_anim:
            self.focus_right = True
        else:
            self.focus_right = False
        self.move_camera()

    def handle_damage_numbers(self, brush):
        if brush[0] == 'damage_hit':
            damage = brush[4]
            if damage <= 0:
                return
            str_damage = str(damage)
            left = brush[3] == self.left
            for idx, num in enumerate(str_damage):
                d = gui.DamageNumber(int(num), idx, len(str_damage), left, 'red')
                self.damage_numbers.append(d)
        elif brush[0] == 'damage_crit':
            damage = brush[4]
            if damage <= 0:
                return
            str_damage = str(damage)
            left = brush[3] == self.left
            for idx, num in enumerate(str_damage):
                d = gui.DamageNumber(int(num), idx, len(str_damage), left, 'yellow')
                self.damage_numbers.append(d)
        elif brush[0] == 'heal_hit':
            damage = brush[4]
            if damage <= 0:
                return
            str_damage = str(damage)
            left = brush[3] == self.left
            for idx, num in enumerate(str_damage):
                d = gui.DamageNumber(int(num), idx, len(str_damage), left, 'cyan')
                self.damage_numbers.append(d)

    def add_proc_icon(self, mark):
        unit = mark[1]
        skill = mark[2]
        c = False
        if (unit is self.right or unit is self.right.strike_partner) and self.rp_battle_anim:
            c = True
        elif (unit is self.left or unit is self.left.strike_partner) and self.lp_battle_anim:
            c = True
        new_icon = gui.SkillIcon(skill, unit is self.right, center=c)
        self.proc_icons.append(new_icon)

    def get_damage(self) -> int:
        damage_hit_marks = self.get_from_playback('damage_hit')
        damage_crit_marks = self.get_from_playback('damage_crit')
        if damage_hit_marks:
            damage = damage_hit_marks[0][4]
        elif damage_crit_marks:
            damage = damage_crit_marks[0][4]
        else:
            damage = 0
        return damage

    def shake(self):
        for brush in self.playback:
            if brush[0] == 'damage_hit':
                damage = brush[4]
                unit = brush[1]
                item = brush[2]
                magic = item_funcs.is_magic(unit, item, self.distance)
                if damage > 0:
                    if magic:
                        self._shake(3)
                    else:
                        self._shake(1)
                else:
                    self._shake(2)  # No damage
            elif brush[0] == 'damage_crit':
                damage = brush[4]
                if damage > 0:
                    self._shake(4)  # Critical
                else:
                    self._shake(2)  # No damage

    def pan_back(self):
        next_state = self.state_machine.get_next_state()
        if next_state:
            if next_state == 'attacker':
                self.focus_right = (self.attacker is self.right)
            elif next_state == 'defender':
                self.focus_right = (self.defender is self.right)
        else:
            self.focus_exp()
        self.move_camera()

    def focus_exp(self):
        # Handle exp
        if self.attacker.team == 'player':
            self.focus_right = (self.attacker is self.right)
        elif self.defender.team == 'player':
            self.focus_right = (self.defender is self.right)

    def draw_battle_anims(self, surf, shake, anim_order, y_offset=0):
        first, second = anim_order
        first_main_battle_anim, first_offset, first_partner, fp_offset = first
        second_main_battle_anim, second_offset, second_partner, sp_offset = second
        # Actor is second main battle anim

        first_main_battle_anim.draw_under(surf, shake, first_offset, self.pan_offset)
        second_main_battle_anim.draw_under(surf, shake, second_offset, self.pan_offset)

        if first_partner:
            first_partner.draw(surf, shake, fp_offset, self.pan_offset, y_offset=y_offset)
        first_main_battle_anim.draw(surf, shake, first_offset, self.pan_offset)

        if second_partner:
            second_partner.draw(surf, shake, sp_offset, self.pan_offset, y_offset=y_offset)
        second_main_battle_anim.draw(surf, shake, second_offset, self.pan_offset)

        second_main_battle_anim.draw_over(surf, shake, second_offset, self.pan_offset)
        first_main_battle_anim.draw_over(surf, shake, first_offset, self.pan_offset)

    def draw(self, surf):
        # This code is so ugly, sorry rain
        left_range_offset, right_range_offset, total_shake_x, total_shake_y = \
            self.draw_ui(surf)

        shake = (-total_shake_x, total_shake_y)
        lp_range_offset = left_range_offset - 20
        rp_range_offset = right_range_offset + 20
        y_offset = -3
        if self.playback:
            # Right unit is main boi
            if self.current_battle_anim is self.right_battle_anim:
                # Left unit is being guarded right now!
                if self.llast_gauge == self.left.get_max_guard_gauge() and self.lp_battle_anim:
                    anim_order = [(self.lp_battle_anim, left_range_offset, self.left_battle_anim, lp_range_offset),
                                  (self.right_battle_anim, right_range_offset, self.rp_battle_anim, rp_range_offset)]
                else:  # Normal right anim
                    anim_order = [(self.left_battle_anim, left_range_offset, self.lp_battle_anim, lp_range_offset), 
                                  (self.right_battle_anim, right_range_offset, self.rp_battle_anim, rp_range_offset)]
                self.draw_battle_anims(surf, shake, anim_order, y_offset)
            # Right partner is main boi
            elif self.rp_battle_anim and self.current_battle_anim is self.rp_battle_anim:
                anim_order = [(self.left_battle_anim, left_range_offset, self.lp_battle_anim, lp_range_offset),
                              (self.rp_battle_anim, right_range_offset, self.right_battle_anim, rp_range_offset)]
                self.draw_battle_anims(surf, shake, anim_order, y_offset)
            # Left partner is main boi
            elif self.lp_battle_anim and self.current_battle_anim is self.lp_battle_anim:
                anim_order = [(self.right_battle_anim, right_range_offset, self.rp_battle_anim, rp_range_offset),
                              (self.lp_battle_anim, left_range_offset, self.left_battle_anim, lp_range_offset)]
                self.draw_battle_anims(surf, shake, anim_order, y_offset)
            # Left is main boi
            else:
                # Right unit is being guarded right now!
                if self.rlast_gauge == self.right.get_max_guard_gauge() and self.rp_battle_anim:
                    anim_order = [(self.rp_battle_anim, right_range_offset, self.right_battle_anim, rp_range_offset),
                                  (self.left_battle_anim, left_range_offset, self.lp_battle_anim, lp_range_offset)]
                else:  # Normal left anim
                    anim_order = [(self.right_battle_anim, right_range_offset, self.rp_battle_anim, rp_range_offset),
                                  (self.left_battle_anim, left_range_offset, self.lp_battle_anim, lp_range_offset)]
                self.draw_battle_anims(surf, shake, anim_order, y_offset)
        else:  # When battle hasn't started yet
            anim_order = [(self.left_battle_anim, left_range_offset, self.lp_battle_anim, lp_range_offset),
                          (self.right_battle_anim, right_range_offset, self.rp_battle_anim, rp_range_offset)]
            self.draw_battle_anims(surf, shake, anim_order, y_offset)

        # Animations
        self.draw_anims(surf)

        # Proc Icons
        for proc_icon in self.proc_icons:
            proc_icon.update()
            proc_icon.draw(surf)
        self.proc_icons = [proc_icon for proc_icon in self.proc_icons if not proc_icon.done]

        # Damage Numbers
        self.draw_damage_numbers(surf, (left_range_offset, right_range_offset, total_shake_x, total_shake_y))

        # Combat surf
        combat_surf = engine.copy_surface(self.combat_surf)
        # bar
        left_bar = self.left_bar.copy()
        right_bar = self.right_bar.copy()
        crit = 7 if DB.constants.value('crit') else 0
        # HP bar
        self.left_hp_bar.draw(left_bar, 27, 30 + crit)
        self.right_hp_bar.draw(right_bar, 25, 30 + crit)
        # Item
        if self.left_item:
            self.draw_item(left_bar, self.left_item, self.right_item, self.left, self.right, (45, 2 + crit))
        if self.right_item:
            self.draw_item(right_bar, self.right_item, self.left_item, self.right, self.left, (1, 2 + crit))
        # Stats
        self.draw_stats(left_bar, self.left_stats, (42, 0))
        self.draw_stats(right_bar, self.right_stats, (WINWIDTH // 2 - 3, 0))

        bar_trans = 52
        left_pos_x = -3 + self.shake_offset[0]
        left_pos_y = WINHEIGHT - left_bar.get_height() + (bar_trans - self.bar_offset * bar_trans) + self.shake_offset[1]
        right_pos_x = WINWIDTH // 2 + self.shake_offset[0]
        right_pos_y = left_pos_y
        combat_surf.blit(left_bar, (left_pos_x, left_pos_y))
        combat_surf.blit(right_bar, (right_pos_x, right_pos_y))

        # Guard gauge counter
        if DB.constants.value('pairup'):
            left_color = utils.get_team_color(self.left.team)
            right_color = utils.get_team_color(self.right.team)
            right_gauge = None
            left_gauge = None
            left_gauge = SPRITES.get('guard_' + left_color).copy()
            font = FONT['number-small2']
            text = str(self.left.get_guard_gauge()) + '-' + str(self.left.get_max_guard_gauge())
            font.blit_center(text, left_gauge, (18, -1))
            right_gauge = SPRITES.get('guard_' + right_color).copy()
            font = FONT['number-small2']
            text = str(self.right.get_guard_gauge()) + '-' + str(self.right.get_max_guard_gauge())
            font.blit_center(text, right_gauge, (18, -1))
            # Pair up info
            if right_gauge:
                combat_surf.blit(right_gauge, (right_pos_x, WINHEIGHT - 52 + (bar_trans - self.bar_offset * bar_trans) + self.shake_offset[1]))
            if left_gauge:
                combat_surf.blit(left_gauge, (right_pos_x - 37, WINHEIGHT - 52 + (bar_trans - self.bar_offset * bar_trans) + self.shake_offset[1]))

        # Nametag
        top = -60 + self.name_offset * 60 + self.shake_offset[1]
        if self.lp_battle_anim:
            combat_surf.blit(self.lp_name, (left_pos_x, top + 19))
        if self.rp_battle_anim:
            combat_surf.blit(self.rp_name, (WINWIDTH + 3 - self.rp_name.get_width() + self.shake_offset[0], top + 19))
        combat_surf.blit(self.left_name, (left_pos_x, top))
        combat_surf.blit(self.right_name, (WINWIDTH + 3 - self.right_name.get_width() + self.shake_offset[0], top))

        self.color_ui(combat_surf)

        surf.blit(combat_surf, (0, 0))

        self.foreground.draw(surf)

    def draw_item(self, surf, item, other_item, unit, other, topleft):
        icon = icons.get_icon(item)
        if icon:
            icon = item_system.item_icon_mod(unit, item, other, icon)
            surf.blit(icon, (topleft[0] + 2, topleft[1] + 3))

        if skill_system.check_enemy(unit, other):
            game.ui_view.draw_adv_arrows(surf, unit, other, item, other_item, (topleft[0] + 11, topleft[1] + 7))

    def draw_stats(self, surf, stats, topright):
        right, top = topright

        hit = '--'
        damage = '--'
        crit = '--'
        if stats is not None:
            if stats[0] is not None:
                hit = str(utils.clamp(stats[0], 0, 100))
            if stats[1] is not None:
                damage = str(stats[1])
            if DB.constants.value('crit') and stats[2] is not None:
                crit = str(utils.clamp(stats[2], 0, 100))
        FONT['number-small2'].blit_right(hit, surf, (right, top))
        FONT['number-small2'].blit_right(damage, surf, (right, top + 8))
        if DB.constants.value('crit'):
            FONT['number-small2'].blit_right(crit, surf, (right, top + 16))

    def clean_up1(self):
        """
        # This clean up function is called within the update loop (so while still showing combat)
        # Handles miracle, exp, & wexp
        """
        all_units = self._all_units()

        # Handle death
        for unit in all_units:
            if unit.get_hp() <= 0:
                game.death.should_die(unit)
            else:
                unit.sprite.change_state('normal')

        self.cleanup_combat()

        # handle wexp & skills
        if not self.attacker.is_dying:
            self.handle_wexp(self.attacker, self.main_item, self.defender)
        if self.defender and self.def_item and not self.defender.is_dying:
            self.handle_wexp(self.defender, self.def_item, self.attacker)

        self.handle_exp()

    def clean_up2(self):
        game.state.back()

        # attacker has attacked
        action.do(action.HasAttacked(self.attacker))

        self.handle_messages()
        all_units = self._all_units()
        self.turnwheel_death_messages(all_units)

        self.handle_state_stack()
        game.events.trigger('combat_end', self.attacker, self.defender, self.main_item, self.attacker.position)
        self.handle_item_gain(all_units)

        self.handle_supports(all_units)
        self.handle_records(self.full_playback, all_units)

        self.end_combat()

        self.handle_death(all_units)

        if self.defender:
            self.defender.strike_partner = None
            self.defender.built_guard = True

        a_broke, d_broke = self.find_broken_items()
        self.handle_broken_items(a_broke, d_broke)

        # Clean up battle anims so we can re-use them later
        self.left_battle_anim.reset_unit()
        if self.lp_battle_anim:
            self.lp_battle_anim.reset_unit()
        self.right_battle_anim.reset_unit()
        if self.rp_battle_anim:
            self.rp_battle_anim.reset_unit()

    def handle_state_stack(self):
        """
        Map combat has the implementation I want of this, so let's just use it
        """
        MapCombat.handle_state_stack(self)
<|MERGE_RESOLUTION|>--- conflicted
+++ resolved
@@ -1,957 +1,966 @@
-from app.constants import TILEWIDTH, TILEHEIGHT, WINWIDTH, WINHEIGHT, TILEX, TILEY
-from app.resources.resources import RESOURCES
-from app.data.database import DB
-
-from app.engine.sprites import SPRITES
-from app.engine.fonts import FONT
-
-from app.utilities import utils
-
-from app.engine.combat.solver import CombatPhaseSolver
-
-from app.engine.sound import SOUNDTHREAD
-from app.engine import engine, combat_calcs, gui, action, battle_animation, \
-    item_system, skill_system, icons, item_funcs
-from app.engine.health_bar import CombatHealthBar
-from app.engine.game_state import game
-
-from app.engine.objects.item import ItemObject
-from app.engine.objects.unit import UnitObject
-
-from app.engine.combat.map_combat import MapCombat
-from app.engine.combat.base_combat import BaseCombat
-from app.engine.combat.mock_combat import MockCombat
-
-class AnimationCombat(BaseCombat, MockCombat):
-    alerts: bool = True
-
-    def __init__(self, attacker: UnitObject, main_item: ItemObject, defender: UnitObject, def_item: ItemObject, script: list):
-        self.attacker = attacker
-        self.defender = defender
-        self.main_item = main_item
-        self.def_item = def_item
-
-        if self.defender.team == 'player' and self.attacker.team != 'player':
-            self.right = self.defender
-            self.right_item = self.def_item
-            self.left = self.attacker
-            self.left_item = self.main_item
-        elif self.attacker.team.startswith('enemy') and not self.defender.team.startswith('enemy'):
-            self.right = self.defender
-            self.right_item = self.def_item
-            self.left = self.attacker
-            self.left_item = self.main_item
-        else:
-            self.right = self.attacker
-            self.right_item = self.main_item
-            self.left = self.defender
-            self.left_item = self.def_item
-
-        if self.attacker.position and self.defender.position:
-            self.distance = utils.calculate_distance(self.attacker.position, self.defender.position)
-        else:
-            self.distance = 1
-        self.at_range = self.distance - 1
-
-        if self.defender.position:
-            self.view_pos = self.defender.position
-        elif self.attacker.position:
-            self.view_pos = self.attacker.position
-        else:
-            self.view_pos = (0, 0)
-
-        self.state_machine = CombatPhaseSolver(
-            self.attacker, self.main_item, [self.main_item],
-            [self.defender], [[]], [self.defender.position],
-            self.defender, self.def_item, script)
-
-        self.last_update = engine.get_time()
-        self.state = 'init'
-
-        self.left_hp_bar = CombatHealthBar(self.left)
-        self.right_hp_bar = CombatHealthBar(self.right)
-
-        self._skip = False
-        self.full_playback = []
-        self.playback = []
-        self.actions = []
-
-        self.viewbox_time = 250
-        self.viewbox = None
-
-        self.setup_dark()
-
-        self.setup_ui()
-
-        # For pan
-        self.focus_right: bool = self.attacker is self.right
-        self.setup_pan()
-
-        # For shake
-        self.setup_shake()
-
-        self.battle_music = None
-
-        self.llast_gauge = self.left.get_guard_gauge()
-        self.rlast_gauge = self.right.get_guard_gauge()
-        self.left_battle_anim = battle_animation.get_battle_anim(self.left, self.left_item, self.distance)
-        self.right_battle_anim = battle_animation.get_battle_anim(self.right, self.right_item, self.distance)
-        self.lp_battle_anim = None
-        self.rp_battle_anim = None
-
-        if DB.constants.value('pairup'):
-            if self.left.strike_partner:
-                pp = self.left.strike_partner
-                self.lp_battle_anim = battle_animation.get_battle_anim(pp, pp.get_weapon(), self.distance)
-            elif self.left.traveler and item_system.is_weapon(self.right, self.right_item):
-                pp = game.get_unit(self.left.traveler)
-                self.lp_battle_anim = battle_animation.get_battle_anim(pp, pp.get_weapon(), self.distance)
-            if self.right.strike_partner:
-                pp = self.right.strike_partner
-                self.rp_battle_anim = battle_animation.get_battle_anim(pp, pp.get_weapon(), self.distance)
-            elif self.right.traveler and item_system.is_weapon(self.left, self.left_item):
-                pp = game.get_unit(self.right.traveler)
-                self.rp_battle_anim = battle_animation.get_battle_anim(pp, pp.get_weapon(), self.distance)
-
-        self.current_battle_anim = None
-
-        self.initial_paint_setup()
-        self._set_stats()
-
-    def skip(self):
-        self._skip = True
-        battle_animation.battle_anim_speed = 0.25
-
-    def end_skip(self):
-        self._skip = False
-        battle_animation.battle_anim_speed = 1
-
-    def get_actors(self):
-        if self.get_from_playback('defender_phase'):
-            if self.attacker is self.left:
-                attacker, defender = self.right, self.left
-                item, d_item = self.right_item, self.left_item
-                current_battle_anim = self.right_battle_anim
-            else:
-                attacker, defender = self.left, self.right
-                item, d_item = self.left_item, self.right_item
-                current_battle_anim = self.left_battle_anim
-        else:
-            if self.attacker is self.left:
-                attacker, defender = self.left, self.right
-                item, d_item = self.left_item, self.right_item
-                current_battle_anim = self.left_battle_anim
-            else:
-                attacker, defender = self.right, self.left
-                item, d_item = self.right_item, self.left_item
-                current_battle_anim = self.right_battle_anim
-        return attacker, item, defender, d_item, current_battle_anim
-
-    def update(self) -> bool:
-        current_time = engine.get_time() - self.last_update
-        current_state = self.state
-
-        if self.state == 'init':
-            self.start_combat()
-            self.attacker.sprite.change_state('combat_attacker')
-            self.defender.sprite.change_state('combat_defender')
-            self.state = 'red_cursor'
-            game.cursor.combat_show()
-            game.cursor.set_pos(self.view_pos)
-            if not self._skip:
-                game.state.change('move_camera')
-            self._set_stats()  # For start combat changes
-
-        elif self.state == 'red_cursor':
-            if self._skip or current_time > 400:
-                game.cursor.hide()
-                game.highlight.remove_highlights()
-                self.state = 'fade_in'
-
-        elif self.state == 'fade_in':
-            if current_time <= self.viewbox_time:
-                self.build_viewbox(current_time)
-            else:
-                self.viewbox = (self.viewbox[0], self.viewbox[1], 0, 0)
-                self.state = 'entrance'
-                left_pos = (self.left.position[0] - game.camera.get_x()) * TILEWIDTH, \
-                    (self.left.position[1] - game.camera.get_y()) * TILEHEIGHT
-                right_pos = (self.right.position[0] - game.camera.get_x()) * TILEWIDTH, \
-                    (self.right.position[1] - game.camera.get_y()) * TILEHEIGHT
-                self.left_battle_anim.pair(self, self.right_battle_anim, False, self.at_range, 14, left_pos)
-                if self.lp_battle_anim:
-                    self.lp_battle_anim.pair(self, self.right_battle_anim, False, self.at_range, 14, left_pos)
-                self.right_battle_anim.pair(self, self.left_battle_anim, True, self.at_range, 14, right_pos)
-                if self.rp_battle_anim:
-                    self.rp_battle_anim.pair(self, self.left_battle_anim, True, self.at_range, 14, right_pos)
-                # Unit should be facing down
-                self.attacker.sprite.change_state('selected')
-
-        elif self.state == 'entrance':
-            entrance_time = utils.frames2ms(10)
-            self.bar_offset = current_time / entrance_time
-            self.name_offset = current_time / entrance_time
-            if self._skip or current_time > entrance_time:
-                self.bar_offset = 1
-                self.name_offset = 1
-                self.state = 'init_pause'
-
-        elif self.state == 'init_pause':
-            if self._skip or current_time > utils.frames2ms(25):
-                self.start_event(True)
-                self.state = 'battle_music'
-
-        elif self.state == 'battle_music':
-            self.start_battle_music()
-            self.state = 'pre_proc'
-
-        elif self.state == 'pre_proc':
-            if self.left_battle_anim.done() and self.right_battle_anim.done():
-                # These would have happened from pre_combat and start_combat
-                if self.get_from_full_playback('attack_pre_proc'):
-                    self.set_up_pre_proc_animation('attack_pre_proc')
-                elif self.get_from_full_playback('defense_pre_proc'):
-                    self.set_up_pre_proc_animation('defense_pre_proc')
-                else:
-                    self.state = 'begin_phase'
-
-        elif self.state == 'begin_phase':
-            # Get playback
-            if not self.state_machine.get_state():
-                self.state = 'end_combat'
-                self.actions.clear()
-                self.playback.clear()
-                return False
-            self.actions, self.playback = self.state_machine.do()
-            self.full_playback += self.playback
-            if not self.actions and not self.playback:
-                self.state_machine.setup_next_state()
-                return False
-            self._set_stats()
-
-            # Set up combat effects (legendary)
-            attacker, item, defender, d_item, current_battle_anim = self.get_actors()
-            any_effect: bool = False
-            if (attacker.nid + '_combat_effect',) not in self.full_playback:
-                if item:
-                    effect_nid = item_system.combat_effect(attacker, item, defender, 'attack')
-                    if effect_nid:
-                        effect = current_battle_anim.get_effect(effect_nid, pose='Attack')
-                        any_effect = True
-                        self.full_playback.append((attacker.nid + '_combat_effect',))  # Mark that we've done their combat effect
-                        current_battle_anim.add_effect(effect)
-
-            if any_effect:
-                self.state = 'combat_effect'
-            elif self.get_from_playback('attack_proc'):
-                self.set_up_proc_animation('attack_proc')
-            elif self.get_from_playback('defense_proc'):
-                self.set_up_proc_animation('defense_proc')
-            else:
-                self.set_up_combat_animation()
-
-        elif self.state == 'combat_effect':
-            if not self.left_battle_anim.effect_playing() and not self.right_battle_anim.effect_playing() and current_time > 400:
-                if self.get_from_playback('attack_proc'):
-                    self.set_up_proc_animation('attack_proc')
-                elif self.get_from_playback('defense_proc'):
-                    self.set_up_proc_animation('defense_proc')
-                else:
-                    self.set_up_combat_animation()
-
-        elif self.state == 'attack_proc':
-            if self.left_battle_anim.done() and self.right_battle_anim.done() and current_time > 400:
-                if self.get_from_playback('defense_proc'):
-                    self.set_up_proc_animation('defense_proc')
-                else:
-                    self.set_up_combat_animation()
-
-        elif self.state == 'defense_proc':
-            if self.left_battle_anim.done() and self.right_battle_anim.done() and current_time > 400:
-                self.set_up_combat_animation()
-
-        elif self.state == 'anim':
-            if self.left_battle_anim.done() and self.right_battle_anim.done() and \
-                    (not self.rp_battle_anim or self.rp_battle_anim.done()) and (not \
-                    self.lp_battle_anim or self.lp_battle_anim.done()):
-                self.state = 'end_phase'
-
-        elif self.state == 'hp_change':
-            proceed = self.current_battle_anim.can_proceed()
-            if current_time > utils.frames2ms(27) and self.left_hp_bar.done() and self.right_hp_bar.done() and proceed:
-                self.current_battle_anim.resume()
-                if self.left.get_hp() <= 0:
-                    self.left_battle_anim.start_dying_animation()
-                if self.right.get_hp() <= 0:
-                    self.right_battle_anim.start_dying_animation()
-                if (self.left.get_hp() <= 0 or self.right.get_hp() <= 0) and self.current_battle_anim.state != 'dying':
-                    self.current_battle_anim.wait_for_dying()
-                self.state = 'anim'
-
-        elif self.state == 'end_phase':
-            self._end_phase()
-            self.state_machine.setup_next_state()
-            self.state = 'begin_phase'
-
-        elif self.state == 'end_combat':
-            if self.left_battle_anim.done() and self.right_battle_anim.done():
-                self.state = 'exp_pause'
-                self.focus_exp()
-                self.move_camera()
-
-        elif self.state == 'exp_pause':
-            if self._skip or current_time > 450:
-                self.clean_up1()
-                self.state = 'exp_wait'
-
-        elif self.state == 'exp_wait':
-            # waits here for exp_gain state to finish
-            self.state = 'fade_out_wait'
-
-        elif self.state == 'fade_out_wait':
-            if self._skip or current_time > 820:
-                self.left_battle_anim.finish()
-                if self.lp_battle_anim:
-                    self.lp_battle_anim.finish()
-                self.right_battle_anim.finish()
-                if self.rp_battle_anim:
-                    self.rp_battle_anim.finish()
-                self.state = 'name_tags_out'
-
-        elif self.state == 'name_tags_out':
-            exit_time = utils.frames2ms(10)
-            self.name_offset = 1 - current_time / exit_time
-            if self._skip or current_time > exit_time:
-                self.name_offset = 0
-                self.state = 'all_out'
-
-        elif self.state == 'all_out':
-            exit_time = utils.frames2ms(10)
-            self.bar_offset = 1 - current_time / exit_time
-            if self._skip or current_time > exit_time:
-                self.bar_offset = 0
-                self.state = 'fade_out'
-
-        elif self.state == 'fade_out':
-            if current_time <= self.viewbox_time:
-                self.build_viewbox(self.viewbox_time - current_time)
-            else:
-                self.finish()
-                self.clean_up2()
-                self.end_skip()
-                return True
-
-        if self.state != current_state:
-            self.last_update = engine.get_time()
-
-        # Update hp bars
-        self.left_hp_bar.update()
-        self.right_hp_bar.update()
-
-        self.update_anims()
-
-        return False
-
-    def initial_paint_setup(self):
-        crit_flag = DB.constants.value('crit')
-        # Left
-        left_color = utils.get_team_color(self.left.team)
-        # Name tag
-        self.left_name = SPRITES.get('combat_name_left_' + left_color).copy()
-        if FONT['text-brown'].width(self.left.name) > 52:
-            font = FONT['narrow-brown']
-        else:
-            font = FONT['text-brown']
-        font.blit_center(self.left.name, self.left_name, (30, 8))
-        if self.lp_battle_anim:
-            if self.left.strike_partner:
-                ln = self.left.strike_partner.name
-            else:
-                ln = game.get_unit(self.left.traveler).name
-            self.lp_name = SPRITES.get('combat_name_left_' + left_color).copy()
-            if FONT['text-brown'].width(ln) > 52:
-                font = FONT['narrow-brown']
-            else:
-                font = FONT['text-brown']
-            font.blit_center(ln, self.lp_name, (30, 8))
-        # Bar
-        if crit_flag:
-            self.left_bar = SPRITES.get('combat_main_crit_left_' + left_color).copy()
-        else:
-            self.left_bar = SPRITES.get('combat_main_left_' + left_color).copy()
-        if self.left_item:
-            name = self.left_item.name
-            if FONT['text-brown'].width(name) > 60:
-                font = FONT['narrow-brown']
-            else:
-                font = FONT['text-brown']
-            font.blit_center(name, self.left_bar, (91, 5 + (8 if crit_flag else 0)))
-
-        # Right
-        right_color = utils.get_team_color(self.right.team)
-        # Name tag
-        self.right_name = SPRITES.get('combat_name_right_' + right_color).copy()
-        if FONT['text-brown'].width(self.right.name) > 52:
-            font = FONT['narrow-brown']
-        else:
-            font = FONT['text-brown']
-        font.blit_center(self.right.name, self.right_name, (36, 8))
-        if self.rp_battle_anim:
-            if self.right.strike_partner:
-                rn = self.right.strike_partner.name
-            else:
-                rn = game.get_unit(self.right.traveler).name
-            self.rp_name = SPRITES.get('combat_name_right_' + right_color).copy()
-            if FONT['text-brown'].width(rn) > 52:
-                font = FONT['narrow-brown']
-            else:
-                font = FONT['text-brown']
-            font.blit_center(rn, self.rp_name, (36, 8))
-        # Bar
-        if crit_flag:
-            self.right_bar = SPRITES.get('combat_main_crit_right_' + right_color).copy()
-        else:
-            self.right_bar = SPRITES.get('combat_main_right_' + right_color).copy()
-        if self.right_item:
-            name = self.right_item.name
-            if FONT['text-brown'].width(name) > 60:
-                font = FONT['narrow-brown']
-            else:
-                font = FONT['text-brown']
-            font.blit_center(name, self.right_bar, (47, 5 + (8 if crit_flag else 0)))
-
-        # Platforms
-        if self.left.position:
-            terrain_nid = game.tilemap.get_terrain(self.left.position)
-            left_terrain = DB.terrain.get(terrain_nid)
-            if not left_terrain:
-                left_terrain = DB.terrain[0]
-            left_platform_type = left_terrain.platform
-        else:
-            left_platform_type = 'Arena'
-
-        if self.right.position:
-            terrain_nid = game.tilemap.get_terrain(self.right.position)
-            right_terrain = DB.terrain.get(terrain_nid)
-            if not right_terrain:
-                right_terrain = DB.terrain[0]
-            right_platform_type = right_terrain.platform
-        else:
-            right_platform_type = 'Arena'
-
-        if self.at_range:
-            suffix = '-Ranged'
-        else:
-            suffix = '-Melee'
-
-        left_platform_full_loc = RESOURCES.platforms.get(left_platform_type + suffix)
-        self.left_platform = engine.image_load(left_platform_full_loc)
-        right_platform_full_loc = RESOURCES.platforms.get(right_platform_type + suffix)
-        self.right_platform = engine.flip_horiz(engine.image_load(right_platform_full_loc))
-
-    def start_hit(self, sound=True, miss=False):
-        self._apply_actions()
-        self._handle_playback(sound)
-
-        if miss:
-            self.miss_anim()
-
-    def spell_hit(self):
-        self._apply_actions()
-        self._handle_playback()
-
-    def _handle_playback(self, sound=True):
-        for brush in self.playback:
-            if brush[0] in ('damage_hit', 'damage_crit', 'heal_hit'):
-                self.last_update = engine.get_time()
-                self.state = 'hp_change'
-                self.handle_damage_numbers(brush)
-            elif brush[0] == 'hit_sound' and sound:
-                sound = brush[1]
-                if sound == 'Attack Miss 2':
-                    sound = 'Miss'  # Replace with miss sound
-                SOUNDTHREAD.play_sfx(sound)
-
-    def _apply_actions(self):
-        """
-        Actually commit the actions that we had stored!
-        """
-        for act in self.actions:
-            action.do(act)
-
-    def _end_phase(self):
-        if self.llast_gauge == self.left.get_guard_gauge():
-            pass
-        else:
-            self.llast_gauge += self.left.get_gauge_inc()
-        if self.rlast_gauge == self.right.get_guard_gauge():
-            pass
-        else:
-            self.rlast_gauge += self.right.get_gauge_inc()
-
-    def finish(self):
-        # Fade back music if and only if it was faded in
-        if self.battle_music:
-            SOUNDTHREAD.battle_fade_back(self.battle_music)
-
-    def build_viewbox(self, current_time):
-        vb_multiplier = utils.clamp(current_time / self.viewbox_time, 0, 1)
-        true_x, true_y = self.view_pos[0] - game.camera.get_x() + 0.5, self.view_pos[1] - game.camera.get_y() + 0.5
-        vb_x = int(vb_multiplier * true_x * TILEWIDTH)
-        vb_y = int(vb_multiplier * true_y * TILEHEIGHT)
-        vb_width = int(WINWIDTH - vb_x - (vb_multiplier * (TILEX - true_x)) * TILEWIDTH)
-        vb_height = int(WINHEIGHT - vb_y - (vb_multiplier * (TILEY - true_y)) * TILEHEIGHT)
-        self.viewbox = (vb_x, vb_y, vb_width, vb_height)
-
-    def start_battle_music(self):
-        attacker_battle = item_system.battle_music(self.attacker, self.main_item, self.defender, 'attack')
-        if self.def_item:
-            defender_battle = item_system.battle_music(self.defender, self.def_item, self.attacker, 'defense')
-        else:
-            defender_battle = None
-        battle_music = game.level.music['%s_battle' % self.attacker.team]
-        if attacker_battle:
-            self.battle_music = SOUNDTHREAD.battle_fade_in(attacker_battle)
-        elif defender_battle:
-            self.battle_music = SOUNDTHREAD.battle_fade_in(defender_battle)
-        elif battle_music:
-            self.battle_music = SOUNDTHREAD.battle_fade_in(battle_music)
-
-    def left_team(self):
-        return self.left.team
-
-    def right_team(self):
-        return self.right.team
-
-    def _set_stats(self):
-        a_hit = combat_calcs.compute_hit(self.attacker, self.defender, self.main_item, self.def_item, 'attack', self.state_machine.get_attack_info())
-        a_mt = combat_calcs.compute_damage(self.attacker, self.defender, self.main_item, self.def_item, 'attack', self.state_machine.get_attack_info())
-        if DB.constants.value('crit'):
-            a_crit = combat_calcs.compute_crit(self.attacker, self.defender, self.main_item, self.def_item, 'attack', self.state_machine.get_attack_info())
-        else:
-            a_crit = 0
-        a_stats = a_hit, a_mt, a_crit
-
-        if self.def_item and combat_calcs.can_counterattack(self.attacker, self.main_item, self.defender, self.def_item):
-            d_hit = combat_calcs.compute_hit(self.defender, self.attacker, self.def_item, self.main_item, 'defense', self.state_machine.get_defense_info())
-            d_mt = combat_calcs.compute_damage(self.defender, self.attacker, self.def_item, self.main_item, 'defense', self.state_machine.get_defense_info())
-            if DB.constants.value('crit'):
-                d_crit = combat_calcs.compute_crit(self.defender, self.attacker, self.def_item, self.main_item, 'defense', self.state_machine.get_defense_info())
-            else:
-                d_crit = 0
-            d_stats = d_hit, d_mt, d_crit
-        else:
-            d_stats = None
-
-        if self.attacker is self.right:
-            self.left_stats = d_stats
-            self.right_stats = a_stats
-        else:
-            self.left_stats = a_stats
-            self.right_stats = d_stats
-
-    def set_up_pre_proc_animation(self, mark_type):
-        marks = self.get_from_full_playback(mark_type)
-        mark = marks.pop()
-        self.full_playback.remove(mark)
-        self.mark_proc(mark)
-
-    def set_up_proc_animation(self, mark_type):
-        self.state = mark_type
-        marks = self.get_from_playback(mark_type)
-        mark = marks.pop()
-        # Remove the mark since we no longer want to consider it
-        self.playback.remove(mark)
-        self.mark_proc(mark)
-
-    def mark_proc(self, mark):
-        skill = mark[2]
-        unit = mark[1]
-        if unit == self.right:
-            effect = self.right_battle_anim.get_effect(skill.nid, pose='Attack')
-            if effect:
-                self.right_battle_anim.add_effect(effect)
-        else:
-            effect = self.left_battle_anim.get_effect(skill.nid, pose='Attack')
-            if effect:
-                self.left_battle_anim.add_effect(effect)
-
-        self.add_proc_icon(mark)
-        if unit == self.right:
-            self.focus_right = True
-        else:
-            self.focus_right = False
-        self.move_camera()
-
-    def set_up_combat_animation(self):
-        self.state = 'anim'
-<<<<<<< HEAD
-        if self.get_from_playback('defender_phase'):
-            if self.attacker is self.left:
-                self.current_battle_anim = self.right_battle_anim
-            else:
-                self.current_battle_anim = self.left_battle_anim
-        elif self.get_from_playback('defender_partner_phase'):
-            if self.attacker is self.left and self.rp_battle_anim:
-                self.current_battle_anim = self.rp_battle_anim
-            elif self.attacker is self.left:
-                self.current_battle_anim = self.right_battle_anim
-            elif self.lp_battle_anim:
-                self.current_battle_anim = self.lp_battle_anim
-            else:
-                self.current_battle_anim = self.left_battle_anim
-        elif self.get_from_playback('attacker_partner_phase'):
-            if self.attacker is self.left and self.lp_battle_anim:
-                self.current_battle_anim = self.lp_battle_anim
-            elif self.attacker is self.left:
-                self.current_battle_anim = self.left_battle_anim
-            elif self.rp_battle_anim:
-                self.current_battle_anim = self.rp_battle_anim
-            else:
-                self.current_battle_anim = self.right_battle_anim
-        else:
-            if self.attacker is self.left:
-                self.current_battle_anim = self.left_battle_anim
-            else:
-                self.current_battle_anim = self.right_battle_anim
-=======
-        _, _, _, _, self.current_battle_anim = self.get_actors()
->>>>>>> 6a483b3c
-        alternate_pose = self.get_from_playback('alternate_battle_pose')
-        if alternate_pose:
-            alternate_pose = alternate_pose[0][1]
-        if alternate_pose and self.current_battle_anim.has_pose(alternate_pose):
-            self.current_battle_anim.start_anim(alternate_pose)
-        elif self.get_from_playback('mark_crit'):
-            self.current_battle_anim.start_anim('Critical')
-        elif self.get_from_playback('mark_hit'):
-            self.current_battle_anim.start_anim('Attack')
-        elif self.get_from_playback('mark_miss'):
-            self.current_battle_anim.start_anim('Miss')
-
-        if self.right_battle_anim == self.current_battle_anim or self.rp_battle_anim == self.current_battle_anim:
-            self.focus_right = True
-        else:
-            self.focus_right = False
-        self.move_camera()
-
-    def handle_damage_numbers(self, brush):
-        if brush[0] == 'damage_hit':
-            damage = brush[4]
-            if damage <= 0:
-                return
-            str_damage = str(damage)
-            left = brush[3] == self.left
-            for idx, num in enumerate(str_damage):
-                d = gui.DamageNumber(int(num), idx, len(str_damage), left, 'red')
-                self.damage_numbers.append(d)
-        elif brush[0] == 'damage_crit':
-            damage = brush[4]
-            if damage <= 0:
-                return
-            str_damage = str(damage)
-            left = brush[3] == self.left
-            for idx, num in enumerate(str_damage):
-                d = gui.DamageNumber(int(num), idx, len(str_damage), left, 'yellow')
-                self.damage_numbers.append(d)
-        elif brush[0] == 'heal_hit':
-            damage = brush[4]
-            if damage <= 0:
-                return
-            str_damage = str(damage)
-            left = brush[3] == self.left
-            for idx, num in enumerate(str_damage):
-                d = gui.DamageNumber(int(num), idx, len(str_damage), left, 'cyan')
-                self.damage_numbers.append(d)
-
-    def add_proc_icon(self, mark):
-        unit = mark[1]
-        skill = mark[2]
-        c = False
-        if (unit is self.right or unit is self.right.strike_partner) and self.rp_battle_anim:
-            c = True
-        elif (unit is self.left or unit is self.left.strike_partner) and self.lp_battle_anim:
-            c = True
-        new_icon = gui.SkillIcon(skill, unit is self.right, center=c)
-        self.proc_icons.append(new_icon)
-
-    def get_damage(self) -> int:
-        damage_hit_marks = self.get_from_playback('damage_hit')
-        damage_crit_marks = self.get_from_playback('damage_crit')
-        if damage_hit_marks:
-            damage = damage_hit_marks[0][4]
-        elif damage_crit_marks:
-            damage = damage_crit_marks[0][4]
-        else:
-            damage = 0
-        return damage
-
-    def shake(self):
-        for brush in self.playback:
-            if brush[0] == 'damage_hit':
-                damage = brush[4]
-                unit = brush[1]
-                item = brush[2]
-                magic = item_funcs.is_magic(unit, item, self.distance)
-                if damage > 0:
-                    if magic:
-                        self._shake(3)
-                    else:
-                        self._shake(1)
-                else:
-                    self._shake(2)  # No damage
-            elif brush[0] == 'damage_crit':
-                damage = brush[4]
-                if damage > 0:
-                    self._shake(4)  # Critical
-                else:
-                    self._shake(2)  # No damage
-
-    def pan_back(self):
-        next_state = self.state_machine.get_next_state()
-        if next_state:
-            if next_state == 'attacker':
-                self.focus_right = (self.attacker is self.right)
-            elif next_state == 'defender':
-                self.focus_right = (self.defender is self.right)
-        else:
-            self.focus_exp()
-        self.move_camera()
-
-    def focus_exp(self):
-        # Handle exp
-        if self.attacker.team == 'player':
-            self.focus_right = (self.attacker is self.right)
-        elif self.defender.team == 'player':
-            self.focus_right = (self.defender is self.right)
-
-    def draw_battle_anims(self, surf, shake, anim_order, y_offset=0):
-        first, second = anim_order
-        first_main_battle_anim, first_offset, first_partner, fp_offset = first
-        second_main_battle_anim, second_offset, second_partner, sp_offset = second
-        # Actor is second main battle anim
-
-        first_main_battle_anim.draw_under(surf, shake, first_offset, self.pan_offset)
-        second_main_battle_anim.draw_under(surf, shake, second_offset, self.pan_offset)
-
-        if first_partner:
-            first_partner.draw(surf, shake, fp_offset, self.pan_offset, y_offset=y_offset)
-        first_main_battle_anim.draw(surf, shake, first_offset, self.pan_offset)
-
-        if second_partner:
-            second_partner.draw(surf, shake, sp_offset, self.pan_offset, y_offset=y_offset)
-        second_main_battle_anim.draw(surf, shake, second_offset, self.pan_offset)
-
-        second_main_battle_anim.draw_over(surf, shake, second_offset, self.pan_offset)
-        first_main_battle_anim.draw_over(surf, shake, first_offset, self.pan_offset)
-
-    def draw(self, surf):
-        # This code is so ugly, sorry rain
-        left_range_offset, right_range_offset, total_shake_x, total_shake_y = \
-            self.draw_ui(surf)
-
-        shake = (-total_shake_x, total_shake_y)
-        lp_range_offset = left_range_offset - 20
-        rp_range_offset = right_range_offset + 20
-        y_offset = -3
-        if self.playback:
-            # Right unit is main boi
-            if self.current_battle_anim is self.right_battle_anim:
-                # Left unit is being guarded right now!
-                if self.llast_gauge == self.left.get_max_guard_gauge() and self.lp_battle_anim:
-                    anim_order = [(self.lp_battle_anim, left_range_offset, self.left_battle_anim, lp_range_offset),
-                                  (self.right_battle_anim, right_range_offset, self.rp_battle_anim, rp_range_offset)]
-                else:  # Normal right anim
-                    anim_order = [(self.left_battle_anim, left_range_offset, self.lp_battle_anim, lp_range_offset), 
-                                  (self.right_battle_anim, right_range_offset, self.rp_battle_anim, rp_range_offset)]
-                self.draw_battle_anims(surf, shake, anim_order, y_offset)
-            # Right partner is main boi
-            elif self.rp_battle_anim and self.current_battle_anim is self.rp_battle_anim:
-                anim_order = [(self.left_battle_anim, left_range_offset, self.lp_battle_anim, lp_range_offset),
-                              (self.rp_battle_anim, right_range_offset, self.right_battle_anim, rp_range_offset)]
-                self.draw_battle_anims(surf, shake, anim_order, y_offset)
-            # Left partner is main boi
-            elif self.lp_battle_anim and self.current_battle_anim is self.lp_battle_anim:
-                anim_order = [(self.right_battle_anim, right_range_offset, self.rp_battle_anim, rp_range_offset),
-                              (self.lp_battle_anim, left_range_offset, self.left_battle_anim, lp_range_offset)]
-                self.draw_battle_anims(surf, shake, anim_order, y_offset)
-            # Left is main boi
-            else:
-                # Right unit is being guarded right now!
-                if self.rlast_gauge == self.right.get_max_guard_gauge() and self.rp_battle_anim:
-                    anim_order = [(self.rp_battle_anim, right_range_offset, self.right_battle_anim, rp_range_offset),
-                                  (self.left_battle_anim, left_range_offset, self.lp_battle_anim, lp_range_offset)]
-                else:  # Normal left anim
-                    anim_order = [(self.right_battle_anim, right_range_offset, self.rp_battle_anim, rp_range_offset),
-                                  (self.left_battle_anim, left_range_offset, self.lp_battle_anim, lp_range_offset)]
-                self.draw_battle_anims(surf, shake, anim_order, y_offset)
-        else:  # When battle hasn't started yet
-            anim_order = [(self.left_battle_anim, left_range_offset, self.lp_battle_anim, lp_range_offset),
-                          (self.right_battle_anim, right_range_offset, self.rp_battle_anim, rp_range_offset)]
-            self.draw_battle_anims(surf, shake, anim_order, y_offset)
-
-        # Animations
-        self.draw_anims(surf)
-
-        # Proc Icons
-        for proc_icon in self.proc_icons:
-            proc_icon.update()
-            proc_icon.draw(surf)
-        self.proc_icons = [proc_icon for proc_icon in self.proc_icons if not proc_icon.done]
-
-        # Damage Numbers
-        self.draw_damage_numbers(surf, (left_range_offset, right_range_offset, total_shake_x, total_shake_y))
-
-        # Combat surf
-        combat_surf = engine.copy_surface(self.combat_surf)
-        # bar
-        left_bar = self.left_bar.copy()
-        right_bar = self.right_bar.copy()
-        crit = 7 if DB.constants.value('crit') else 0
-        # HP bar
-        self.left_hp_bar.draw(left_bar, 27, 30 + crit)
-        self.right_hp_bar.draw(right_bar, 25, 30 + crit)
-        # Item
-        if self.left_item:
-            self.draw_item(left_bar, self.left_item, self.right_item, self.left, self.right, (45, 2 + crit))
-        if self.right_item:
-            self.draw_item(right_bar, self.right_item, self.left_item, self.right, self.left, (1, 2 + crit))
-        # Stats
-        self.draw_stats(left_bar, self.left_stats, (42, 0))
-        self.draw_stats(right_bar, self.right_stats, (WINWIDTH // 2 - 3, 0))
-
-        bar_trans = 52
-        left_pos_x = -3 + self.shake_offset[0]
-        left_pos_y = WINHEIGHT - left_bar.get_height() + (bar_trans - self.bar_offset * bar_trans) + self.shake_offset[1]
-        right_pos_x = WINWIDTH // 2 + self.shake_offset[0]
-        right_pos_y = left_pos_y
-        combat_surf.blit(left_bar, (left_pos_x, left_pos_y))
-        combat_surf.blit(right_bar, (right_pos_x, right_pos_y))
-
-        # Guard gauge counter
-        if DB.constants.value('pairup'):
-            left_color = utils.get_team_color(self.left.team)
-            right_color = utils.get_team_color(self.right.team)
-            right_gauge = None
-            left_gauge = None
-            left_gauge = SPRITES.get('guard_' + left_color).copy()
-            font = FONT['number-small2']
-            text = str(self.left.get_guard_gauge()) + '-' + str(self.left.get_max_guard_gauge())
-            font.blit_center(text, left_gauge, (18, -1))
-            right_gauge = SPRITES.get('guard_' + right_color).copy()
-            font = FONT['number-small2']
-            text = str(self.right.get_guard_gauge()) + '-' + str(self.right.get_max_guard_gauge())
-            font.blit_center(text, right_gauge, (18, -1))
-            # Pair up info
-            if right_gauge:
-                combat_surf.blit(right_gauge, (right_pos_x, WINHEIGHT - 52 + (bar_trans - self.bar_offset * bar_trans) + self.shake_offset[1]))
-            if left_gauge:
-                combat_surf.blit(left_gauge, (right_pos_x - 37, WINHEIGHT - 52 + (bar_trans - self.bar_offset * bar_trans) + self.shake_offset[1]))
-
-        # Nametag
-        top = -60 + self.name_offset * 60 + self.shake_offset[1]
-        if self.lp_battle_anim:
-            combat_surf.blit(self.lp_name, (left_pos_x, top + 19))
-        if self.rp_battle_anim:
-            combat_surf.blit(self.rp_name, (WINWIDTH + 3 - self.rp_name.get_width() + self.shake_offset[0], top + 19))
-        combat_surf.blit(self.left_name, (left_pos_x, top))
-        combat_surf.blit(self.right_name, (WINWIDTH + 3 - self.right_name.get_width() + self.shake_offset[0], top))
-
-        self.color_ui(combat_surf)
-
-        surf.blit(combat_surf, (0, 0))
-
-        self.foreground.draw(surf)
-
-    def draw_item(self, surf, item, other_item, unit, other, topleft):
-        icon = icons.get_icon(item)
-        if icon:
-            icon = item_system.item_icon_mod(unit, item, other, icon)
-            surf.blit(icon, (topleft[0] + 2, topleft[1] + 3))
-
-        if skill_system.check_enemy(unit, other):
-            game.ui_view.draw_adv_arrows(surf, unit, other, item, other_item, (topleft[0] + 11, topleft[1] + 7))
-
-    def draw_stats(self, surf, stats, topright):
-        right, top = topright
-
-        hit = '--'
-        damage = '--'
-        crit = '--'
-        if stats is not None:
-            if stats[0] is not None:
-                hit = str(utils.clamp(stats[0], 0, 100))
-            if stats[1] is not None:
-                damage = str(stats[1])
-            if DB.constants.value('crit') and stats[2] is not None:
-                crit = str(utils.clamp(stats[2], 0, 100))
-        FONT['number-small2'].blit_right(hit, surf, (right, top))
-        FONT['number-small2'].blit_right(damage, surf, (right, top + 8))
-        if DB.constants.value('crit'):
-            FONT['number-small2'].blit_right(crit, surf, (right, top + 16))
-
-    def clean_up1(self):
-        """
-        # This clean up function is called within the update loop (so while still showing combat)
-        # Handles miracle, exp, & wexp
-        """
-        all_units = self._all_units()
-
-        # Handle death
-        for unit in all_units:
-            if unit.get_hp() <= 0:
-                game.death.should_die(unit)
-            else:
-                unit.sprite.change_state('normal')
-
-        self.cleanup_combat()
-
-        # handle wexp & skills
-        if not self.attacker.is_dying:
-            self.handle_wexp(self.attacker, self.main_item, self.defender)
-        if self.defender and self.def_item and not self.defender.is_dying:
-            self.handle_wexp(self.defender, self.def_item, self.attacker)
-
-        self.handle_exp()
-
-    def clean_up2(self):
-        game.state.back()
-
-        # attacker has attacked
-        action.do(action.HasAttacked(self.attacker))
-
-        self.handle_messages()
-        all_units = self._all_units()
-        self.turnwheel_death_messages(all_units)
-
-        self.handle_state_stack()
-        game.events.trigger('combat_end', self.attacker, self.defender, self.main_item, self.attacker.position)
-        self.handle_item_gain(all_units)
-
-        self.handle_supports(all_units)
-        self.handle_records(self.full_playback, all_units)
-
-        self.end_combat()
-
-        self.handle_death(all_units)
-
-        if self.defender:
-            self.defender.strike_partner = None
-            self.defender.built_guard = True
-
-        a_broke, d_broke = self.find_broken_items()
-        self.handle_broken_items(a_broke, d_broke)
-
-        # Clean up battle anims so we can re-use them later
-        self.left_battle_anim.reset_unit()
-        if self.lp_battle_anim:
-            self.lp_battle_anim.reset_unit()
-        self.right_battle_anim.reset_unit()
-        if self.rp_battle_anim:
-            self.rp_battle_anim.reset_unit()
-
-    def handle_state_stack(self):
-        """
-        Map combat has the implementation I want of this, so let's just use it
-        """
-        MapCombat.handle_state_stack(self)
+from app.constants import TILEWIDTH, TILEHEIGHT, WINWIDTH, WINHEIGHT, TILEX, TILEY
+from app.resources.resources import RESOURCES
+from app.data.database import DB
+
+from app.engine.sprites import SPRITES
+from app.engine.fonts import FONT
+
+from app.utilities import utils
+
+from app.engine.combat.solver import CombatPhaseSolver
+
+from app.engine.sound import SOUNDTHREAD
+from app.engine import engine, combat_calcs, gui, action, battle_animation, \
+    item_system, skill_system, icons, item_funcs
+from app.engine.health_bar import CombatHealthBar
+from app.engine.game_state import game
+
+from app.engine.objects.item import ItemObject
+from app.engine.objects.unit import UnitObject
+
+from app.engine.combat.map_combat import MapCombat
+from app.engine.combat.base_combat import BaseCombat
+from app.engine.combat.mock_combat import MockCombat
+
+class AnimationCombat(BaseCombat, MockCombat):
+    alerts: bool = True
+
+    def __init__(self, attacker: UnitObject, main_item: ItemObject, defender: UnitObject, def_item: ItemObject, script: list):
+        self.attacker = attacker
+        self.defender = defender
+        self.main_item = main_item
+        self.def_item = def_item
+
+        if self.defender.team == 'player' and self.attacker.team != 'player':
+            self.right = self.defender
+            self.right_item = self.def_item
+            self.left = self.attacker
+            self.left_item = self.main_item
+        elif self.attacker.team.startswith('enemy') and not self.defender.team.startswith('enemy'):
+            self.right = self.defender
+            self.right_item = self.def_item
+            self.left = self.attacker
+            self.left_item = self.main_item
+        else:
+            self.right = self.attacker
+            self.right_item = self.main_item
+            self.left = self.defender
+            self.left_item = self.def_item
+
+        if self.attacker.position and self.defender.position:
+            self.distance = utils.calculate_distance(self.attacker.position, self.defender.position)
+        else:
+            self.distance = 1
+        self.at_range = self.distance - 1
+
+        if self.defender.position:
+            self.view_pos = self.defender.position
+        elif self.attacker.position:
+            self.view_pos = self.attacker.position
+        else:
+            self.view_pos = (0, 0)
+
+        self.state_machine = CombatPhaseSolver(
+            self.attacker, self.main_item, [self.main_item],
+            [self.defender], [[]], [self.defender.position],
+            self.defender, self.def_item, script)
+
+        self.last_update = engine.get_time()
+        self.state = 'init'
+
+        self.left_hp_bar = CombatHealthBar(self.left)
+        self.right_hp_bar = CombatHealthBar(self.right)
+
+        self._skip = False
+        self.full_playback = []
+        self.playback = []
+        self.actions = []
+
+        self.viewbox_time = 250
+        self.viewbox = None
+
+        self.setup_dark()
+
+        self.setup_ui()
+
+        # For pan
+        self.focus_right: bool = self.attacker is self.right
+        self.setup_pan()
+
+        # For shake
+        self.setup_shake()
+
+        self.battle_music = None
+
+        self.llast_gauge = self.left.get_guard_gauge()
+        self.rlast_gauge = self.right.get_guard_gauge()
+        self.left_battle_anim = battle_animation.get_battle_anim(self.left, self.left_item, self.distance)
+        self.right_battle_anim = battle_animation.get_battle_anim(self.right, self.right_item, self.distance)
+        self.lp_battle_anim = None
+        self.rp_battle_anim = None
+        self.left_partner = None
+        self.right_partner = None
+
+        if DB.constants.value('pairup'):
+            if self.left.strike_partner:
+                pp = self.left.strike_partner
+                self.left_partner = pp
+                self.lp_battle_anim = battle_animation.get_battle_anim(pp, pp.get_weapon(), self.distance)
+            elif self.left.traveler and item_system.is_weapon(self.right, self.right_item):
+                pp = game.get_unit(self.left.traveler)
+                self.left_partner = pp
+                self.lp_battle_anim = battle_animation.get_battle_anim(pp, pp.get_weapon(), self.distance)
+            if self.right.strike_partner:
+                pp = self.right.strike_partner
+                self.right_partner = pp
+                self.rp_battle_anim = battle_animation.get_battle_anim(pp, pp.get_weapon(), self.distance)
+            elif self.right.traveler and item_system.is_weapon(self.left, self.left_item):
+                pp = game.get_unit(self.right.traveler)
+                self.right_partner = pp
+                self.rp_battle_anim = battle_animation.get_battle_anim(pp, pp.get_weapon(), self.distance)
+
+        self.current_battle_anim = None
+
+        self.initial_paint_setup()
+        self._set_stats()
+
+    def skip(self):
+        self._skip = True
+        battle_animation.battle_anim_speed = 0.25
+
+    def end_skip(self):
+        self._skip = False
+        battle_animation.battle_anim_speed = 1
+
+    def get_actors(self):
+        if self.get_from_playback('defender_phase'):
+            if self.attacker is self.left:
+                attacker, defender = self.right, self.left
+                item, d_item = self.right_item, self.left_item
+                current_battle_anim = self.right_battle_anim
+            else:
+                attacker, defender = self.left, self.right
+                item, d_item = self.left_item, self.right_item
+                current_battle_anim = self.left_battle_anim
+        elif self.get_from_playback('defender_partner_phase'):
+            if self.attacker is self.left and self.rp_battle_anim:
+                attacker, defender = self.right_partner, self.left
+                item, d_item = self.right_partner.get_weapon(), self.left_item
+                current_battle_anim = self.rp_battle_anim
+            elif self.attacker is self.left:
+                attacker, defender = self.right, self.left
+                item, d_item = self.right_item, self.left_item
+                current_battle_anim = self.right_battle_anim
+            elif self.lp_battle_anim:
+                attacker, defender = self.left_partner, self.right
+                item, d_item = self.left_partner.get_weapon(), self.right_item
+                current_battle_anim = self.lp_battle_anim
+            else:
+                attacker, defender = self.left, self.right
+                item, d_item = self.left_item, self.right_item
+                current_battle_anim = self.left_battle_anim
+        elif self.get_from_playback('attacker_partner_phase'):
+            if self.attacker is self.left and self.lp_battle_anim:
+                attacker, defender = self.left_partner, self.right
+                item, d_item = self.left_partner.get_weapon(), self.right_item
+                current_battle_anim = self.lp_battle_anim
+            elif self.attacker is self.left:
+                attacker, defender = self.left, self.right
+                item, d_item = self.left_item, self.right_item
+                current_battle_anim = self.left_battle_anim
+            elif self.rp_battle_anim:
+                attacker, defender = self.right_partner, self.left
+                item, d_item = self.right_partner.get_weapon(), self.left_item
+                current_battle_anim = self.rp_battle_anim
+            else:
+                attacker, defender = self.right, self.left
+                item, d_item = self.right_item, self.left_item
+                current_battle_anim = self.right_battle_anim
+        else:
+            if self.attacker is self.left:
+                attacker, defender = self.left, self.right
+                item, d_item = self.left_item, self.right_item
+                current_battle_anim = self.left_battle_anim
+            else:
+                attacker, defender = self.right, self.left
+                item, d_item = self.right_item, self.left_item
+                current_battle_anim = self.right_battle_anim
+        return attacker, item, defender, d_item, current_battle_anim
+
+    def update(self) -> bool:
+        current_time = engine.get_time() - self.last_update
+        current_state = self.state
+
+        if self.state == 'init':
+            self.start_combat()
+            self.attacker.sprite.change_state('combat_attacker')
+            self.defender.sprite.change_state('combat_defender')
+            self.state = 'red_cursor'
+            game.cursor.combat_show()
+            game.cursor.set_pos(self.view_pos)
+            if not self._skip:
+                game.state.change('move_camera')
+            self._set_stats()  # For start combat changes
+
+        elif self.state == 'red_cursor':
+            if self._skip or current_time > 400:
+                game.cursor.hide()
+                game.highlight.remove_highlights()
+                self.state = 'fade_in'
+
+        elif self.state == 'fade_in':
+            if current_time <= self.viewbox_time:
+                self.build_viewbox(current_time)
+            else:
+                self.viewbox = (self.viewbox[0], self.viewbox[1], 0, 0)
+                self.state = 'entrance'
+                left_pos = (self.left.position[0] - game.camera.get_x()) * TILEWIDTH, \
+                    (self.left.position[1] - game.camera.get_y()) * TILEHEIGHT
+                right_pos = (self.right.position[0] - game.camera.get_x()) * TILEWIDTH, \
+                    (self.right.position[1] - game.camera.get_y()) * TILEHEIGHT
+                self.left_battle_anim.pair(self, self.right_battle_anim, False, self.at_range, 14, left_pos)
+                if self.lp_battle_anim:
+                    self.lp_battle_anim.pair(self, self.right_battle_anim, False, self.at_range, 14, left_pos)
+                self.right_battle_anim.pair(self, self.left_battle_anim, True, self.at_range, 14, right_pos)
+                if self.rp_battle_anim:
+                    self.rp_battle_anim.pair(self, self.left_battle_anim, True, self.at_range, 14, right_pos)
+                # Unit should be facing down
+                self.attacker.sprite.change_state('selected')
+
+        elif self.state == 'entrance':
+            entrance_time = utils.frames2ms(10)
+            self.bar_offset = current_time / entrance_time
+            self.name_offset = current_time / entrance_time
+            if self._skip or current_time > entrance_time:
+                self.bar_offset = 1
+                self.name_offset = 1
+                self.state = 'init_pause'
+
+        elif self.state == 'init_pause':
+            if self._skip or current_time > utils.frames2ms(25):
+                self.start_event(True)
+                self.state = 'battle_music'
+
+        elif self.state == 'battle_music':
+            self.start_battle_music()
+            self.state = 'pre_proc'
+
+        elif self.state == 'pre_proc':
+            if self.left_battle_anim.done() and self.right_battle_anim.done():
+                # These would have happened from pre_combat and start_combat
+                if self.get_from_full_playback('attack_pre_proc'):
+                    self.set_up_pre_proc_animation('attack_pre_proc')
+                elif self.get_from_full_playback('defense_pre_proc'):
+                    self.set_up_pre_proc_animation('defense_pre_proc')
+                else:
+                    self.state = 'begin_phase'
+
+        elif self.state == 'begin_phase':
+            # Get playback
+            if not self.state_machine.get_state():
+                self.state = 'end_combat'
+                self.actions.clear()
+                self.playback.clear()
+                return False
+            self.actions, self.playback = self.state_machine.do()
+            self.full_playback += self.playback
+            if not self.actions and not self.playback:
+                self.state_machine.setup_next_state()
+                return False
+            self._set_stats()
+
+            # Set up combat effects (legendary)
+            attacker, item, defender, d_item, current_battle_anim = self.get_actors()
+            any_effect: bool = False
+            if (attacker.nid + '_combat_effect',) not in self.full_playback:
+                if item:
+                    effect_nid = item_system.combat_effect(attacker, item, defender, 'attack')
+                    if effect_nid:
+                        effect = current_battle_anim.get_effect(effect_nid, pose='Attack')
+                        any_effect = True
+                        self.full_playback.append((attacker.nid + '_combat_effect',))  # Mark that we've done their combat effect
+                        current_battle_anim.add_effect(effect)
+
+            if any_effect:
+                self.state = 'combat_effect'
+            elif self.get_from_playback('attack_proc'):
+                self.set_up_proc_animation('attack_proc')
+            elif self.get_from_playback('defense_proc'):
+                self.set_up_proc_animation('defense_proc')
+            else:
+                self.set_up_combat_animation()
+
+        elif self.state == 'combat_effect':
+            if not self.left_battle_anim.effect_playing() and not self.right_battle_anim.effect_playing() and current_time > 400:
+                if self.get_from_playback('attack_proc'):
+                    self.set_up_proc_animation('attack_proc')
+                elif self.get_from_playback('defense_proc'):
+                    self.set_up_proc_animation('defense_proc')
+                else:
+                    self.set_up_combat_animation()
+
+        elif self.state == 'attack_proc':
+            if self.left_battle_anim.done() and self.right_battle_anim.done() and current_time > 400:
+                if self.get_from_playback('defense_proc'):
+                    self.set_up_proc_animation('defense_proc')
+                else:
+                    self.set_up_combat_animation()
+
+        elif self.state == 'defense_proc':
+            if self.left_battle_anim.done() and self.right_battle_anim.done() and current_time > 400:
+                self.set_up_combat_animation()
+
+        elif self.state == 'anim':
+            if self.left_battle_anim.done() and self.right_battle_anim.done() and \
+                    (not self.rp_battle_anim or self.rp_battle_anim.done()) and (not \
+                    self.lp_battle_anim or self.lp_battle_anim.done()):
+                self.state = 'end_phase'
+
+        elif self.state == 'hp_change':
+            proceed = self.current_battle_anim.can_proceed()
+            if current_time > utils.frames2ms(27) and self.left_hp_bar.done() and self.right_hp_bar.done() and proceed:
+                self.current_battle_anim.resume()
+                if self.left.get_hp() <= 0:
+                    self.left_battle_anim.start_dying_animation()
+                if self.right.get_hp() <= 0:
+                    self.right_battle_anim.start_dying_animation()
+                if (self.left.get_hp() <= 0 or self.right.get_hp() <= 0) and self.current_battle_anim.state != 'dying':
+                    self.current_battle_anim.wait_for_dying()
+                self.state = 'anim'
+
+        elif self.state == 'end_phase':
+            self._end_phase()
+            self.state_machine.setup_next_state()
+            self.state = 'begin_phase'
+
+        elif self.state == 'end_combat':
+            if self.left_battle_anim.done() and self.right_battle_anim.done():
+                self.state = 'exp_pause'
+                self.focus_exp()
+                self.move_camera()
+
+        elif self.state == 'exp_pause':
+            if self._skip or current_time > 450:
+                self.clean_up1()
+                self.state = 'exp_wait'
+
+        elif self.state == 'exp_wait':
+            # waits here for exp_gain state to finish
+            self.state = 'fade_out_wait'
+
+        elif self.state == 'fade_out_wait':
+            if self._skip or current_time > 820:
+                self.left_battle_anim.finish()
+                if self.lp_battle_anim:
+                    self.lp_battle_anim.finish()
+                self.right_battle_anim.finish()
+                if self.rp_battle_anim:
+                    self.rp_battle_anim.finish()
+                self.state = 'name_tags_out'
+
+        elif self.state == 'name_tags_out':
+            exit_time = utils.frames2ms(10)
+            self.name_offset = 1 - current_time / exit_time
+            if self._skip or current_time > exit_time:
+                self.name_offset = 0
+                self.state = 'all_out'
+
+        elif self.state == 'all_out':
+            exit_time = utils.frames2ms(10)
+            self.bar_offset = 1 - current_time / exit_time
+            if self._skip or current_time > exit_time:
+                self.bar_offset = 0
+                self.state = 'fade_out'
+
+        elif self.state == 'fade_out':
+            if current_time <= self.viewbox_time:
+                self.build_viewbox(self.viewbox_time - current_time)
+            else:
+                self.finish()
+                self.clean_up2()
+                self.end_skip()
+                return True
+
+        if self.state != current_state:
+            self.last_update = engine.get_time()
+
+        # Update hp bars
+        self.left_hp_bar.update()
+        self.right_hp_bar.update()
+
+        self.update_anims()
+
+        return False
+
+    def initial_paint_setup(self):
+        crit_flag = DB.constants.value('crit')
+        # Left
+        left_color = utils.get_team_color(self.left.team)
+        # Name tag
+        self.left_name = SPRITES.get('combat_name_left_' + left_color).copy()
+        if FONT['text-brown'].width(self.left.name) > 52:
+            font = FONT['narrow-brown']
+        else:
+            font = FONT['text-brown']
+        font.blit_center(self.left.name, self.left_name, (30, 8))
+        if self.lp_battle_anim:
+            if self.left.strike_partner:
+                ln = self.left.strike_partner.name
+            else:
+                ln = game.get_unit(self.left.traveler).name
+            self.lp_name = SPRITES.get('combat_name_left_' + left_color).copy()
+            if FONT['text-brown'].width(ln) > 52:
+                font = FONT['narrow-brown']
+            else:
+                font = FONT['text-brown']
+            font.blit_center(ln, self.lp_name, (30, 8))
+        # Bar
+        if crit_flag:
+            self.left_bar = SPRITES.get('combat_main_crit_left_' + left_color).copy()
+        else:
+            self.left_bar = SPRITES.get('combat_main_left_' + left_color).copy()
+        if self.left_item:
+            name = self.left_item.name
+            if FONT['text-brown'].width(name) > 60:
+                font = FONT['narrow-brown']
+            else:
+                font = FONT['text-brown']
+            font.blit_center(name, self.left_bar, (91, 5 + (8 if crit_flag else 0)))
+
+        # Right
+        right_color = utils.get_team_color(self.right.team)
+        # Name tag
+        self.right_name = SPRITES.get('combat_name_right_' + right_color).copy()
+        if FONT['text-brown'].width(self.right.name) > 52:
+            font = FONT['narrow-brown']
+        else:
+            font = FONT['text-brown']
+        font.blit_center(self.right.name, self.right_name, (36, 8))
+        if self.rp_battle_anim:
+            if self.right.strike_partner:
+                rn = self.right.strike_partner.name
+            else:
+                rn = game.get_unit(self.right.traveler).name
+            self.rp_name = SPRITES.get('combat_name_right_' + right_color).copy()
+            if FONT['text-brown'].width(rn) > 52:
+                font = FONT['narrow-brown']
+            else:
+                font = FONT['text-brown']
+            font.blit_center(rn, self.rp_name, (36, 8))
+        # Bar
+        if crit_flag:
+            self.right_bar = SPRITES.get('combat_main_crit_right_' + right_color).copy()
+        else:
+            self.right_bar = SPRITES.get('combat_main_right_' + right_color).copy()
+        if self.right_item:
+            name = self.right_item.name
+            if FONT['text-brown'].width(name) > 60:
+                font = FONT['narrow-brown']
+            else:
+                font = FONT['text-brown']
+            font.blit_center(name, self.right_bar, (47, 5 + (8 if crit_flag else 0)))
+
+        # Platforms
+        if self.left.position:
+            terrain_nid = game.tilemap.get_terrain(self.left.position)
+            left_terrain = DB.terrain.get(terrain_nid)
+            if not left_terrain:
+                left_terrain = DB.terrain[0]
+            left_platform_type = left_terrain.platform
+        else:
+            left_platform_type = 'Arena'
+
+        if self.right.position:
+            terrain_nid = game.tilemap.get_terrain(self.right.position)
+            right_terrain = DB.terrain.get(terrain_nid)
+            if not right_terrain:
+                right_terrain = DB.terrain[0]
+            right_platform_type = right_terrain.platform
+        else:
+            right_platform_type = 'Arena'
+
+        if self.at_range:
+            suffix = '-Ranged'
+        else:
+            suffix = '-Melee'
+
+        left_platform_full_loc = RESOURCES.platforms.get(left_platform_type + suffix)
+        self.left_platform = engine.image_load(left_platform_full_loc)
+        right_platform_full_loc = RESOURCES.platforms.get(right_platform_type + suffix)
+        self.right_platform = engine.flip_horiz(engine.image_load(right_platform_full_loc))
+
+    def start_hit(self, sound=True, miss=False):
+        self._apply_actions()
+        self._handle_playback(sound)
+
+        if miss:
+            self.miss_anim()
+
+    def spell_hit(self):
+        self._apply_actions()
+        self._handle_playback()
+
+    def _handle_playback(self, sound=True):
+        for brush in self.playback:
+            if brush[0] in ('damage_hit', 'damage_crit', 'heal_hit'):
+                self.last_update = engine.get_time()
+                self.state = 'hp_change'
+                self.handle_damage_numbers(brush)
+            elif brush[0] == 'hit_sound' and sound:
+                sound = brush[1]
+                if sound == 'Attack Miss 2':
+                    sound = 'Miss'  # Replace with miss sound
+                SOUNDTHREAD.play_sfx(sound)
+
+    def _apply_actions(self):
+        """
+        Actually commit the actions that we had stored!
+        """
+        for act in self.actions:
+            action.do(act)
+
+    def _end_phase(self):
+        if self.llast_gauge == self.left.get_guard_gauge():
+            pass
+        else:
+            self.llast_gauge += self.left.get_gauge_inc()
+        if self.rlast_gauge == self.right.get_guard_gauge():
+            pass
+        else:
+            self.rlast_gauge += self.right.get_gauge_inc()
+
+    def finish(self):
+        # Fade back music if and only if it was faded in
+        if self.battle_music:
+            SOUNDTHREAD.battle_fade_back(self.battle_music)
+
+    def build_viewbox(self, current_time):
+        vb_multiplier = utils.clamp(current_time / self.viewbox_time, 0, 1)
+        true_x, true_y = self.view_pos[0] - game.camera.get_x() + 0.5, self.view_pos[1] - game.camera.get_y() + 0.5
+        vb_x = int(vb_multiplier * true_x * TILEWIDTH)
+        vb_y = int(vb_multiplier * true_y * TILEHEIGHT)
+        vb_width = int(WINWIDTH - vb_x - (vb_multiplier * (TILEX - true_x)) * TILEWIDTH)
+        vb_height = int(WINHEIGHT - vb_y - (vb_multiplier * (TILEY - true_y)) * TILEHEIGHT)
+        self.viewbox = (vb_x, vb_y, vb_width, vb_height)
+
+    def start_battle_music(self):
+        attacker_battle = item_system.battle_music(self.attacker, self.main_item, self.defender, 'attack')
+        if self.def_item:
+            defender_battle = item_system.battle_music(self.defender, self.def_item, self.attacker, 'defense')
+        else:
+            defender_battle = None
+        battle_music = game.level.music['%s_battle' % self.attacker.team]
+        if attacker_battle:
+            self.battle_music = SOUNDTHREAD.battle_fade_in(attacker_battle)
+        elif defender_battle:
+            self.battle_music = SOUNDTHREAD.battle_fade_in(defender_battle)
+        elif battle_music:
+            self.battle_music = SOUNDTHREAD.battle_fade_in(battle_music)
+
+    def left_team(self):
+        return self.left.team
+
+    def right_team(self):
+        return self.right.team
+
+    def _set_stats(self):
+        a_hit = combat_calcs.compute_hit(self.attacker, self.defender, self.main_item, self.def_item, 'attack', self.state_machine.get_attack_info())
+        a_mt = combat_calcs.compute_damage(self.attacker, self.defender, self.main_item, self.def_item, 'attack', self.state_machine.get_attack_info())
+        if DB.constants.value('crit'):
+            a_crit = combat_calcs.compute_crit(self.attacker, self.defender, self.main_item, self.def_item, 'attack', self.state_machine.get_attack_info())
+        else:
+            a_crit = 0
+        a_stats = a_hit, a_mt, a_crit
+
+        if self.def_item and combat_calcs.can_counterattack(self.attacker, self.main_item, self.defender, self.def_item):
+            d_hit = combat_calcs.compute_hit(self.defender, self.attacker, self.def_item, self.main_item, 'defense', self.state_machine.get_defense_info())
+            d_mt = combat_calcs.compute_damage(self.defender, self.attacker, self.def_item, self.main_item, 'defense', self.state_machine.get_defense_info())
+            if DB.constants.value('crit'):
+                d_crit = combat_calcs.compute_crit(self.defender, self.attacker, self.def_item, self.main_item, 'defense', self.state_machine.get_defense_info())
+            else:
+                d_crit = 0
+            d_stats = d_hit, d_mt, d_crit
+        else:
+            d_stats = None
+
+        if self.attacker is self.right:
+            self.left_stats = d_stats
+            self.right_stats = a_stats
+        else:
+            self.left_stats = a_stats
+            self.right_stats = d_stats
+
+    def set_up_pre_proc_animation(self, mark_type):
+        marks = self.get_from_full_playback(mark_type)
+        mark = marks.pop()
+        self.full_playback.remove(mark)
+        self.mark_proc(mark)
+
+    def set_up_proc_animation(self, mark_type):
+        self.state = mark_type
+        marks = self.get_from_playback(mark_type)
+        mark = marks.pop()
+        # Remove the mark since we no longer want to consider it
+        self.playback.remove(mark)
+        self.mark_proc(mark)
+
+    def mark_proc(self, mark):
+        skill = mark[2]
+        unit = mark[1]
+        if unit == self.right:
+            effect = self.right_battle_anim.get_effect(skill.nid, pose='Attack')
+            if effect:
+                self.right_battle_anim.add_effect(effect)
+        else:
+            effect = self.left_battle_anim.get_effect(skill.nid, pose='Attack')
+            if effect:
+                self.left_battle_anim.add_effect(effect)
+
+        self.add_proc_icon(mark)
+        if unit == self.right:
+            self.focus_right = True
+        else:
+            self.focus_right = False
+        self.move_camera()
+
+    def set_up_combat_animation(self):
+        self.state = 'anim'
+        _, _, _, _, self.current_battle_anim = self.get_actors()
+        alternate_pose = self.get_from_playback('alternate_battle_pose')
+        if alternate_pose:
+            alternate_pose = alternate_pose[0][1]
+        if alternate_pose and self.current_battle_anim.has_pose(alternate_pose):
+            self.current_battle_anim.start_anim(alternate_pose)
+        elif self.get_from_playback('mark_crit'):
+            self.current_battle_anim.start_anim('Critical')
+        elif self.get_from_playback('mark_hit'):
+            self.current_battle_anim.start_anim('Attack')
+        elif self.get_from_playback('mark_miss'):
+            self.current_battle_anim.start_anim('Miss')
+
+        if self.right_battle_anim == self.current_battle_anim or self.rp_battle_anim == self.current_battle_anim:
+            self.focus_right = True
+        else:
+            self.focus_right = False
+        self.move_camera()
+
+    def handle_damage_numbers(self, brush):
+        if brush[0] == 'damage_hit':
+            damage = brush[4]
+            if damage <= 0:
+                return
+            str_damage = str(damage)
+            left = brush[3] == self.left
+            for idx, num in enumerate(str_damage):
+                d = gui.DamageNumber(int(num), idx, len(str_damage), left, 'red')
+                self.damage_numbers.append(d)
+        elif brush[0] == 'damage_crit':
+            damage = brush[4]
+            if damage <= 0:
+                return
+            str_damage = str(damage)
+            left = brush[3] == self.left
+            for idx, num in enumerate(str_damage):
+                d = gui.DamageNumber(int(num), idx, len(str_damage), left, 'yellow')
+                self.damage_numbers.append(d)
+        elif brush[0] == 'heal_hit':
+            damage = brush[4]
+            if damage <= 0:
+                return
+            str_damage = str(damage)
+            left = brush[3] == self.left
+            for idx, num in enumerate(str_damage):
+                d = gui.DamageNumber(int(num), idx, len(str_damage), left, 'cyan')
+                self.damage_numbers.append(d)
+
+    def add_proc_icon(self, mark):
+        unit = mark[1]
+        skill = mark[2]
+        c = False
+        if (unit is self.right or unit is self.right.strike_partner) and self.rp_battle_anim:
+            c = True
+        elif (unit is self.left or unit is self.left.strike_partner) and self.lp_battle_anim:
+            c = True
+        new_icon = gui.SkillIcon(skill, unit is self.right, center=c)
+        self.proc_icons.append(new_icon)
+
+    def get_damage(self) -> int:
+        damage_hit_marks = self.get_from_playback('damage_hit')
+        damage_crit_marks = self.get_from_playback('damage_crit')
+        if damage_hit_marks:
+            damage = damage_hit_marks[0][4]
+        elif damage_crit_marks:
+            damage = damage_crit_marks[0][4]
+        else:
+            damage = 0
+        return damage
+
+    def shake(self):
+        for brush in self.playback:
+            if brush[0] == 'damage_hit':
+                damage = brush[4]
+                unit = brush[1]
+                item = brush[2]
+                magic = item_funcs.is_magic(unit, item, self.distance)
+                if damage > 0:
+                    if magic:
+                        self._shake(3)
+                    else:
+                        self._shake(1)
+                else:
+                    self._shake(2)  # No damage
+            elif brush[0] == 'damage_crit':
+                damage = brush[4]
+                if damage > 0:
+                    self._shake(4)  # Critical
+                else:
+                    self._shake(2)  # No damage
+
+    def pan_back(self):
+        next_state = self.state_machine.get_next_state()
+        if next_state:
+            if next_state == 'attacker':
+                self.focus_right = (self.attacker is self.right)
+            elif next_state == 'defender':
+                self.focus_right = (self.defender is self.right)
+        else:
+            self.focus_exp()
+        self.move_camera()
+
+    def focus_exp(self):
+        # Handle exp
+        if self.attacker.team == 'player':
+            self.focus_right = (self.attacker is self.right)
+        elif self.defender.team == 'player':
+            self.focus_right = (self.defender is self.right)
+
+    def draw_battle_anims(self, surf, shake, anim_order, y_offset=0):
+        first, second = anim_order
+        first_main_battle_anim, first_offset, first_partner, fp_offset = first
+        second_main_battle_anim, second_offset, second_partner, sp_offset = second
+        # Actor is second main battle anim
+
+        first_main_battle_anim.draw_under(surf, shake, first_offset, self.pan_offset)
+        second_main_battle_anim.draw_under(surf, shake, second_offset, self.pan_offset)
+
+        if first_partner:
+            first_partner.draw(surf, shake, fp_offset, self.pan_offset, y_offset=y_offset)
+        first_main_battle_anim.draw(surf, shake, first_offset, self.pan_offset)
+
+        if second_partner:
+            second_partner.draw(surf, shake, sp_offset, self.pan_offset, y_offset=y_offset)
+        second_main_battle_anim.draw(surf, shake, second_offset, self.pan_offset)
+
+        second_main_battle_anim.draw_over(surf, shake, second_offset, self.pan_offset)
+        first_main_battle_anim.draw_over(surf, shake, first_offset, self.pan_offset)
+
+    def draw(self, surf):
+        # This code is so ugly, sorry rain
+        left_range_offset, right_range_offset, total_shake_x, total_shake_y = \
+            self.draw_ui(surf)
+
+        shake = (-total_shake_x, total_shake_y)
+        lp_range_offset = left_range_offset - 20
+        rp_range_offset = right_range_offset + 20
+        y_offset = -3
+        if self.playback:
+            # Right unit is main boi
+            if self.current_battle_anim is self.right_battle_anim:
+                # Left unit is being guarded right now!
+                if self.llast_gauge == self.left.get_max_guard_gauge() and self.lp_battle_anim:
+                    anim_order = [(self.lp_battle_anim, left_range_offset, self.left_battle_anim, lp_range_offset),
+                                  (self.right_battle_anim, right_range_offset, self.rp_battle_anim, rp_range_offset)]
+                else:  # Normal right anim
+                    anim_order = [(self.left_battle_anim, left_range_offset, self.lp_battle_anim, lp_range_offset), 
+                                  (self.right_battle_anim, right_range_offset, self.rp_battle_anim, rp_range_offset)]
+                self.draw_battle_anims(surf, shake, anim_order, y_offset)
+            # Right partner is main boi
+            elif self.rp_battle_anim and self.current_battle_anim is self.rp_battle_anim:
+                anim_order = [(self.left_battle_anim, left_range_offset, self.lp_battle_anim, lp_range_offset),
+                              (self.rp_battle_anim, right_range_offset, self.right_battle_anim, rp_range_offset)]
+                self.draw_battle_anims(surf, shake, anim_order, y_offset)
+            # Left partner is main boi
+            elif self.lp_battle_anim and self.current_battle_anim is self.lp_battle_anim:
+                anim_order = [(self.right_battle_anim, right_range_offset, self.rp_battle_anim, rp_range_offset),
+                              (self.lp_battle_anim, left_range_offset, self.left_battle_anim, lp_range_offset)]
+                self.draw_battle_anims(surf, shake, anim_order, y_offset)
+            # Left is main boi
+            else:
+                # Right unit is being guarded right now!
+                if self.rlast_gauge == self.right.get_max_guard_gauge() and self.rp_battle_anim:
+                    anim_order = [(self.rp_battle_anim, right_range_offset, self.right_battle_anim, rp_range_offset),
+                                  (self.left_battle_anim, left_range_offset, self.lp_battle_anim, lp_range_offset)]
+                else:  # Normal left anim
+                    anim_order = [(self.right_battle_anim, right_range_offset, self.rp_battle_anim, rp_range_offset),
+                                  (self.left_battle_anim, left_range_offset, self.lp_battle_anim, lp_range_offset)]
+                self.draw_battle_anims(surf, shake, anim_order, y_offset)
+        else:  # When battle hasn't started yet
+            anim_order = [(self.left_battle_anim, left_range_offset, self.lp_battle_anim, lp_range_offset),
+                          (self.right_battle_anim, right_range_offset, self.rp_battle_anim, rp_range_offset)]
+            self.draw_battle_anims(surf, shake, anim_order, y_offset)
+
+        # Animations
+        self.draw_anims(surf)
+
+        # Proc Icons
+        for proc_icon in self.proc_icons:
+            proc_icon.update()
+            proc_icon.draw(surf)
+        self.proc_icons = [proc_icon for proc_icon in self.proc_icons if not proc_icon.done]
+
+        # Damage Numbers
+        self.draw_damage_numbers(surf, (left_range_offset, right_range_offset, total_shake_x, total_shake_y))
+
+        # Combat surf
+        combat_surf = engine.copy_surface(self.combat_surf)
+        # bar
+        left_bar = self.left_bar.copy()
+        right_bar = self.right_bar.copy()
+        crit = 7 if DB.constants.value('crit') else 0
+        # HP bar
+        self.left_hp_bar.draw(left_bar, 27, 30 + crit)
+        self.right_hp_bar.draw(right_bar, 25, 30 + crit)
+        # Item
+        if self.left_item:
+            self.draw_item(left_bar, self.left_item, self.right_item, self.left, self.right, (45, 2 + crit))
+        if self.right_item:
+            self.draw_item(right_bar, self.right_item, self.left_item, self.right, self.left, (1, 2 + crit))
+        # Stats
+        self.draw_stats(left_bar, self.left_stats, (42, 0))
+        self.draw_stats(right_bar, self.right_stats, (WINWIDTH // 2 - 3, 0))
+
+        bar_trans = 52
+        left_pos_x = -3 + self.shake_offset[0]
+        left_pos_y = WINHEIGHT - left_bar.get_height() + (bar_trans - self.bar_offset * bar_trans) + self.shake_offset[1]
+        right_pos_x = WINWIDTH // 2 + self.shake_offset[0]
+        right_pos_y = left_pos_y
+        combat_surf.blit(left_bar, (left_pos_x, left_pos_y))
+        combat_surf.blit(right_bar, (right_pos_x, right_pos_y))
+
+        # Guard gauge counter
+        if DB.constants.value('pairup'):
+            left_color = utils.get_team_color(self.left.team)
+            right_color = utils.get_team_color(self.right.team)
+            right_gauge = None
+            left_gauge = None
+            left_gauge = SPRITES.get('guard_' + left_color).copy()
+            font = FONT['number-small2']
+            text = str(self.left.get_guard_gauge()) + '-' + str(self.left.get_max_guard_gauge())
+            font.blit_center(text, left_gauge, (18, -1))
+            right_gauge = SPRITES.get('guard_' + right_color).copy()
+            font = FONT['number-small2']
+            text = str(self.right.get_guard_gauge()) + '-' + str(self.right.get_max_guard_gauge())
+            font.blit_center(text, right_gauge, (18, -1))
+            # Pair up info
+            if right_gauge:
+                combat_surf.blit(right_gauge, (right_pos_x, WINHEIGHT - 52 + (bar_trans - self.bar_offset * bar_trans) + self.shake_offset[1]))
+            if left_gauge:
+                combat_surf.blit(left_gauge, (right_pos_x - 37, WINHEIGHT - 52 + (bar_trans - self.bar_offset * bar_trans) + self.shake_offset[1]))
+
+        # Nametag
+        top = -60 + self.name_offset * 60 + self.shake_offset[1]
+        if self.lp_battle_anim:
+            combat_surf.blit(self.lp_name, (left_pos_x, top + 19))
+        if self.rp_battle_anim:
+            combat_surf.blit(self.rp_name, (WINWIDTH + 3 - self.rp_name.get_width() + self.shake_offset[0], top + 19))
+        combat_surf.blit(self.left_name, (left_pos_x, top))
+        combat_surf.blit(self.right_name, (WINWIDTH + 3 - self.right_name.get_width() + self.shake_offset[0], top))
+
+        self.color_ui(combat_surf)
+
+        surf.blit(combat_surf, (0, 0))
+
+        self.foreground.draw(surf)
+
+    def draw_item(self, surf, item, other_item, unit, other, topleft):
+        icon = icons.get_icon(item)
+        if icon:
+            icon = item_system.item_icon_mod(unit, item, other, icon)
+            surf.blit(icon, (topleft[0] + 2, topleft[1] + 3))
+
+        if skill_system.check_enemy(unit, other):
+            game.ui_view.draw_adv_arrows(surf, unit, other, item, other_item, (topleft[0] + 11, topleft[1] + 7))
+
+    def draw_stats(self, surf, stats, topright):
+        right, top = topright
+
+        hit = '--'
+        damage = '--'
+        crit = '--'
+        if stats is not None:
+            if stats[0] is not None:
+                hit = str(utils.clamp(stats[0], 0, 100))
+            if stats[1] is not None:
+                damage = str(stats[1])
+            if DB.constants.value('crit') and stats[2] is not None:
+                crit = str(utils.clamp(stats[2], 0, 100))
+        FONT['number-small2'].blit_right(hit, surf, (right, top))
+        FONT['number-small2'].blit_right(damage, surf, (right, top + 8))
+        if DB.constants.value('crit'):
+            FONT['number-small2'].blit_right(crit, surf, (right, top + 16))
+
+    def clean_up1(self):
+        """
+        # This clean up function is called within the update loop (so while still showing combat)
+        # Handles miracle, exp, & wexp
+        """
+        all_units = self._all_units()
+
+        # Handle death
+        for unit in all_units:
+            if unit.get_hp() <= 0:
+                game.death.should_die(unit)
+            else:
+                unit.sprite.change_state('normal')
+
+        self.cleanup_combat()
+
+        # handle wexp & skills
+        if not self.attacker.is_dying:
+            self.handle_wexp(self.attacker, self.main_item, self.defender)
+        if self.defender and self.def_item and not self.defender.is_dying:
+            self.handle_wexp(self.defender, self.def_item, self.attacker)
+
+        self.handle_exp()
+
+    def clean_up2(self):
+        game.state.back()
+
+        # attacker has attacked
+        action.do(action.HasAttacked(self.attacker))
+
+        self.handle_messages()
+        all_units = self._all_units()
+        self.turnwheel_death_messages(all_units)
+
+        self.handle_state_stack()
+        game.events.trigger('combat_end', self.attacker, self.defender, self.main_item, self.attacker.position)
+        self.handle_item_gain(all_units)
+
+        self.handle_supports(all_units)
+        self.handle_records(self.full_playback, all_units)
+
+        self.end_combat()
+
+        self.handle_death(all_units)
+
+        if self.defender:
+            self.defender.strike_partner = None
+            self.defender.built_guard = True
+
+        a_broke, d_broke = self.find_broken_items()
+        self.handle_broken_items(a_broke, d_broke)
+
+        # Clean up battle anims so we can re-use them later
+        self.left_battle_anim.reset_unit()
+        if self.lp_battle_anim:
+            self.lp_battle_anim.reset_unit()
+        self.right_battle_anim.reset_unit()
+        if self.rp_battle_anim:
+            self.rp_battle_anim.reset_unit()
+
+    def handle_state_stack(self):
+        """
+        Map combat has the implementation I want of this, so let's just use it
+        """
+        MapCombat.handle_state_stack(self)