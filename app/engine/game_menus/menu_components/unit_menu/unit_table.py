from __future__ import annotations
from app.editor.unit_editor.unit_tab import get
from app.engine.graphics.ui_framework.premade_components.icon_row import IconRow

from typing import Callable, List, Tuple

import app.engine.graphics.ui_framework as uif
from app.constants import WINHEIGHT, WINWIDTH
from app.data.database import DB
from app.data.stats import StatPrefab
from app.data.weapons import WeaponType
from app.engine import engine, icons, image_mods, item_system
from app.engine.base_surf import create_base_surf, create_highlight_surf
from app.engine.bmpfont import BmpFont
from app.engine.fonts import FONT
from app.engine.game_counters import ANIMATION_COUNTERS
from app.engine.graphics.ui_framework.premade_animations.animation_templates import \
    component_scroll_anim
from app.engine.graphics.ui_framework.ui_framework_layout import HAlignment
from app.engine.graphics.ui_framework.ui_framework_styling import UIMetric
from app.engine.gui import ScrollArrow, ScrollBar
from app.engine.objects.unit import UnitObject
from app.sprites import SPRITES
from app.utilities.enums import Direction
from app.utilities.utils import tclamp, tuple_add, tuple_sub

CURSOR_PERTURBATION = [0, 1, 2, 3, 4, 3, 2, 1]
ICON_SIZE = (16, 16)

class Column():
    def __init__(self, width: str, stat_name: str, header_align: uif.HAlignment,
                 header_icon: engine.Surface, get_stat: Callable[[UnitObject], str],
                 get_icon: Callable[[UnitObject], engine.Surface],
                 sort_by: Callable[[UnitObject], str | int] = None,
                 font: str = 'text-blue',
                 get_font: Callable[[UnitObject], str] = None):
        self.width = width
        self.stat_name = stat_name
        self.header_align = header_align
        self.header_icon = header_icon
        self.get_stat = get_stat
        self.get_icon = get_icon
        if not sort_by:
            self.sort_by = get_stat
        else:
            self.sort_by = sort_by
        self.font = font
        if self.font and not get_font:
            self.get_font = lambda _, font=self.font: font
        else:
            self.get_font = get_font

def get_all_weapon_types() -> List[WeaponType]:
    return [wtype for wtype in DB.weapons.values() if wtype.nid != "Default"]

def get_all_character_stats() -> List[StatPrefab]:
    return [stat for stat in DB.stats if stat.position != 'hidden']

def get_formatted_stat_pages() -> List[Tuple[str, List[Column]]]:
    all_pages = []
    first_page = [
        Column('30%', 'Class', uif.HAlignment.LEFT, None, lambda unit: DB.classes.get(unit.klass).name, None, font='text-white'),
        Column('16%', 'Lv', uif.HAlignment.RIGHT, None, lambda unit: unit.get_internal_level(), None),
        Column('16%', 'Exp', uif.HAlignment.RIGHT, None, lambda unit: unit.exp, None),
        Column('16%', 'HP', uif.HAlignment.RIGHT, None, lambda unit: unit.get_hp(), None),
        Column('16%', 'Max', uif.HAlignment.LEFT, None, lambda unit: '/' + str(unit.get_max_hp()), None),
    ]
    all_pages.append(('Character', first_page))

    new_character_stat_page = []
    for idx, stat in enumerate(get_all_character_stats()):
        new_character_stat_page.append(
            # truncate the name to 5 digits
            Column('16%', stat.name[:5], uif.HAlignment.RIGHT, None, lambda unit, nid=stat.nid: unit.get_stat(nid), None, get_font=(lambda unit, nid=stat.nid:
                                                                                                                                        'text-blue' if unit.get_stat(nid) < unit.get_stat_cap(nid) else
                                                                                                                                        'text-yellow'))
        )
        if len(new_character_stat_page) == 6 or idx == len(get_all_character_stats()) - 1:
            all_pages.append(('Vital Statistics', new_character_stat_page[:]))
            new_character_stat_page = []

    equipment_page = [
        Column('50%', 'Equip', uif.HAlignment.LEFT, engine.create_surface(ICON_SIZE, True),
                lambda unit: (unit.equipped_weapon.name if unit.equipped_weapon else None),
                lambda unit: (icons.get_icon(unit.equipped_weapon) if unit.equipped_weapon else None),
                lambda unit: (item_system.weapon_type(unit, unit.equipped_weapon) if unit.equipped_weapon else "",
                              unit.equipped_weapon.name if unit.equipped_weapon else "",),
                font='text-white'
               ),
        Column('16%', 'Atk', uif.HAlignment.RIGHT, None,
               lambda unit: str(unit.get_damage_with_current_weapon()) if unit.get_damage_with_current_weapon() > 0 else '--',
               None),
        Column('16%', 'Hit', uif.HAlignment.RIGHT, None,
               lambda unit: str(unit.get_accuracy_with_current_weapon()) if unit.get_accuracy_with_current_weapon() > 0 else '--',
               None),
        Column('16%', 'Avoid', uif.HAlignment.RIGHT, None,
               lambda unit: str(unit.get_avoid_with_current_weapon()) if unit.get_avoid_with_current_weapon() > 0 else '--',
               None),
    ]
    all_pages.append(('Equipment', equipment_page))

    new_weapon_rank_page = []
    for idx, wtype in enumerate(get_all_weapon_types()):
        new_weapon_rank_page.append(
            Column('12%', "", uif.HAlignment.LEFT, icons.get_icon(wtype),
                   lambda unit, wtype=wtype: (DB.weapon_ranks.get_rank_from_wexp(unit.wexp[wtype.nid]).rank
                                              if DB.weapon_ranks.get_rank_from_wexp(unit.wexp[wtype.nid])
                                              else '-'),
                   None,
                   get_font=(lambda unit, wtype=wtype:
                                'text-blue' if not DB.weapon_ranks.get_rank_from_wexp(unit.wexp[wtype.nid]) or
                                                     DB.weapon_ranks.get_next_rank_from_wexp(unit.wexp[wtype.nid]) != None
                                                  else
                                'text-yellow'))
        )
        if len(new_weapon_rank_page) == 8 or idx == len(get_all_weapon_types()) - 1:
            all_pages.append(('Weapon Level', new_weapon_rank_page[:]))
            new_weapon_rank_page = []

    return all_pages

class UnitStatisticsTable(uif.UIComponent):
    def __init__(self, name: str = None, parent: UnitInformationTable = None, data: List[UnitObject]=None):
        super().__init__(name=name, parent=parent)
        self.parent = parent
        self.STAT_PAGES = get_formatted_stat_pages()
        self.MAX_PAGES = len(self.STAT_PAGES)
        self.size = ('65%', '100%')
        self.overflow = (16, 6, 0, 0)
        self.max_width = '65%'
        self.max_height = '100%'
        self.padding = (0, 0, 0, 0)
        self.data = data
        self.page = 0

        self.cursor_sprite: engine.Surface = SPRITES.get('menu_hand')

        # children layout
        self.props.layout = uif.UILayoutType.LIST
        self.props.list_style = uif.ListLayoutStyle.ROW

        self.table: List[uif.HeaderList[uif.IconRow]] = []

        self.recreate_table()

        self.width = self.max_width * self.MAX_PAGES

    @property
    def cursor_pos(self):
        return self.parent.cursor_pos

    def recreate_table(self):
        self.children.clear()
        for page in self.STAT_PAGES:
            page_width_so_far: int = 0
            for idx, column in enumerate(page[1]):
                left_margin = 0
                right_margin = 0
                if idx != len(page[1]) - 1:
                    col_width = UIMetric.parse(column.width).to_pixels(self.width)
                    page_width_so_far += col_width
                    right_margin = 0
                else:
                    col_width = self.width - page_width_so_far
                    col_width = UIMetric.parse(column.width).to_pixels(self.width)
                    right_margin = self.width - col_width - page_width_so_far
                col_list: uif.HeaderList = uif.HeaderList(
                    name=column.stat_name,
                    parent=self,
                    header_row=uif.IconRow(text=column.stat_name, text_align=column.header_align, icon=column.header_icon),
                    data_rows=self.get_rows(column),
                    height = self.height - 4,
                    width = col_width,
                    should_freeze=True
                )
                col_list.margin = (left_margin, right_margin, 0, 0)
                col_list.overflow = (col_list.overflow[0], col_list.overflow[1], 0, 0)
                self.table.append(col_list)
        for column in self.table:
            self.add_child(column)

    def num_cols_in_current_page(self) -> int:
        return len(self.STAT_PAGES[self.page])

    def col_indices_for_page(self, page_num: int) -> List[int]:
        num_cols_so_far = 1
        for pnum in range(page_num):
            num_cols_so_far += len(self.STAT_PAGES[pnum][1])
        return list(range(num_cols_so_far, num_cols_so_far + len(self.STAT_PAGES[page_num][1])))

    def num_cols_total(self) -> int:
        return len(self.table)

    def get_rows(self, col: Column) -> List[uif.IconRow]:
        get_stat_value = col.get_stat
        get_stat_icon = col.get_icon
        rows = []
        for unit in self.data:
            val = get_stat_value(unit) if get_stat_value else ""
            icon = get_stat_icon(unit) if get_stat_icon else None
            rows.append(uif.IconRow(unit.name, text=str(val), icon=icon, text_align=col.header_align, font=col.get_font(unit), data=unit))
        return rows

    def sort_rows(self, sort_func: Callable[[IconRow], int]):
        for hlist in self.table:
            hlist.sort_rows(sort_func)

    def is_scrolling(self) -> bool:
        return self.is_animating()

    def scroll_right(self):
        if self.page < self.MAX_PAGES:
            scroll_right_anim = component_scroll_anim(self.scroll, (min(self.scroll[0] + self.width, self.twidth - self.width), self.scroll[1]), 250)
            self.queue_animation(animations=[scroll_right_anim])
            self.page += 1

    def scroll_left(self):
        if self.page > 0:
            scroll_left_anim = component_scroll_anim(self.scroll, (self.scroll[0] - self.width, self.scroll[1]), 250)
            self.queue_animation(animations=[scroll_left_anim])
            self.page -= 1

    def scroll_down(self):
        for header_list in self.table:
            header_list.scroll_down()

    def scroll_up(self):
        for header_list in self.table:
            header_list.scroll_up()

    def get_page_num(self) -> int:
        return self.page

    def get_num_pages(self) -> int:
        return self.MAX_PAGES

    def get_page_title(self) -> str:
        return self.STAT_PAGES[self.page][0]

    def get_column_format_by_index(self, index: int) -> Column:
        all_cols = []
        for page in self.STAT_PAGES:
            for col in page[1]:
                all_cols.append(col)
        return all_cols[index]

    def cursor_hover(self) -> UnitObject | Tuple[str, Callable[[UnitObject], int | str]] | None:
        if self.cursor_pos[1] > 0: # we're hovering a unit, not our problem
            return
        elif self.cursor_pos == (0, 0): # we're hovering the name header, not our problem
            return
        elif self.cursor_pos[1] == 0 and self.cursor_pos[0] > 0: # we're hovering a table header
            col = self.get_column_format_by_index(self.cursor_pos[0] - 1)
            return (col.stat_name, col.sort_by)
        else:
            return None

    def update_cursor(self):
        if self.cursor_pos[1] == 0 and self.cursor_pos[0] > 0: # we're hovering a header
            # fancy math to position the cursor
            selected_list_left = self.layout_handler.generate_child_positions(True)[self.cursor_pos[0] - 1][0]
            if not self.table[self.cursor_pos[0] - 1].header_row.text.text: # purely an icon
                selected_list_text_offset = 0
            else:
                selected_list_text_offset = self.table[self.cursor_pos[0] - 1].header_row.get_text_topleft()[0]
            selected_list_left = selected_list_left + selected_list_text_offset - self.cursor_sprite.get_width()
            perturbation = CURSOR_PERTURBATION[ANIMATION_COUNTERS.fps6_360counter.count % 8]
            cursor_position = (selected_list_left + perturbation, 2)
            self.manual_surfaces.clear()
            self.add_surf(self.cursor_sprite, cursor_position)
        else:
            if self.manual_surfaces:
                self.manual_surfaces.clear()

    def to_surf(self, no_cull=False) -> engine.Surface:
        self.update_cursor()
        # automatically cull when stationary
        if not self.is_scrolling():
            for idx, col in enumerate(self.table):
                if idx + 1 not in self.col_indices_for_page(self.page):
                    col.disable()
                else:
                    col.enable()
        else:
            for col in self.table:
                col.enable()
        return super().to_surf(no_cull=no_cull)

class UnitInformationTable(uif.UIComponent):
    MENU_BOTTOM_BORDER_THICKNESS = 8

    def __init__(self, name: str = None, parent: uif.UIComponent = None, data: List[UnitObject] = None):
        super().__init__(name=name, parent=parent)
        self.page_num = 1
        self.data = data
        self.size = (WINWIDTH - 8, WINHEIGHT * 0.75) # specifically, 232 x 120
        self.overflow = (16, 16, 16, 0)
        self.margin = (0, 0, 0, 3)
        self.padding = (0, 0, 3, 0)
        self.props.v_alignment = uif.VAlignment.BOTTOM
        self.props.h_alignment = uif.HAlignment.CENTER

        self.initialize_background()

        self.cursor_sprite = SPRITES.get('menu_hand')

        # children layout
        self.props.layout = uif.UILayoutType.LIST
        self.props.list_style = uif.ListLayoutStyle.ROW

        self.cursor_pos = (0, 0)
        self.left_unit_name_list = None
        self.right_unit_data_grid = None

        self.initialize_components()

        # UIF X GUI crossover pog
        # we have to adjust for the uif internal overflow
        lscroll_topleft = tuple_add((0, 3), self.overflow[::2])
        rscroll_topleft = tuple_add((self.width - 8, 3), self.overflow[::2])
        self.lscroll_arrow = ScrollArrow('left', lscroll_topleft)
        self.rscroll_arrow = ScrollArrow('right', rscroll_topleft)

        self.scroll_bar = ScrollBar()
        self.scroll_bar_topright = tuple_add((self.width - 1, 15), self.overflow[::2])

        self.highlight_surf = create_highlight_surf(self.width - 8)
        self.highlight_cycle_time = 30

    @property
    def table_size(self) -> Tuple[int, int]:
        y_bound = len(self.data)
        x_bound = self.right_unit_data_grid.num_cols_total()
        return (x_bound, y_bound)

    def initialize_components(self):
        # initialize name_column
        self.header_row = uif.IconRow(text='Name', icon=engine.create_surface(ICON_SIZE, True))
        self.name_rows: List[uif.IconRow] = self.generate_name_rows()
<<<<<<< HEAD
        self.left_unit_name_list = uif.HeaderList[uif.IconRow](name = 'unit_names',
                                                  parent = self,
                                                  header_row = self.header_row,
                                                  data_rows = self.name_rows,
                                                  height = self.height - self.MENU_BOTTOM_BORDER_THICKNESS,
                                                  width = '30%')
=======
        self.left_unit_name_list = uif.HeaderList[uif.IconRow](
            name='unit_names',
            parent=self,
            header_row=self.header_row,
            data_rows=self.name_rows,
            height=self.height - self.MENU_BOTTOM_BORDER_THICKNESS,
            width='20%')
>>>>>>> 978163f5
        self.left_unit_name_list.padding = (3, 0, 0, 0)
        overflow_list = list(self.left_unit_name_list.overflow)
        overflow_list[3] = 0
        self.left_unit_name_list.overflow = tuple(overflow_list)

        # init stats table
        self.right_unit_data_grid = UnitStatisticsTable('unit_statistics', self, data=self.data)

        self.children.clear()
        self.add_child(self.left_unit_name_list)
        self.add_child(self.right_unit_data_grid)

    def sort_data(self, data: List[UnitObject]):
        # sorts our rows in place for performance
        self.data = data
        nid_data = [d.nid for d in data]
        order = {v: i for i, v in enumerate(nid_data)}
        sort_func = lambda row, order=order: order[row.data.nid]
        self.name_rows = sorted(self.name_rows, key=sort_func)
        self.left_unit_name_list.sort_rows(sort_func)
        self.right_unit_data_grid.sort_rows(sort_func)

    def initialize_background(self):
        # background hackery
        background_surf = engine.create_surface(self.size, True)

        bottom_border_thickness = self.MENU_BOTTOM_BORDER_THICKNESS # we want the menu bg, but without the bottom border
        header_thickness = 20

        # make header
        menu_bg_before_processing = create_base_surf(self.width, header_thickness + bottom_border_thickness, 'menu_bg_white')
        translucent_menu_bg = image_mods.make_translucent(menu_bg_before_processing, 0.1)
        background_header = engine.subsurface(translucent_menu_bg, (0, 0, self.width, header_thickness))
        header_shadow: engine.Surface = image_mods.make_translucent(SPRITES.get('header_shadow'), 0.7)
        background_header.blit(header_shadow, (0, 10))

        # make body; we don't have to know the thickness of the top since we can just cut the entire top part off and replace it with our header
        body_menu_bg_before_processing = create_base_surf(self.width, self.height, 'menu_bg_base')
        translucent_body_bg = image_mods.make_translucent(body_menu_bg_before_processing, 0.1)
        background_body = engine.subsurface(translucent_body_bg, (0, header_thickness, self.width, self.height - header_thickness))

        # combine header and body
        background_surf.blit(background_header, (0, 0))
        background_surf.blit(background_body, (0, header_thickness))
        self.props.bg = background_surf

    def generate_name_rows(self):
        rows = []
        for unit in self.data:
            unit_sprite = unit.sprite.create_image('passive')
            unit_icon = uif.UIComponent()
            unit_icon.size = ICON_SIZE
            unit_icon.overflow = (12, 0, 12, 0) # the unit sprites are kind of enormous
            unit_icon.add_surf(unit_sprite, (-24, -24))
            row = uif.IconRow(unit.nid, text=unit.name, icon=unit_icon, data=unit)
            row.overflow = (12, 0, 12, 0)
            rows.append(row)
        return rows

    def scroll_down(self):
        if self.cursor_pos[1] >= len(self.name_rows) - 1:
            return
        self.left_unit_name_list.scroll_down()
        self.right_unit_data_grid.scroll_down()

    def scroll_up(self):
        if self.cursor_pos[1] <= 1:
            return
        self.left_unit_name_list.scroll_up()
        self.right_unit_data_grid.scroll_up()

    def scroll_right(self):
        if self.cursor_pos[0] == self.right_unit_data_grid.num_cols_total():
            return
        self.right_unit_data_grid.scroll_right()

    def scroll_left(self):
        if self.cursor_pos[0] == 0 and self.get_page_num() == 0:
            return
        self.right_unit_data_grid.scroll_left()

    def get_page_num(self) -> int:
        return self.right_unit_data_grid.get_page_num()

    def get_num_pages(self) -> int:
        return self.right_unit_data_grid.get_num_pages()

    def get_page_title(self) -> str:
        return self.right_unit_data_grid.get_page_title()

    def update_unit_icons(self):
        for idx, row in enumerate(self.name_rows):
            if row.enabled and row.on_screen and idx > self.left_unit_name_list.scrolled_index - 1:
                unit = self.data[idx]
                unit_sprite = unit.sprite.create_image('passive')
                row.icon.manual_surfaces.clear()
                row.icon.add_surf(unit_sprite, (-24, -24))

    def update_highlight(self):
        if self.cursor_pos[0] < 0 or self.cursor_pos[1] < 0:
            if self.manual_surfaces:
                self.manual_surfaces.clear()
            return
        if self.cursor_pos[1] > 0: # we're hovering a unit, draw highlight
            # this is just math that allows highlight flicker to oscillate between 0 and 0.5
            highlight_flicker = abs((ANIMATION_COUNTERS.fps2_360counter.count % self.highlight_cycle_time) - self.highlight_cycle_time / 2) / (self.highlight_cycle_time * 1.25)

            colored_highlight = image_mods.make_white(self.highlight_surf, highlight_flicker)
            pos = (4, (0.75 + self.cursor_pos[1] - self.left_unit_name_list.scrolled_index) * self.left_unit_name_list.row_height)
            self.manual_surfaces.clear()
            self.add_surf(colored_highlight, pos, -1)
        elif self.cursor_pos == (0, 0): # we're hovering over the name header
            perturbation = CURSOR_PERTURBATION[ANIMATION_COUNTERS.fps6_360counter.count % 8]
            top_left = (1 + perturbation, self.padding[2] + 2) # magic position, don't worry about it
            self.manual_surfaces.clear()
            self.add_surf(self.cursor_sprite, top_left, 1)
        else: # we don't need to draw anything, let the table handle it
            if self.manual_surfaces:
                self.manual_surfaces.clear()

    def move_cursor(self, direction: Direction):
        new_cursor_pos = self.cursor_pos
        cx, cy = self.cursor_pos
        table_cols = self.right_unit_data_grid.col_indices_for_page(self.right_unit_data_grid.page)
        if direction == Direction.UP:
            if cy <= self.left_unit_name_list.scrolled_index + 2:
                if self.left_unit_name_list.is_scrolling():
                    return
                self.scroll_up()
            new_cursor_pos = (cx, cy - 1)
        elif direction == Direction.DOWN:
            if cy >= self.left_unit_name_list.scrolled_index + 5:
                if self.left_unit_name_list.is_scrolling():
                    return
                self.scroll_down()
            new_cursor_pos = (cx, cy + 1)
        elif direction == Direction.LEFT: # easy part is over.
            self.lscroll_arrow.pulse()
            if cx == 0 or cy > 0: # we're leftscrolling
                # can we even leftscroll?
                if self.right_unit_data_grid.page == 0: # no
                    pass
                else: # yes
                    if self.right_unit_data_grid.is_scrolling():
                        return
                    self.scroll_left()
                    if cy > 0: # we're leftscrolling from the grid itself
                        new_cursor_pos = (0, cy)
                    else: # leftscrolling from a header, preserve header location
                        new_cursor_pos = (table_cols[0] - 1,
                                          cy)
            elif cx > 0 and cy == 0: # we're shifting headers
                if cx == table_cols[0]: # we're on the first table header, change to the name header
                    new_cursor_pos = (0, 0)
                else: # we're not, which means move normally
                    new_cursor_pos = (cx - 1, cy)
        elif direction == Direction.RIGHT:
            self.rscroll_arrow.pulse()
            if cx == table_cols[-1] or cy > 0: # we're right scrolling
                # can we even rightscroll?
                if self.right_unit_data_grid.page == self.right_unit_data_grid.MAX_PAGES - 1: # no
                    pass
                else: # yes
                    if self.right_unit_data_grid.is_scrolling():
                        return
                    self.scroll_right()
                    new_cursor_pos = (0, cy)
            elif cy == 0: # we're shifting headers
                if cx == 0: # we're going from the name to the table
                    new_cursor_pos = (table_cols[0], cy)
                else: # we're moving inside the table
                    new_cursor_pos = (cx + 1, cy)
        self.cursor_pos = tclamp(new_cursor_pos, (0, 0), (self.table_size))

    def cursor_hover(self) -> UnitObject | Tuple[str, Callable[[UnitObject], int | str]] | None:
        if self.cursor_pos[1] > 0: # we're hovering a unit
            return self.data[self.cursor_pos[1] - 1]
        elif self.cursor_pos == (0, 0): # we're hovering the name header
            def sort_func(unit: UnitObject) -> str:
                return unit.name
            return (self.header_row.text.text, sort_func)
        elif self.cursor_pos[1] == 0 and self.cursor_pos[0] > 0: # we're hovering a table header
            return self.right_unit_data_grid.cursor_hover()
        else:
            return None

    def to_surf(self, no_cull=False) -> engine.Surface:
        self.update_unit_icons()
        self.update_highlight()
        surf = super().to_surf(no_cull)
        # draw scroll bars
        self.lscroll_arrow.draw(surf)
        self.rscroll_arrow.draw(surf)
        if len(self.data) > 6:
            self.scroll_bar.draw(surf, self.scroll_bar_topright, self.left_unit_name_list.scrolled_index, 6, len(self.data))
        return surf<|MERGE_RESOLUTION|>--- conflicted
+++ resolved
@@ -337,22 +337,13 @@
         # initialize name_column
         self.header_row = uif.IconRow(text='Name', icon=engine.create_surface(ICON_SIZE, True))
         self.name_rows: List[uif.IconRow] = self.generate_name_rows()
-<<<<<<< HEAD
-        self.left_unit_name_list = uif.HeaderList[uif.IconRow](name = 'unit_names',
-                                                  parent = self,
-                                                  header_row = self.header_row,
-                                                  data_rows = self.name_rows,
-                                                  height = self.height - self.MENU_BOTTOM_BORDER_THICKNESS,
-                                                  width = '30%')
-=======
         self.left_unit_name_list = uif.HeaderList[uif.IconRow](
             name='unit_names',
             parent=self,
             header_row=self.header_row,
             data_rows=self.name_rows,
             height=self.height - self.MENU_BOTTOM_BORDER_THICKNESS,
-            width='20%')
->>>>>>> 978163f5
+            width='30%')
         self.left_unit_name_list.padding = (3, 0, 0, 0)
         overflow_list = list(self.left_unit_name_list.overflow)
         overflow_list[3] = 0
