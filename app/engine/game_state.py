--- conflicted
+++ resolved
@@ -1,250 +1,247 @@
-import random
-from collections import Counter
-
-from app.data.constants import VERSION
-from app.data.party import Party
-from app.data.items import Item
-from app.data.database import DB
-
-from app.engine import state_machine, input_manager, static_random, a_star, equations
-from app.engine import config as cf
-
-import logging
-logger = logging.getLogger(__name__)
-
-# TODO
-class Status():
-    pass
-
-class GameState():
-    def __init__(self):
-        self.game_constants = Counter()
-        self.memory = {}
-
-        self.input_manager = input_manager.InputManager()
-        self.equations = equations.Parser(self)
-        self.state = state_machine.StateMachine()
-
-        self.playtime = 0
-
-        self.alerts = []
-
-    def load_states(self, starting_states):
-        self.state.load_states(starting_states)
-
-    # Start a new game
-    def build_new(self):
-        logger.info("Building New Game")
-        self.playtime = 0
-
-        self.parties = {}
-        self.current_party = None
-        self.current_level = None
-        self.tilemap = None
-        self.game_constants.clear()
-
-        # Set up random seed
-        if cf.SETTINGS['random_seed'] >= 0:
-            random_seed = int(cf.SETTINGS['random_seed'])
-        else:
-            random_seed = random.randint(0, 1023)
-        static_random.set_seed(random_seed)
-        self.game_constants['_random_seed'] = random_seed
-
-        # Set up overworld  TODO
-        if DB.constants.get('overworld').value:
-            self.overworld = None
-        else:
-            self.overworld = None
-
-        self.records = []
-        self.sweep()
-        self.generic()
-
-    def sweep(self):
-        """
-        Cleans up variables that need to be reset at the end of each level
-        """
-        from app.engine import turnwheel
-        self.unit_registry = {}
-        self.item_registry = {}
-        self.status_registry = {}
-        self.level_constants = Counter()
-        self.turncount = 0
-        self.action_log = turnwheel.ActionLog()
-
-    def generic(self):
-        """
-        Done on loading a level, whether from overworld, last level, save_state, etc.
-        """
-        from app.engine import cursor, camera, phase, highlight, targets, \
-            movement, death, ai_controller
-        self.cursor = cursor.Cursor()
-        self.camera = camera.Camera()
-        self.phase = phase.PhaseController()
-        self.highlight = highlight.HighlightController()
-        self.targets = targets.TargetSystem()
-        self.moving_units = movement.MovementManager()
-        self.death = death.DeathManager()
-        self.combat_instance = None
-        self.ai = ai_controller.AIController()
-
-<<<<<<< HEAD
-=======
-        self.alerts.clear()
-
->>>>>>> 3a3f7451
-        # Build registries
-        self.map_sprite_registry = {}
-
-    def start_level(self, level_nid):
-        """
-        Done at the beginning of a new level to start the level up
-        """
-        from app.data.level_object import LevelObject
-        level_prefab = DB.levels.get(level_nid)
-        serialized_tilemap = level_prefab.tilemap.serialize()
-        self.tilemap = self.load_map(serialized_tilemap)
-        self.current_level = LevelObject.from_prefab(level_prefab, self.tilemap)
-
-        for unit in self.current_level.units:
-            self.register_unit(unit)
-            for item in unit.items:
-                self.register_item(item)
-        for unit in self.current_level.units:
-            self.arrive(unit)
-
-    def load_map(self, serialized_tilemap):
-        from app.engine import map_view, ui_view, boundary
-        from app.data.tilemap import TileMap
-        tilemap = TileMap.deserialize(serialized_tilemap)  # To make a copy
-        self.grid = a_star.GridManager(tilemap)
-        self.boundary = boundary.BoundaryInterface(tilemap.width, tilemap.height)
-        self.map_view = map_view.MapView(tilemap)
-        self.ui_view = ui_view.UIView()
-        return tilemap
-
-    def save(self):
-        self.action_log.record = False
-        s_dict = {'units': [unit.serialize() for unit in self.unit_registry.values()],
-                  'items': [item.serialize() for item in self.item_registry.values()],
-                  'status': [status.serialize() for status in self.status_registry.values()],
-                  'level': self.current_level.serialize() if self.current_level else None,
-                  'turncount': self.turncount,
-                  'playtime': self.playtime,
-                  'game_constants': self.game_constants,
-                  'level_constants': self.level_constants,
-                  'parties': {nid: party.serialize() for nid, party in self.parties.values()},
-                  'current_party': self.current_party,
-                  'state': self.state.serialize(),
-                  'action_log': self.action_log.serialize()
-                  }
-        import time
-        meta_dict = {'playtime': self.playtime,
-                     'realtime': time.time(),
-                     'version': VERSION,
-                     'title': DB.constants.get('title').value,
-                     'level_title': self.current_level.title,
-                     }
-        self.action_log.record = True
-        return s_dict, meta_dict
-
-    def load(self, s_dict):
-        from app.engine import turnwheel
-        from app.data.unit_object import UnitObject
-        from app.data.level_object import LevelObject
-
-        logger.info("Loading Game...")
-        self.game_constants = Counter(s_dict.get('game_constants', {}))
-        self.level_constants = Counter(s_dict.get('level_constants', {}))
-        self.playtime = float(s_dict['playtime'])
-        self.parties = {nid: Party.deserialize(party) for nid, party in s_dict['parties'].items()}
-        self.current_party = s_dict['current_party']
-        self.turncount = int(s_dict['turncount'])
-
-        self.state.load_states(s_dict['state'][0], s_dict['state'][1])
-
-        self.item_registry = {item['uid']: Item.deserialize(item, DB.items.get_instance(item['nid'])) for item in s_dict['items']}
-        self.status_registry = {status['uid']: Status.deserialize(status, DB.status.get(status['nid'])) for status in s_dict['status']}
-        self.unit_registry = {unit['nid']: UnitObject.deserialize(unit) for unit in s_dict['units']}
-
-        self.action_log = turnwheel.ActionLog.deserialize(s_dict['action_log'])
-
-        if s_dict['level']:
-            logger.info("Loading Map...")
-            self.tilemap = self.load_map(s_dict['level']['tilemap'])
-            self.current_level = LevelObject.deserialize(s_dict['level'], self.tilemap, self)
-
-            self.generic()
-
-            # Now have units actually arrive on map
-            for unit in self.current_level.units:
-                self.arrive(unit)
-
-    @property
-    def level(self):
-        return self.current_level
-
-    def register_unit(self, unit):
-        logger.info("Registering unit %s as %s", unit, unit.nid)
-        self.unit_registry[unit.nid] = unit
-
-    def register_item(self, item):
-        logger.info("Registering item %s as %s", item, item.uid)
-        self.item_registry[item.uid] = item
-
-    def register_status(self, status):
-        logger.info("Registering status %s as %s", status, status.uid)
-        self.item_registry[status.uid] = status
-
-    def get_unit(self, unit_nid):
-        """
-        Can get units not just in the current level
-        Could be used to get units in overworld, base,
-        etc.
-        """
-        unit = self.unit_registry.get(unit_nid)
-        return unit
-
-    def get_item(self, item_uid):
-        item = self.item_registry.get(item_uid)
-        return item
-
-    def get_status(self, status_uid):
-        status = self.item_registry.get(status_uid)
-        return status
-
-    # For placing units on map and removing them from map
-    def leave(self, unit, test=False):
-        if unit.position:
-            logger.info("Leave %s %s", unit.nid, unit.position)
-            if not test:
-                game.grid.set_unit(unit.position, None)
-                game.boundary.leave(unit)
-            # Tiles
-        # Auras
-
-    def arrive(self, unit, test=False):
-        if unit.position:
-            logger.info("Arrive %s %s", unit.nid, unit.position)
-            if not test:
-                game.grid.set_unit(unit.position, unit)
-                game.boundary.arrive(unit)
-            # Tiles
-            # Auras
-
-game = None
-
-def start_game():
-    global game
-    game = GameState()
-    game.load_states(['title_start'])
-    return game
-
-def start_level(level_nid):
-    global game
-    game = GameState()
-    game.load_states(['turn_change'])
-    game.build_new()
-    game.start_level(level_nid)
-    return game
+import random
+from collections import Counter
+
+from app.data.constants import VERSION
+from app.data.party import Party
+from app.data.items import Item
+from app.data.database import DB
+
+from app.engine import state_machine, input_manager, static_random, a_star, equations
+from app.engine import config as cf
+
+import logging
+logger = logging.getLogger(__name__)
+
+# TODO
+class Status():
+    pass
+
+class GameState():
+    def __init__(self):
+        self.game_constants = Counter()
+        self.memory = {}
+
+        self.input_manager = input_manager.InputManager()
+        self.equations = equations.Parser(self)
+        self.state = state_machine.StateMachine()
+
+        self.playtime = 0
+
+        self.alerts = []
+
+    def load_states(self, starting_states):
+        self.state.load_states(starting_states)
+
+    # Start a new game
+    def build_new(self):
+        logger.info("Building New Game")
+        self.playtime = 0
+
+        self.parties = {}
+        self.current_party = None
+        self.current_level = None
+        self.tilemap = None
+        self.game_constants.clear()
+
+        # Set up random seed
+        if cf.SETTINGS['random_seed'] >= 0:
+            random_seed = int(cf.SETTINGS['random_seed'])
+        else:
+            random_seed = random.randint(0, 1023)
+        static_random.set_seed(random_seed)
+        self.game_constants['_random_seed'] = random_seed
+
+        # Set up overworld  TODO
+        if DB.constants.get('overworld').value:
+            self.overworld = None
+        else:
+            self.overworld = None
+
+        self.records = []
+        self.sweep()
+        self.generic()
+
+    def sweep(self):
+        """
+        Cleans up variables that need to be reset at the end of each level
+        """
+        from app.engine import turnwheel
+        self.unit_registry = {}
+        self.item_registry = {}
+        self.status_registry = {}
+        self.level_constants = Counter()
+        self.turncount = 0
+        self.action_log = turnwheel.ActionLog()
+
+    def generic(self):
+        """
+        Done on loading a level, whether from overworld, last level, save_state, etc.
+        """
+        from app.engine import cursor, camera, phase, highlight, targets, \
+            movement, death, ai_controller
+        self.cursor = cursor.Cursor()
+        self.camera = camera.Camera()
+        self.phase = phase.PhaseController()
+        self.highlight = highlight.HighlightController()
+        self.targets = targets.TargetSystem()
+        self.moving_units = movement.MovementManager()
+        self.death = death.DeathManager()
+        self.combat_instance = None
+        self.ai = ai_controller.AIController()
+
+        self.alerts.clear()
+        
+        # Build registries
+        self.map_sprite_registry = {}
+
+    def start_level(self, level_nid):
+        """
+        Done at the beginning of a new level to start the level up
+        """
+        from app.data.level_object import LevelObject
+        level_prefab = DB.levels.get(level_nid)
+        serialized_tilemap = level_prefab.tilemap.serialize()
+        self.tilemap = self.load_map(serialized_tilemap)
+        self.current_level = LevelObject.from_prefab(level_prefab, self.tilemap)
+
+        for unit in self.current_level.units:
+            self.register_unit(unit)
+            for item in unit.items:
+                self.register_item(item)
+        for unit in self.current_level.units:
+            self.arrive(unit)
+
+    def load_map(self, serialized_tilemap):
+        from app.engine import map_view, ui_view, boundary
+        from app.data.tilemap import TileMap
+        tilemap = TileMap.deserialize(serialized_tilemap)  # To make a copy
+        self.grid = a_star.GridManager(tilemap)
+        self.boundary = boundary.BoundaryInterface(tilemap.width, tilemap.height)
+        self.map_view = map_view.MapView(tilemap)
+        self.ui_view = ui_view.UIView()
+        return tilemap
+
+    def save(self):
+        self.action_log.record = False
+        s_dict = {'units': [unit.serialize() for unit in self.unit_registry.values()],
+                  'items': [item.serialize() for item in self.item_registry.values()],
+                  'status': [status.serialize() for status in self.status_registry.values()],
+                  'level': self.current_level.serialize() if self.current_level else None,
+                  'turncount': self.turncount,
+                  'playtime': self.playtime,
+                  'game_constants': self.game_constants,
+                  'level_constants': self.level_constants,
+                  'parties': {nid: party.serialize() for nid, party in self.parties.values()},
+                  'current_party': self.current_party,
+                  'state': self.state.serialize(),
+                  'action_log': self.action_log.serialize()
+                  }
+        import time
+        meta_dict = {'playtime': self.playtime,
+                     'realtime': time.time(),
+                     'version': VERSION,
+                     'title': DB.constants.get('title').value,
+                     'level_title': self.current_level.title,
+                     }
+        self.action_log.record = True
+        return s_dict, meta_dict
+
+    def load(self, s_dict):
+        from app.engine import turnwheel
+        from app.data.unit_object import UnitObject
+        from app.data.level_object import LevelObject
+
+        logger.info("Loading Game...")
+        self.game_constants = Counter(s_dict.get('game_constants', {}))
+        self.level_constants = Counter(s_dict.get('level_constants', {}))
+        self.playtime = float(s_dict['playtime'])
+        self.parties = {nid: Party.deserialize(party) for nid, party in s_dict['parties'].items()}
+        self.current_party = s_dict['current_party']
+        self.turncount = int(s_dict['turncount'])
+
+        self.state.load_states(s_dict['state'][0], s_dict['state'][1])
+
+        self.item_registry = {item['uid']: Item.deserialize(item, DB.items.get_instance(item['nid'])) for item in s_dict['items']}
+        self.status_registry = {status['uid']: Status.deserialize(status, DB.status.get(status['nid'])) for status in s_dict['status']}
+        self.unit_registry = {unit['nid']: UnitObject.deserialize(unit) for unit in s_dict['units']}
+
+        self.action_log = turnwheel.ActionLog.deserialize(s_dict['action_log'])
+
+        if s_dict['level']:
+            logger.info("Loading Map...")
+            self.tilemap = self.load_map(s_dict['level']['tilemap'])
+            self.current_level = LevelObject.deserialize(s_dict['level'], self.tilemap, self)
+
+            self.generic()
+
+            # Now have units actually arrive on map
+            for unit in self.current_level.units:
+                self.arrive(unit)
+
+    @property
+    def level(self):
+        return self.current_level
+
+    def register_unit(self, unit):
+        logger.info("Registering unit %s as %s", unit, unit.nid)
+        self.unit_registry[unit.nid] = unit
+
+    def register_item(self, item):
+        logger.info("Registering item %s as %s", item, item.uid)
+        self.item_registry[item.uid] = item
+
+    def register_status(self, status):
+        logger.info("Registering status %s as %s", status, status.uid)
+        self.item_registry[status.uid] = status
+
+    def get_unit(self, unit_nid):
+        """
+        Can get units not just in the current level
+        Could be used to get units in overworld, base,
+        etc.
+        """
+        unit = self.unit_registry.get(unit_nid)
+        return unit
+
+    def get_item(self, item_uid):
+        item = self.item_registry.get(item_uid)
+        return item
+
+    def get_status(self, status_uid):
+        status = self.item_registry.get(status_uid)
+        return status
+
+    # For placing units on map and removing them from map
+    def leave(self, unit, test=False):
+        if unit.position:
+            logger.info("Leave %s %s", unit.nid, unit.position)
+            if not test:
+                game.grid.set_unit(unit.position, None)
+                game.boundary.leave(unit)
+            # Tiles
+        # Auras
+
+    def arrive(self, unit, test=False):
+        if unit.position:
+            logger.info("Arrive %s %s", unit.nid, unit.position)
+            if not test:
+                game.grid.set_unit(unit.position, unit)
+                game.boundary.arrive(unit)
+            # Tiles
+            # Auras
+
+game = None
+
+def start_game():
+    global game
+    game = GameState()
+    game.load_states(['title_start'])
+    return game
+
+def start_level(level_nid):
+    global game
+    game = GameState()
+    game.load_states(['turn_change'])
+    game.build_new()
+    game.start_level(level_nid)
+    return game