from __future__ import annotations
from app.engine.sound import SOUNDTHREAD
import app.engine.graphics.ui_framework as uif
from app.engine import engine

from typing import List, TYPE_CHECKING, Tuple
from app.constants import COLORKEY, WINHEIGHT

if TYPE_CHECKING:
    from app.engine.engine import Surface

from app.engine.sprites import SPRITES
from app.engine import config as cf

class NarrationDialogue(uif.UIComponent):
    def __init__(self, name: str, parent: uif.UIComponent = None, anim_duration: int = 3000):
        super().__init__(name=name, parent=parent)
        self.anim_duration = anim_duration

        self.queued_text: List[Tuple[str, str]] = []
        self.acknowledged: bool = False

        # TODO This should be configurable instead of magic number
        self.text_vertical_offset = 35
        self.text_horizontal_area = 200
        self.text_horizontal_margin = 20

        # initialize the animated top bar and bottom text area
        # create the box sprite
        narration_window_sprite: Surface = SPRITES.get('narration_window').convert()
        top_height = narration_window_sprite.get_height() // 2
        bottom_height = narration_window_sprite.get_height() - top_height
        width = narration_window_sprite.get_width()

        top_sprite = engine.subsurface(narration_window_sprite, (0, 0, width, top_height))
        bottom_sprite = engine.subsurface(narration_window_sprite, (0, top_height, width, bottom_height))
        engine.set_colorkey(top_sprite, COLORKEY)
        engine.set_colorkey(bottom_sprite, COLORKEY)

        self.top_bar: uif.UIComponent = uif.UIComponent.from_existing_surf(top_sprite)
        self.top_bar.props.v_alignment = uif.VAlignment.TOP
        self.top_bar.name = 'narration_window_top_bar'

        self.bot_text_area: uif.UIComponent = uif.UIComponent.from_existing_surf(bottom_sprite)
        self.bot_text_area.props.v_alignment = uif.VAlignment.BOTTOM
        self.bot_text_area.name = 'narration_window_bot_area'

        self._init_textbox_animations()

        # initialize the text component
        self.text: uif.DialogTextComponent = uif.DialogTextComponent('narration_text')
        self.text.props.max_width = self.text_horizontal_area
        self.text.margin = (self.text_horizontal_margin, self.text_horizontal_margin, self.text_vertical_offset, 0)

        self._init_text_animations()

        self.bot_text_area.add_child(self.text)

        self.add_child(self.top_bar)
        self.add_child(self.bot_text_area)

    def _init_textbox_animations(self):
        anim_duration = self.anim_duration
        fade_out = uif.fade_anim(1, 0.2, anim_duration, True, uif.InterpolationType.LOGARITHMIC, skew=0.1)
        fade_in = uif.fade_anim(0.2, 1, anim_duration, False, uif.InterpolationType.LOGARITHMIC, skew=3)

        log_interp = uif.InterpolationType.LOGARITHMIC
        translate_offscreen_down = \
            uif.translate_anim((0, 0), (0, WINHEIGHT/2), disable_after=True, duration=anim_duration, interp_mode=log_interp, skew=0.1) + fade_out
        translate_onscreen_up = \
            uif.translate_anim((0, WINHEIGHT/2), (0, 0), duration=anim_duration, interp_mode=log_interp, skew=3) + fade_in

        translate_offscreen_up = \
            uif.translate_anim((0, 0), (0, -WINHEIGHT/2), disable_after=True, duration=anim_duration, interp_mode=log_interp, skew=0.1) + fade_out
        translate_onscreen_down = \
            uif.translate_anim((0, -WINHEIGHT/2), (0, 0), duration=anim_duration, interp_mode=log_interp, skew=3) + fade_in

        self.top_bar.save_animation(translate_offscreen_up, '!exit')
        self.top_bar.save_animation(translate_onscreen_down, '!enter')

        self.bot_text_area.save_animation(translate_offscreen_down, '!exit')
        self.bot_text_area.save_animation(translate_onscreen_up, '!enter')

    def _init_text_animations(self):
        # init dialogue sound 'anim'
        def play_sound(c: uif.DialogTextComponent, anim_time, delta_time):
            play_sound.time_since_last_sound += delta_time
<<<<<<< HEAD
            if cf.SETTINGS['talk_boop'] and play_sound.time_since_last_sound > 32:
                self.time_since_last_sound = 0
=======
            if play_sound.time_since_last_sound > 32 and cf.SETTINGS['talk_boop']:
                play_sound.time_since_last_sound = 0
>>>>>>> bf9bbf32
                SOUNDTHREAD.play_sfx('Talk_Boop')
                
        play_sound.time_since_last_sound = 0

        dialog_sound = uif.UIAnimation(do_anim=play_sound)

        write_line = uif.type_line_anim(time_per_char=25) + dialog_sound
        self.text.save_animation(write_line, 'play_text')

    def write_next_line(self):
        if self.done_writing_current_text() and not self.done_writing_all_text():
            # done with current line, load next line
            self.push_text(*self.queued_text.pop(0))
        elif self.done_writing_current_text() and self.done_writing_all_text():
            # we're waiting on player acknowledgement to continue
            self.acknowledged = True
            self.text.should_display_waiting_cursor = False
        else:
            # write the next part of the current line
            self.text.queue_animation(names=['play_text'])

    def push_text(self, narrator: str, text: str):
        self.acknowledged = False
        self.text.should_display_waiting_cursor = True
        if not self.done_writing_current_text():
            self.queued_text.append((narrator, text))
        else:
            self.text.set_text(text)
            self.text.set_visible(0)
            self.text.queue_animation(names=['play_text'])

    def hurry_up(self, event):
        if self.enabled:
            if event == 'SELECT' or event == 'RIGHT' or event == 'DOWN':
                # text is currently writing
                if not self.text_is_waiting():
                    # skip to the end
                    self.text.skip_next_animation()
                # text is at a wait point
                elif self.text_is_waiting():
                    # queue next line
                    self.write_next_line()

    def text_is_waiting(self) -> bool:
        """Is the dialogue box currently waiting for a go-ahead?
        """
        return self.text.is_index_at_sequence(self.text.num_visible_chars, '{w}')

    def done_writing_current_text(self) -> bool:
        """Has the dialogue box finished its current text?
        """
        return self.text.is_completely_visible() and not self.text.is_animating()

    def done_writing_all_text(self) -> bool:
        """has the dialogue box finished all queued text?
        """
        return self.done_writing_current_text() and len(self.queued_text) == 0

    def finished(self) -> bool:
        return self.done_writing_all_text() and self.acknowledged

    # testing
    def write_a_line(self):
        text = (
            '"Lorem ipsum dolor sit amet, consectetur adipiscing elit, {w}'
            'sed do eiusmod tempor incididunt ut labore et dolore magna aliqua. {w}'
            'Ut enim ad minim veniam, quis nostrud exercitation ullamco laboris {w}'
            'nisi ut aliquip ex ea commodo consequat.'
        )
        self.push_text(text)<|MERGE_RESOLUTION|>--- conflicted
+++ resolved
@@ -85,13 +85,8 @@
         # init dialogue sound 'anim'
         def play_sound(c: uif.DialogTextComponent, anim_time, delta_time):
             play_sound.time_since_last_sound += delta_time
-<<<<<<< HEAD
             if cf.SETTINGS['talk_boop'] and play_sound.time_since_last_sound > 32:
-                self.time_since_last_sound = 0
-=======
-            if play_sound.time_since_last_sound > 32 and cf.SETTINGS['talk_boop']:
                 play_sound.time_since_last_sound = 0
->>>>>>> bf9bbf32
                 SOUNDTHREAD.play_sfx('Talk_Boop')
                 
         play_sound.time_since_last_sound = 0
