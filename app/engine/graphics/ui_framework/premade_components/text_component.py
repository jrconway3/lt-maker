from __future__ import annotations
from app.sprites import SPRITES

from typing import List, TYPE_CHECKING, Tuple, Union
import re

from app.engine import engine, text_funcs
from app.engine.bmpfont import BmpFont
from app.engine.fonts import FONT
from app.engine.graphics.ui_framework.ui_framework_styling import UIMetric
from app.utilities.utils import clamp

if TYPE_CHECKING:
    from pygame import Surface

from ..ui_framework import ComponentProperties, ResizeMode, UIComponent


class TextProperties(ComponentProperties):
    """Properties that are particular to text-based components.
    """
    def __init__(self):
        super().__init__()
        self.font: BmpFont = FONT['text-white']         # self-explanatory: the font
        self.line_break_size: str = '0px'               # if the text component is multiline, how much space
                                                        # is between the two lines. Can be percentage or pixel value.

        self.max_lines: int = 2                         # maximum number of lines to split the text over, if max_width is set.

class TextComponent(UIComponent):
    """A component consisting purely of text
    """
    def __init__(self, name: str = "", text: str = "", parent: UIComponent = None):
        super().__init__(name=name, parent=parent)
        self.props: TextProperties = TextProperties()
        self.text = text
        self.num_visible_chars = len(text)
        self._final_formatted_text = []
        self.scrolled_line: float = 1
<<<<<<< HEAD
        self._recalculate_size()

    @property
    def wrapped_text(self) -> str:
        return str.join("", self._final_formatted_text)
=======
        self._reset('__init__')
        
    @property
    def wrapped_text(self) -> str:
        if not self._final_formatted_text:
            self._add_line_breaks_to_text()
        return str.join("", self._final_formatted_text)       
>>>>>>> 4a1cc4b8

    @property
    def font_height(self) -> int:
        return self.props.font.height

    @property
    def max_text_area_width(self) -> int:
        return UIMetric.parse(self.props.max_width).to_pixels(self.parent.width) - self.padding[0] - self.padding[1]

    @property
    def max_text_area_height(self) -> int:
        if self.props.max_lines:
            return self.props.max_lines * self.font_height + (self.props.max_lines - 1) * self.line_break_size
        else:
            return self.height

    @property
    def line_break_size(self) -> int:
        return UIMetric.parse(self.props.line_break_size).to_pixels(self.parent.height)

    @property
    def scrollable_height(self):
        height_of_max_lines = self.props.max_lines * self.font_height + (self.props.max_lines - 1) * self.line_break_size
        return self.height - height_of_max_lines

    @property
    def lines_displayed(self) -> int:
        """How many lines are we currently displaying?

        Returns:
            int: [description]
        """
        total_displayed_lines = 0
        remaining_chars = self.num_visible_chars - 1
        for line_num, line in enumerate(self._final_formatted_text):
            if remaining_chars <= 0:
                break
            total_displayed_lines = line_num + 1
            remaining_chars -= len(line)

        if not self.props.max_lines: # if there's no max line limit, we're displaying all of them
            return total_displayed_lines
        else: # calculate with scroll
            scrolled_lines = max(total_displayed_lines - self.scrolled_line + 1, 0)
            return min(scrolled_lines, self.props.max_lines)

    def set_font(self, font: BmpFont):
        """Sets the font of this component and recalculates the component size.

        Args:
            font (BmpFont): font to use to draw the text
        """
        self.props.font = font
        self._reset("font")

    def set_line_break_size(self, line_break_size: str):
        """Sets the line break size of this component and recalculates the component size.

        Args:
            line_break_size (str): pixel or percentage measure for how much space is between
            the lines of text. Percentage measured in size of parent.
        """
        self.props.line_break_size = line_break_size
<<<<<<< HEAD
        self._recalculate_size()

=======
        self._reset("set_line_break_size")
        
>>>>>>> 4a1cc4b8
    def set_num_lines(self, num_lines: int):
        """Sets the max lines of this component and recalculates the component size.

        Args:
            num_lines (int): max number of lines
        """
        self.props.max_lines = num_lines
<<<<<<< HEAD
        self._recalculate_size()

    # @overrides UIComponent.padding.setter
    @UIComponent.padding.setter
    def padding(self, padding: Tuple[int, int, int, int]):
        """sets an explicit pixel padding and recalculates the component size
=======
        self._reset("set_num_lines")        
>>>>>>> 4a1cc4b8

    # @overrides UIComponent._reset
    def _reset(self, _=None):
        """Resets component state
        """
        self.skip_all_animations()
        self.scrolled_line = 1
        self._add_line_breaks_to_text()
        self._recalculate_size()
        
    def _recalculate_size(self):
        """Given our formatted text and our font, we can easily determine
        the size of the text component. This resets all state values,
        since things like scroll may no longer apply.
        """
        # calculate size
        if self.props.resize_mode == ResizeMode.AUTO:
            num_lines = len(self._final_formatted_text)
            if num_lines == 1:
                # all text is on one line anyway, just go by text
                text_size = self.props.font.size(self.text)
            else:
                # if not, we can just do math with max width
                # and the number of lines plus number of breaks
                height = num_lines * self.font_height + (num_lines - 1) * self.line_break_size
                text_size = self.max_text_area_width, height
            self.size = (text_size[0] + 2 + self.padding[0] + self.padding[1],
                         text_size[1] + self.padding[2] + self.padding[3])

    def set_text(self, text: str):
        """Sets the text of this text component and recalculates the component size.

        Args:
            text (str): Text to display
        """
        self.text = text
        self.num_visible_chars = len(text)
<<<<<<< HEAD
        self._recalculate_size()

=======
        self._reset('text')
        
>>>>>>> 4a1cc4b8
    def set_visible(self, num_chars_visible: int):
        """If you do not wish to display all the text at once,
        you can specify how many characters you want to display
        at any given time. Useful for dialog.

        Args:
            num_visible_chars (int): number of chars, starting from the beginning
            of the text, to display
        """
        self.num_visible_chars = num_chars_visible

    # @overrides UIComponent._create_bg_surf()
    def _create_bg_surf(self) -> Surface:
        """Generates an appropriately-sized text transparent background
        according to our size.

        Returns:
            Surface: a correctly-sized transparent surf.
        """
        # if we don't have cached, or our size has changed since last background generation, regenerate
        if not self.cached_background or self.cached_background.get_size() != self.tsize:
            self.cached_background = engine.create_surface(self.tsize, True)
        return self.cached_background

    def _add_line_breaks_to_text(self):
        """Generates correctly line-broken text based on
        our max width. This is stored in the internal list `_final_formatted_text`
        """
        # determine the max length of the string we can fit on the first line
        # we will only split on spaces so as to preserve words on the same line
        if self.props.max_width:
            lines = text_funcs.line_wrap(self.props.font, self.text, self.max_text_area_width)
            self._final_formatted_text = lines
        else:
            self._final_formatted_text = [self.text]

    def _pixel_height_to_line(self, pixels):
        return clamp(pixels / self.scrollable_height * len(self._final_formatted_text) + 1, 1, len(self._final_formatted_text))

    def scroll_to_nearest_line(self):
        self.scrolled_line = round(self.scrolled_line)

    def set_scroll_height(self, scroll_to: Union[int, float, str, UIMetric]):
        """crops the text component to the place you want to scroll to. This supports
        calculating the y-coord of a specific line or space between two lines (int, float),
        or a specific pixel or percentage (str, UIMetric)

        Args:
            scroll_to (Union[int, float, str, UIMetric]): location of scroll.
        """
        if isinstance(scroll_to, (int, float)):
            scroll_to = clamp(scroll_to, 1, len(self._final_formatted_text))
            self.scrolled_line = scroll_to
        elif isinstance(scroll_to, str):
            self.scrolled_line = self._pixel_height_to_line(UIMetric.parse(scroll_to).to_pixels(self.scrollable_height))
        elif isinstance(scroll_to, UIMetric):
            self.scrolled_line =  self._pixel_height_to_line(scroll_to.to_pixels(self.scrollable_height))
        else:
            self.scrolled_line = 1

    def is_index_at_end_of_line(self, idx: int) -> bool:
        """Is the index at the end of a line?
        Useful for determining if `self.num_visible_chars` has reached a stopping point

        Args:
            idx (int): index of a 'cursor', or how many characters you've theoretically already written

        Returns:
            bool: whether or not the cursor has written to the end of a line
        """
        for line in self._final_formatted_text:
            idx -= len(line)
            if idx == 0:
                return True
            if idx < 0:
                return False
        return False

    def is_index_at_sequence(self, idx: int, seq: str) -> bool:
        """Is the index at a specific substring?
        Useful for determining if `self.num_visible_chars` has reached a specific word or,
        in most cases, if it's reached a {w} pause.

        Args:
            idx (int): index of a 'cursor', or how many characters you've theoretically already written
            seq (int): sequence in question

        Returns:
            bool: whether or not the cursor has written to the specified subsequence
        """
        try:
            if self.wrapped_text[idx:].startswith(seq):
                return True
        except:
            pass
        return False

    # @overrides UIComponent.to_surf
    def to_surf(self) -> Surface:
        if not self.enabled:
            return engine.create_surface(self.tsize, True)
        # draw the background.
        base_surf = self._create_bg_surf().copy()
        # draw the text
        remaining_chars = self.num_visible_chars
        for line_num, line in enumerate(self._final_formatted_text):
            if remaining_chars <= 0:
                break
            visible_line = line[:remaining_chars]
            remaining_chars -= len(visible_line)
            self.props.font.blit(visible_line, base_surf, pos=(self.padding[0], self.padding[2] + line_num * (self.line_break_size + self.font_height)))

        if self.props.max_lines > 0:
            # crop the text to the max number of lines, to avoid overflow
            scrolled_down_height = (self.scrolled_line - 1) * (self.font_height + self.line_break_size)
            ret_surf = engine.subsurface(base_surf, (0,
                                                     scrolled_down_height,
                                                     self.width,
                                                     min(self.max_text_area_height, self.height - scrolled_down_height)))
        else:
            ret_surf = base_surf
        return ret_surf

class DialogTextComponent(TextComponent):
    def __init__(self, name: str="", text: str="", parent: UIComponent=None):
        super().__init__(name=name, text=text, parent=parent)
<<<<<<< HEAD

=======
        self.cursor = SPRITES.get('waiting_cursor')
        self.cursor_y_offset = [0]*20 + [1]*2 + [2]*8 + [1]*2
        self.cursor_y_offset_index = 0
        
    def wiggle_cursor_height(self):
        self.cursor_y_offset_index = (self.cursor_y_offset_index + 1) % len(self.cursor_y_offset)
        return self.cursor_y_offset[self.cursor_y_offset_index] + self.font_height / 3
        
>>>>>>> 4a1cc4b8
    # @overrides TextComponent.to_surf
    def to_surf(self) -> Surface:
        if not self.enabled:
            return engine.create_surface(self.tsize, True)
        # draw the background.
        base_surf = self._create_bg_surf().copy()
        # draw the text
        remaining_chars = self.num_visible_chars
        for line_num, line in enumerate(self._final_formatted_text):
            if remaining_chars <= 0:
                break
            visible_line = line[:remaining_chars]
            # strip all special commands - {w}, {br}, etc. - from line
            processed_line = re.sub('{[^}]*}?', '', visible_line)
            remaining_chars -= len(visible_line)
            self.props.font.blit(processed_line, base_surf, pos=(self.padding[0], self.padding[2] + line_num * (self.line_break_size + self.font_height)))
<<<<<<< HEAD

=======
            # if we're at a wait point, and this is the last line, blit the waiting cursor sprite
            if remaining_chars <= 0 and self.is_index_at_sequence(self.num_visible_chars, '{w}'):
                cursor_pos = (self.padding[0] + self.props.font.width(processed_line) + self.props.font.width(' '),
                              self.padding[2] + line_num * (self.line_break_size + self.font_height) + self.wiggle_cursor_height())
                base_surf.blit(self.cursor, cursor_pos)
                pass
        
>>>>>>> 4a1cc4b8
        if self.props.max_lines > 0:
            # crop the text to the max number of lines, to avoid overflow
            scrolled_down_height = (self.scrolled_line - 1) * (self.font_height + self.line_break_size)
            remaining_lines = min(self.props.max_lines, len(self._final_formatted_text) - self.scrolled_line + 1)
            height_of_max_lines = remaining_lines * self.font_height + (remaining_lines - 1) * self.line_break_size
            ret_surf = engine.subsurface(base_surf, (0, scrolled_down_height, self.width, height_of_max_lines))
        else:
            ret_surf = base_surf
        return ret_surf<|MERGE_RESOLUTION|>--- conflicted
+++ resolved
@@ -37,21 +37,13 @@
         self.num_visible_chars = len(text)
         self._final_formatted_text = []
         self.scrolled_line: float = 1
-<<<<<<< HEAD
-        self._recalculate_size()
-
-    @property
-    def wrapped_text(self) -> str:
-        return str.join("", self._final_formatted_text)
-=======
         self._reset('__init__')
-        
+
     @property
     def wrapped_text(self) -> str:
         if not self._final_formatted_text:
             self._add_line_breaks_to_text()
-        return str.join("", self._final_formatted_text)       
->>>>>>> 4a1cc4b8
+        return str.join("", self._final_formatted_text)
 
     @property
     def font_height(self) -> int:
@@ -75,7 +67,7 @@
     @property
     def scrollable_height(self):
         height_of_max_lines = self.props.max_lines * self.font_height + (self.props.max_lines - 1) * self.line_break_size
-        return self.height - height_of_max_lines
+        return self.height - self.max_text_area_height
 
     @property
     def lines_displayed(self) -> int:
@@ -115,13 +107,8 @@
             the lines of text. Percentage measured in size of parent.
         """
         self.props.line_break_size = line_break_size
-<<<<<<< HEAD
-        self._recalculate_size()
-
-=======
         self._reset("set_line_break_size")
-        
->>>>>>> 4a1cc4b8
+
     def set_num_lines(self, num_lines: int):
         """Sets the max lines of this component and recalculates the component size.
 
@@ -129,16 +116,7 @@
             num_lines (int): max number of lines
         """
         self.props.max_lines = num_lines
-<<<<<<< HEAD
-        self._recalculate_size()
-
-    # @overrides UIComponent.padding.setter
-    @UIComponent.padding.setter
-    def padding(self, padding: Tuple[int, int, int, int]):
-        """sets an explicit pixel padding and recalculates the component size
-=======
-        self._reset("set_num_lines")        
->>>>>>> 4a1cc4b8
+        self._reset("set_num_lines")
 
     # @overrides UIComponent._reset
     def _reset(self, _=None):
@@ -148,7 +126,7 @@
         self.scrolled_line = 1
         self._add_line_breaks_to_text()
         self._recalculate_size()
-        
+
     def _recalculate_size(self):
         """Given our formatted text and our font, we can easily determine
         the size of the text component. This resets all state values,
@@ -176,13 +154,8 @@
         """
         self.text = text
         self.num_visible_chars = len(text)
-<<<<<<< HEAD
-        self._recalculate_size()
-
-=======
         self._reset('text')
-        
->>>>>>> 4a1cc4b8
+
     def set_visible(self, num_chars_visible: int):
         """If you do not wish to display all the text at once,
         you can specify how many characters you want to display
@@ -309,18 +282,14 @@
 class DialogTextComponent(TextComponent):
     def __init__(self, name: str="", text: str="", parent: UIComponent=None):
         super().__init__(name=name, text=text, parent=parent)
-<<<<<<< HEAD
-
-=======
         self.cursor = SPRITES.get('waiting_cursor')
         self.cursor_y_offset = [0]*20 + [1]*2 + [2]*8 + [1]*2
         self.cursor_y_offset_index = 0
-        
+
     def wiggle_cursor_height(self):
         self.cursor_y_offset_index = (self.cursor_y_offset_index + 1) % len(self.cursor_y_offset)
         return self.cursor_y_offset[self.cursor_y_offset_index] + self.font_height / 3
-        
->>>>>>> 4a1cc4b8
+
     # @overrides TextComponent.to_surf
     def to_surf(self) -> Surface:
         if not self.enabled:
@@ -337,17 +306,13 @@
             processed_line = re.sub('{[^}]*}?', '', visible_line)
             remaining_chars -= len(visible_line)
             self.props.font.blit(processed_line, base_surf, pos=(self.padding[0], self.padding[2] + line_num * (self.line_break_size + self.font_height)))
-<<<<<<< HEAD
-
-=======
             # if we're at a wait point, and this is the last line, blit the waiting cursor sprite
             if remaining_chars <= 0 and self.is_index_at_sequence(self.num_visible_chars, '{w}'):
                 cursor_pos = (self.padding[0] + self.props.font.width(processed_line) + self.props.font.width(' '),
                               self.padding[2] + line_num * (self.line_break_size + self.font_height) + self.wiggle_cursor_height())
                 base_surf.blit(self.cursor, cursor_pos)
                 pass
-        
->>>>>>> 4a1cc4b8
+
         if self.props.max_lines > 0:
             # crop the text to the max number of lines, to avoid overflow
             scrolled_down_height = (self.scrolled_line - 1) * (self.font_height + self.line_break_size)
