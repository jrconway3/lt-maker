from __future__ import annotations

from enum import Enum
from typing import Callable, Dict, List, Tuple, Union

from app.constants import WINHEIGHT, WINWIDTH
from app.engine import engine
from app.utilities.typing import Color4
from PIL import Image
from PIL.Image import LANCZOS

from pygame import Surface

from .premade_animations.animation_templates import toggle_anim
from .ui_framework_animation import UIAnimation, animated
from .ui_framework_layout import (HAlignment, ListLayoutStyle, UILayoutHandler,
                                  UILayoutType, VAlignment)
from .ui_framework_styling import UIMetric

class ResizeMode(Enum):
    MANUAL = 0
    AUTO = 1

class ComponentProperties():
    def __init__(self):
        # used by the parent to position
        self.h_alignment: HAlignment = HAlignment.LEFT  # Horizontal Alignment of Component
        self.v_alignment: VAlignment = VAlignment.TOP   # Vertical Alignment of Component

        self.grid_occupancy: Tuple[int, int] = (1, 1)    # width/height that the component takes up in a grid
        self.grid_coordinate: Tuple[int, int] = (0, 0)   # which grid coordinate the component occupies

        # used by the component to configure itself
        self.bg: Surface = None                         # bg image for the component
        self.bg_color: Color4 = (0, 0, 0, 0)            # (if no bg) - bg fill color for the component
        self.bg_resize_mode: ResizeMode = (             # whether or not the bg will stretch to fit component
            ResizeMode.MANUAL )

        self.layout: UILayoutType = UILayoutType.NONE   # layout type for the component (see ui_framework_layout.py)
        self.list_style: ListLayoutStyle = (            # list layout style for the component, if using UILayoutType.LIST
            ListLayoutStyle.ROW )

        self.resize_mode: ResizeMode = (                # resize mode; AUTO components will dynamically resize themselves,
            ResizeMode.AUTO )                           # whereas MANUAL components will NEVER resize themselves.
                                                        # Probably always use AUTO, since it'll use special logic.

        self.max_width: str = None                      # maximum width str for the component.
                                                        # Useful for dynamic components such as dialog.
        self.max_height: str = None                     # maximum height str for the component.

        self.opacity: float = 1                         # layer opacity for the element.
                                                        # NOTE: changing this from 1 will disable per-pixel alphas
                                                        # for the entire component.


class RootComponent():
    """Dummy component to simulate the top-level window
    """
    def __init__(self):
        self.width: int = WINWIDTH
        self.height: int = WINHEIGHT

class UIComponent():
    def __init__(self, name: str = "", parent: UIComponent = None):
        """A generic UI component. Contains convenient functionality for
        organizing a UI, as well as UI animation support.

        NOTE: If using percentages, all of width, height, offset, and margin
        are stored as percentages of the size of the parent, while
        padding is stored as a percentage of the self's size.

        Margin and Padding are stored as Left, Right, Top, and Bottom.

        self.children are UI component children.
        self.manual_surfaces are manually positioned surfaces, to support more primitive
            and direct control over the UI.
        """
        if not parent:
            self.parent = RootComponent()
        else:
            self.parent = parent

        self.layout_handler = UILayoutHandler(self)

        self.name = name

        self.children: List[UIComponent] = []
        self.manual_surfaces: List[Tuple[Tuple[int, int], Surface]] = []

        self.props: ComponentProperties = ComponentProperties()

        self.isize: List[UIMetric] = [UIMetric.percent(100),
                                      UIMetric.percent(100)]

        self.imargin: List[UIMetric] = [UIMetric.pixels(0),
                                        UIMetric.pixels(0),
                                        UIMetric.pixels(0),
                                        UIMetric.pixels(0)]

        self.ipadding: List[UIMetric] = [UIMetric.pixels(0),
                                         UIMetric.pixels(0),
                                         UIMetric.pixels(0),
                                         UIMetric.pixels(0)]

        # temporary offset (horizontal, vertical) - used for animations
        self.ioffset: List[UIMetric] = [UIMetric.pixels(0),
                                        UIMetric.pixels(0)]

        self.cached_background: Surface = None # contains the rendered background.

        # animation queue
        self.queued_animations: List[UIAnimation] = []
        # saved animations
        self.saved_animations: Dict[str, List[UIAnimation]] = {}

        # secret internal timekeeper, basically never touch this
        self._chronometer: Callable[[], int] = engine.get_time
        self._last_update: int = self._chronometer()

        self.enabled: bool = True

    def set_chronometer(self, chronometer: Callable[[], int]):
        self._chronometer = chronometer
        self._last_update = self._chronometer()
        for child in self.children:
            child.set_chronometer(chronometer)

    @classmethod
    def create_base_component(cls, win_width=WINWIDTH, win_height=WINHEIGHT) -> UIComponent:
        """Creates a blank component that spans the entire screen; a base component
        to which other components can be attached

        Args:
            win_width (int): pixel width of the window. Defaults to the global setting.
            win_height(int): pixel height of the window. Defaults to the global setting.

        Returns:
            UIComponent: a blank base component
        """
        base = cls()
        base.width = win_width
        base.height = win_height
        return base

    @classmethod
    def from_existing_surf(cls, surf: Surface) -> UIComponent:
        """Creates a sparse UIComponent from an existing surface.

        Args:
            surf (Surface): Surface around which the UIComponent shall be wrapped

        Returns:
            UIComponent: A simple, unconfigured UIComponent consisting of a single surf
        """
        component = cls()
        component.width = surf.get_width()
        component.height = surf.get_height()
        component.set_background(surf)
        return component

    def set_background(self, bg: Union[Surface, Color4]):
        """Set the background of this component to bg_surf.
        If the size doesn't match, it will be rescaled on draw.

        Args:
            bg_surf (Surface): Any surface.
        """
        if isinstance(bg, Surface):
            self.props.bg = bg
        elif isinstance(bg, Color4):
            self.props.bg_color = bg
        # set this to none; the next time we render,
        # the component will regenerate the background.
        # See _create_bg_surf() and to_surf()
        self.cached_background = None

    def set_bg_resize(self, mode: ResizeMode):
        """Changes the resizing policy of the bg for this component.

        Args:
            mode (ResizeMode): a resize policy
        """
        self.props.resize_mode = mode
        # set this to none; the next time we render,
        # the component will regenerate the background.
        # See _create_bg_surf() and to_surf()
        self.cached_background = None

    @property
    def max_width(self) -> int:
        """Returns max width in pixels

        Returns:
            int: max width of component
        """
        return UIMetric.parse(self.props.max_width).to_pixels(self.parent.width)

    @property
    def max_height(self) -> int:
        """return max height in pixels

        Returns:
            int: max height of component
        """
        return UIMetric.parse(self.props.max_height).to_pixels(self.parent.height)

    @property
    def offset(self) -> Tuple[int, int]:
        """returns offset in pixels

        Returns:
            Tuple[int, int]: pixel offset value
        """
        return (self.ioffset[0].to_pixels(self.parent.width),
                self.ioffset[1].to_pixels(self.parent.height))

    @offset.setter
    def offset(self, new_offset: Tuple[str, str]):
        """sets offset

        Args:
            new_offset (Tuple[str, str]): offset str,
                can be in percentages or pixels
        """
        self.ioffset = (UIMetric.parse(new_offset[0]), UIMetric.parse(new_offset[1]))

    @property
    def size(self) -> Tuple[int, int]:
        """Returns the pixel width and height of the component

        Returns:
            Tuple[int, int]: (pixel width, pixel height)
        """
        return (self.width, self.height)

    @size.setter
    def size(self, size_input: Tuple[str, str]):
        """sets the size of the component

        Args:
            size (Tuple[str, str]): a pair of strings (width, height).
                Can be percentages or flat pixels.
        """
        self.isize = [UIMetric.parse(size_input[0]),
                      UIMetric.parse(size_input[1])]

    @property
    def width(self) -> int:
        """width of component in pixels

        Returns:
            int: pixel width
        """
        if self.props.max_width:
            max_width = UIMetric.parse(self.props.max_width).to_pixels(self.parent.width)
            return min(self.isize[0].to_pixels(self.parent.width), max_width)
        else:
            return self.isize[0].to_pixels(self.parent.width)

    @width.setter
    def width(self, width: str):
        """Sets width

        Args:
            width (str): width string. Can be percentage or pixels.
        """
        self.isize[0] = UIMetric.parse(width)

    @property
    def height(self) -> int:
        """height of component in pixels

        Returns:
            int: pixel height
        """
        if self.props.max_height:
            max_height = UIMetric.parse(self.props.max_height).to_pixels(self.parent.height)
            return min(self.isize[1].to_pixels(self.parent.height), max_height)
        else:
            return self.isize[1].to_pixels(self.parent.height)

    @height.setter
    def height(self, height: str):
        """Sets height

        Args:
            height (str): height string. Can be percentage or pixels.
        """
        self.isize[1] = UIMetric.parse(height)

    @property
    def margin(self) -> Tuple[int, int, int, int]:
        """margin of component in pixels

        Returns:
            Tuple[int, int, int, int]: pixel margins (left, right, top, bottom)
        """
        return (self.imargin[0].to_pixels(self.parent.width),
                self.imargin[1].to_pixels(self.parent.width),
                self.imargin[2].to_pixels(self.parent.height),
                self.imargin[3].to_pixels(self.parent.height))

    @margin.setter
    def margin(self, margin: Tuple[str, str, str, str]):
        """sets a margin

        Args:
            margin (Tuple[str, str, str, str]): margin string.
                Can be in pixels or percentages
        """
        self.imargin = [UIMetric.parse(margin[0]),
                        UIMetric.parse(margin[1]),
                        UIMetric.parse(margin[2]),
                        UIMetric.parse(margin[3])]

    @property
    def padding(self) -> Tuple[int, int, int, int]:
        """Padding of component in pixels

        Returns:
            Tuple[int, int, int, int]: pixel padding (left, right, top, bottom)
        """
        return (self.ipadding[0].to_pixels(self.width),
                self.ipadding[1].to_pixels(self.width),
                self.ipadding[2].to_pixels(self.height),
                self.ipadding[3].to_pixels(self.height))

    @padding.setter
    def padding(self, padding: Tuple[str, str, str, str]):
        """sets a padding

        Args:
            padding (Tuple[str, str, str, str]): padding str.
                Can be in pixels or percentages
        """
        self.ipadding = [UIMetric.parse(padding[0]),
                         UIMetric.parse(padding[1]),
                         UIMetric.parse(padding[2]),
                         UIMetric.parse(padding[3])]

    def add_child(self, child: UIComponent):
        """Add a child component to this component.
        NOTE: Order matters, depending on the layout
        set in UIComponent.props.layout.

        Args:
            child (UIComponent): a child UIComponent
        """
        child.parent = self
        child.set_chronometer(self._chronometer)
        self.children.append(child)

    def add_surf(self, surf: Surface, pos: Tuple[int, int]):
        """Add a hard-coded surface to this component.

        Args:
            surf (Surface): A Surface
            pos (Tuple[int, int]): the coordinate position of the top left of surface
        """
        self.manual_surfaces.append((pos, surf))

    def any_children_animating(self) -> bool:
        """Returns whether or not any children are currently in the middle of an animation.
        Useful for deciding whether or not to shut this component down.

        Returns:
            bool: Are any children recursively animating?
        """
        for child in self.children:
            if child.any_children_animating():
                return True
            if len(child.queued_animations) > 0:
                return True
        return False

    @animated('!enter')
    def enter(self):
        """the component enters, i.e. allows it to display.

        Because of the @animated tag, will automatically queue
        the animation named "!enter" if it exists in the UIObject's
        saved animations
        """
        for child in self.children:
            child.enter()
        self.enabled = True

    @animated('!exit')
    def exit(self, is_top_level=True) -> bool:
        """Makes the component exit, i.e. transitions it out

        Because of the @animated tag, will automatically queue
        the animation named "!exit" if it exists in the UIObject's
        saved animations

        This will also recursively exit any children.

        Args:
            is_top_level (bool): Whether or not this is the top level parent.
            If not, then this will not actually disable. This is because if
            you disable a top-level component, then you will never render its children
            anyway; this will avoid graphical bugs such as children vanishing instantly
            before the parent animates out.

        Returns:
            bool: whether or not this is disabled, or is waiting on children to finish animating.
        """
        for child in self.children:
            child.exit(False)
        if not is_top_level:
            return
        if self.any_children_animating() or len(self.queued_animations) > 0:
            # there's an animation playing; wait until afterwards to exit it
            self.queue_animation([toggle_anim(False)], force=True)
        else:
            self.enabled = False

    def enable(self):
        """does the same thing as enter(), except forgoes all animations
        """
        self.enabled = True
        for child in self.children:
            child.enable()

    def disable(self, is_top_level=True):
        """Does the same as exit(), except forgoes all animations.
        """
        self.enabled = False

    def queue_animation(self, animations: List[UIAnimation] = [], names: List[str] = [], force: bool = False):
        """Queues a series of animations for the component. This method can be called with
        arbitrary animations to play, or it can be called with names corresponding to
        an animation saved in its animation dict, or both, with names taking precedence.
        The animations will automatically trigger in the order in which they were queued.

        NOTE: by default, this does not allow queueing when an animation is already playing.

        Args:
            animation (List[UIAnimation], optional): A list of animations to queue. Defaults to [].
            name (List[str], optional): The names of saved animations. Defaults to [].
            force (bool, optional): Whether or not to queue this animation even if other animations are already playing.
            Defaults to False.
        """
        if not force and len(self.queued_animations) > 0:
            return
        for name in names:
            if name in self.saved_animations:
                n_animation = self.saved_animations[name]
                for anim in n_animation:
                    anim.component = self
                    self.queued_animations.append(anim)
        for animation in animations:
            animation.component = self
            self.queued_animations.append(animation)
<<<<<<< HEAD

=======
        
    def push_animation(self, animations: List[UIAnimation] = [], names: List[str] = []):
        """Pushes an animation onto the animation stack, effectively pausing
        the current animation and starting another one. N.B. this will not call
        the "begin_anim" function of the first animation upon it resuming, so using this may result in
        graphical "glitches". Don't use this unless you know exactly why you're using it.

        Args:
            animation (UIAnimation): The UIAnimation to push and begin *right now*.
        """
        for name in names[::-1]:
            if name in self.saved_animations:
                n_animation = self.saved_animations[name]
                for anim in n_animation[::-1]:
                    self.queued_animations.insert(0, anim)
        
        for animation in animations[::-1]:
            animation.component = self
            self.queued_animations.insert(0, animation)
    
>>>>>>> 312e4d7f
    def save_animation(self, animation: UIAnimation, name: str):
        """Adds an animation to the UIComponent's animation dict.
        This is useful for adding animations that may be called many times.

        Args:
            animation (UIAnimation): [description]
            name (str): [description]
        """
        if name in self.saved_animations:
            self.saved_animations[name].append(animation)
        else:
            self.saved_animations[name] = [animation]

    def skip_animation(self):
        """clears the animation queue by finishing all of them instantly.
        Useful for skip button implementation.
        """
        for anim in self.queued_animations:
            anim.after_anim()
        self.queued_animations = []

    def update(self):
        """update. used at the moment to advance animations.
        """
        delta_time = self._chronometer() - self._last_update
        self._last_update = self._chronometer()
        if len(self.queued_animations) > 0:
            if self.queued_animations[0].update(delta_time):
                # the above function call returns True if the animation is finished
                self.queued_animations.pop(0)

    def _create_bg_surf(self) -> Surface:
        """Generates the background surf for this component of identical dimension
        as the component itself. If the background image isn't the same size as the component,
        and we want to rescale, then we will use PIL to rescale. Because rescaling is expensive,
        we'll be making use of limited caching here.

        Returns:
            Surface: A surface of size self.width x self.height, containing a scaled background image.
        """
        if self.props.bg is None:
            surf = engine.create_surface(self.size, True)
            surf.fill(self.props.bg_color)
            return surf
        else:
            if not self.cached_background or not self.cached_background.get_size() == self.size:
                if self.props.bg_resize_mode == ResizeMode.AUTO:
                    bg_raw = engine.surf_to_raw(self.props.bg, 'RGBA')
                    pil_bg = Image.frombytes('RGBA', self.props.bg.get_size(), bg_raw, 'raw')
                    pil_bg = pil_bg.resize(self.size, resample=LANCZOS)
                    bg_scaled = engine.raw_to_surf(pil_bg.tobytes('raw', 'RGBA'), self.size, 'RGBA')
                    self.cached_background = bg_scaled
                else:
                    base = engine.create_surface(self.size, True)
                    base.blit(self.props.bg, (0, 0))
                    self.cached_background = base
            return self.cached_background

    def to_surf(self) -> Surface:
        if not self.enabled:
            return engine.create_surface(self.size, True)
        # draw the background.
        base_surf = self._create_bg_surf().copy()
        # position and then draw all children recursively according to our layout
        for child in self.children:
            child.update()
        for idx, child_pos in enumerate(self.layout_handler.generate_child_positions()):
            child = self.children[idx]
            base_surf.blit(child.to_surf(), child_pos)
        # draw the hard coded surfaces as well.
        for hard_code_child in self.manual_surfaces:
            pos = hard_code_child[0]
            img = hard_code_child[1]
            base_surf.blit(img, (pos[0], pos[0]))

        # handle own opacity
        if self.props.opacity < 1:
            opacity_val = self.props.opacity * 255
            base_surf.set_alpha(opacity_val)
        return base_surf<|MERGE_RESOLUTION|>--- conflicted
+++ resolved
@@ -452,10 +452,7 @@
         for animation in animations:
             animation.component = self
             self.queued_animations.append(animation)
-<<<<<<< HEAD
-
-=======
-        
+
     def push_animation(self, animations: List[UIAnimation] = [], names: List[str] = []):
         """Pushes an animation onto the animation stack, effectively pausing
         the current animation and starting another one. N.B. this will not call
@@ -470,12 +467,11 @@
                 n_animation = self.saved_animations[name]
                 for anim in n_animation[::-1]:
                     self.queued_animations.insert(0, anim)
-        
+
         for animation in animations[::-1]:
             animation.component = self
             self.queued_animations.insert(0, animation)
-    
->>>>>>> 312e4d7f
+
     def save_animation(self, animation: UIAnimation, name: str):
         """Adds an animation to the UIComponent's animation dict.
         This is useful for adding animations that may be called many times.
