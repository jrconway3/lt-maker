import random

import app.utilities as utils
from app.constants import WINWIDTH, WINHEIGHT, TILEWIDTH, TILEHEIGHT, TILEX, TILEY
from app.engine.sprites import SPRITES
from app.engine.fonts import FONT
from app.engine.sound import SOUNDTHREAD
from app.engine import engine, combat_calcs, icons, equations, skill_system, item_system
from app.engine.game_state import game
from app.engine.game_counters import ANIMATION_COUNTERS

class HealthBar():
    time_for_change_min = 200
    speed = utils.frames2ms(1)   # 1 frame for each hp point

    def __init__(self, unit):
        self.unit = unit

        self.displayed_hp = self.unit.get_hp()
        self.old_hp = self.displayed_hp
        self.total_hp = equations.parser.hitpoints(self.unit)

        self.transition_flag = False
        self.time_for_change = self.time_for_change_min
        self.last_update = 0

    def set_hp(self, val):
        self.displayed_hp = val

    def update(self):
        # print(self.displayed_hp, self.unit.get_hp(), self.transition_flag)
        # Check to see if we should begin showing transition
        if self.displayed_hp != self.unit.get_hp() and not self.transition_flag:
            self.transition_flag = True
            self.time_for_change = max(self.time_for_change_min, abs(self.displayed_hp - self.unit.get_hp()) * self.speed)
            self.last_update = engine.get_time()

        if equations.parser.hitpoints(self.unit) != self.total_hp:
            self.total_hp = equations.parser.hitpoints(self.unit)

        # Check to see if we should update
        if self.transition_flag:
            time = (engine.get_time() - self.last_update) / self.time_for_change
            new_val = int(utils.lerp(self.old_hp, self.unit.get_hp(), time))
            self.set_hp(new_val)
            if time >= 1:
                self.set_hp(self.unit.get_hp())
                self.old_hp = self.displayed_hp
                self.transition_flag = False

class CombatHealthBar(HealthBar):
    full_hp_blip = SPRITES.get('full_hp_blip')
    empty_hp_blip = SPRITES.get('empty_hp_blip')
    end_hp_blip = engine.subsurface(full_hp_blip, (0, 0, 1, full_hp_blip.get_height()))
    colors = [0, 0, 0, 0, 0, 0, 0, 0, 1, 1, 2, 2, 3, 3, 4, 4, 5, 5, 5, 5, 5, 5, 5, 5, 4, 4, 3, 3, 2, 2, 1, 1]
    speed = utils.frames2ms(2)
    time_for_change_min = 0

    def __init__(self, unit):
<<<<<<< HEAD
        super().__init__(unit)
        self.color_tick = 0
=======
        super().__init__(unit) 
        self.color_tick = 0
        self.heal_sound_update = 0   
>>>>>>> 291f74e5

    def update(self, skip=False):
        if self.displayed_hp < self.unit.get_hp():
            self.speed = utils.frames2ms(4)  # Slower speed when increasing hp
        else:
            self.speed = utils.frames2ms(2)
        super().update()
        self.color_tick = int(engine.get_time() / 16.67) % len(self.colors)

    def set_hp(self, val):
        current_time = engine.get_time()
        if self.displayed_hp < self.unit.get_hp() and current_time - self.heal_sound_update > self.speed:
            self.heal_sound_update = current_time
            SOUNDTHREAD.stop_sfx('HealBoop')
            SOUNDTHREAD.play_sfx('HealBoop')
        super().set_hp(val)

    def big_number(self) -> bool:
        return self.displayed_hp != self.unit.get_hp()

    def done(self) -> bool:
        return self.displayed_hp == self.unit.get_hp()

    def draw(self, surf, left, top):
        font = FONT['number-small2']
        if self.big_number():
            font = FONT['number-big2']
        if self.displayed_hp <= 80:
            font.blit_right(str(self.displayed_hp), surf, (left, top - 4))
        else:
            font.blit_right('??', surf, (left, top - 4))

        full_hp_blip = engine.subsurface(self.full_hp_blip, (self.colors[self.color_tick] * 2, 0, 2, self.full_hp_blip.get_height()))
        if self.unit.get_max_hp() <= 40:
            for idx in range(self.displayed_hp):
                surf.blit(full_hp_blip, (left + idx * 2 + 5, top + 1))
            for idx in range(self.unit.get_max_hp() - self.displayed_hp):
                surf.blit(self.empty_hp_blip, (left + (idx + self.displayed_hp) * 2 + 5, top + 1))
            surf.blit(self.end_hp_blip, (left + self.unit.get_max_hp() * 2 + 5, top + 1))
        else:
            # Lower 40 hp
            for idx in range(min(self.displayed_hp, 40)):
                surf.blit(full_hp_blip, (left + idx * 2 + 5, top + 4))
            for idx in range(max(40 - self.displayed_hp, 0)):
                surf.blit(self.empty_hp_blip, (left + (idx + self.displayed_hp) * 2 + 5, top + 4))
            surf.blit(self.end_hp_blip, (left + 40 * 2 + 5, top + 4))
            # Upper 40 hp
            for idx in range(utils.clamp(self.displayed_hp - 40, 0, 40)):
                surf.blit(full_hp_blip, (left + idx * 2 + 5, top - 4))
            right = utils.clamp(self.unit.get_max_hp(), 0, 80)
            for idx in range(right - max(40, self.displayed_hp)):
                surf.blit(self.empty_hp_blip, (left + (idx + max(self.displayed_hp - 40, 0)) * 2 + 5, top - 4))
            surf.blit(self.end_hp_blip, (left + (right - 40) * 2 + 5, top - 4))

class MapHealthBar(HealthBar):
    time_for_change_min = 200
    speed = utils.frames2ms(1)
    health_outline = SPRITES.get('map_health_outline')
    health_bar = SPRITES.get('map_health_bar')

    def draw(self, surf, left, top):
        total = max(1, self.total_hp)
        fraction_hp = utils.clamp(self.displayed_hp / total, 0, 1)
        index_pixel = int(12 * fraction_hp) + 1

        surf.blit(self.health_outline, (left, top + 13))
        if fraction_hp > 0:
            bar = engine.subsurface(self.health_bar, (0, 0, index_pixel, 1))
            surf.blit(bar, (left + 1, top + 14))

        return surf

class MapCombatHealthBar(HealthBar):
    display_numbers = True
    health_bar = SPRITES.get('health_bar')

    def draw(self, surf):
        total = max(1, self.total_hp)
        fraction_hp = utils.clamp(self.displayed_hp / total, 0, 1)
        index_pixel = int(50 * fraction_hp)
        position = 25, 22
        surf.blit(engine.subsurface(self.health_bar, (0, 0, index_pixel, 2)), position)

        # Blit HP number
        if self.display_numbers:
            font = FONT['number-small2']
            if self.transition_flag:
                font = FONT['number-big2']
            s = str(self.displayed_hp)
            position = 22 - font.size(s)[0], 15
            font.blit(s, surf, position)

        return surf

class MapCombatInfo():
    blind_speed = 1/8.  # 8 frames to fade in

    def __init__(self, draw_method, unit, item, target, stats):
        self.skill_icons = []
        self.ordering = None

        self.reset()
        self.change_unit(unit, item, target, stats, draw_method)
        # self.fade_in()

    def change_unit(self, unit, item, target=None, stats=None, draw_method=None):
        if draw_method:
            self.draw_method = draw_method
            self.true_position = None

        if unit != self.unit or target != self.target:
            self.fade_in()
        else:
            self.blinds = 1

        self.hp_bar = MapCombatHealthBar(unit)
        self.unit = unit
        self.item = item
        if target:
            self.target = target
        if stats:
            self.hit = stats[0]
            self.mt = stats[1]

        self.skill_icons.clear()

        # Handle surfaces
        team = unit.team

        self.stats_surf = None
        self.bg_surf = SPRITES.get('health_' + utils.get_team_color(team)).convert_alpha()
        self.c_surf = SPRITES.get('combat_stats_' + utils.get_team_color(team)).convert_alpha()
        self.gem = SPRITES.get('combat_gem_' + utils.get_team_color(team)).convert_alpha()

    def reset(self):
        self.draw_method = None
        self.true_position = None

        self.hp_bar = None
        self.unit = None
        self.item = None
        self.target = None
        self.hit = None
        self.mt = None

        self.blinds = 1
        self.reset_shake()

        self.stats_surf = None
        self.bg_surf = None
        self.c_surf = None
        self.gem = None

        self.skill_icons.clear()

    def fade_in(self):
        self.blinds = 0

    def fade_out(self):
        pass

    def shake(self, num):
        self.current_shake_idx = 1
        if num == 1:  # Normal hit
            self.shake_set = [(-3, -3), (0, 0), (3, 3), (0, 0)]
        elif num == 2:  # Kill
            self.shake_set = [(3, 3), (0, 0), (0, 0), (3, 3), (-3, -3), (3, 3), (-3, -3), (0, 0)]
        elif num == 3:  # Crit
            self.shake_set = [(random.randint(-4, 4), random.randint(-4, 4)) for _ in range(16)] + [(0, 0)]
        elif num == 4:  # Glancing hit
            self.shake_set = [(-1, -1), (0, 0), (1, 1), (0, 0)]

    def reset_shake(self):
        self.shake_set = [(0, 0)]  # How the hp bar will shake
        self.shake_offset = (0, 0)  # How it is currently shaking
        self.current_shake_idx = 0

    def handle_shake(self):
        if self.current_shake_idx:
            self.shake_offset = self.shake_set[self.current_shake_idx - 1]
            self.current_shake_idx += 1
            if self.current_shake_idx > len(self.shake_set):
                self.current_shake_idx = 0

    def add_skill_icon(self, skill_icon):
        self.skill_icons.append(skill_icon)

    def build_stat_surf(self):
        stat_surf = self.c_surf.copy()
        # Blit hit
        if self.hit is not None:
            hit = str(utils.clamp(self.hit, 0, 100))
        else:
            hit = '--'
        position = stat_surf.get_width() // 2 - FONT['number-small2'].size(hit)[0] - 1, -2
        FONT['number-small2'].blit(hit, stat_surf, position)
        # Blit damage
        if self.mt is not None:
            damage = str(max(0, self.mt))
        else:
            damage = '--'
        position = stat_surf.get_width() - FONT['number-small2'].size(damage)[0] - 2, -2
        FONT['number-small2'].blit(damage, stat_surf, position)
        return stat_surf

    def get_time_for_change(self):
        return self.hp_bar.time_for_change

    def force_position_update(self):
        if self.unit:
            width, height = self.bg_surf.get_width(), self.bg_surf.get_height()
            self.determine_position(width, height)

    def determine_position(self, width, height):
        self.true_position = self.draw_method
        if self.draw_method in ('p1', 'p2'):
            pos1 = self.unit.position
            pos2 = self.target.position
            camera_pos = game.camera.get_xy()
            if self.draw_method == 'p1':
                left = True if pos1[0] <= pos2[0] else False
            else:
                left = True if pos1[0] < pos2[0] else False
            self.ordering = 'left' if left else 'right'

            x_pos = WINWIDTH//2 - width if left else WINWIDTH//2
            rel_1 = pos1[1] - camera_pos[1]
            rel_2 = pos2[1] - camera_pos[1]

            # If both are on top of screen
            if rel_1 < TILEY//2 and rel_2 < TILEY//2:
                rel = max(rel_1, rel_2)
                y_pos = (rel + 1) * TILEHEIGHT + 12
            # If both are on bottom of screen
            elif rel_1 >= TILEY//2 and rel_2 >= TILEY//2:
                rel = min(rel_1, rel_2)
                y_pos = rel * TILEHEIGHT - 12 - height - 13  # Stat surf
            # Find largest gap and place it in the middle
            else:
                top_gap = min(rel_1, rel_2)
                bottom_gap = TILEY - 1 - max(rel_1, rel_2)
                middle_gap = abs(rel_1 - rel_2)
                if top_gap > bottom_gap and top_gap > middle_gap:
                    y_pos = top_gap * TILEHEIGHT - 12 - height - 13  # Stat surf
                elif bottom_gap > top_gap and bottom_gap > middle_gap:
                    y_pos = (bottom_gap + 1) * TILEHEIGHT + 12
                else:
                    y_pos = WINHEIGHT//4 - height//2 - 13//2 if rel_1 < TILEY//2 else 3*WINHEIGHT//4 - height//2 - 13//2
                    x_pos = WINWIDTH//4 - width//2 if pos1[0] - camera_pos[0] > TILEX//2 else 3*WINWIDTH//4 - width//2
                    self.ordering = 'middle'
            self.true_position = (x_pos, y_pos)

        elif self.draw_method == 'splash':
            x_pos = self.unit.position[0] - game.camera.get_x()
            x_pos = utils.clamp(x_pos, 3, TILEX - 2)
            if self.unit.position[1] - game.camera.get_y() < TILEY//2:
                y_pos = self.unit.position[1] - game.camera.get_y() + 2
            else:
                y_pos = self.unit.position[1] - game.camera.get_y() - 3
            self.true_position = x_pos * TILEWIDTH - width//2, y_pos * TILEHEIGHT - 8
            self.ordering = 'middle'

    def update_stats(self, stats):
        self.hit, self.mt = stats
        self.stats_surf = None

    def update(self):
        # Make blinds wider
        self.blinds = utils.clamp(self.blinds, self.blinds + self.blind_speed, 1)

        if self.unit and self.blinds >= 1:
            self.handle_shake()
            self.hp_bar.update()

    def draw(self, surf):
        # Create background surface
        width, height = self.bg_surf.get_width(), self.bg_surf.get_height()
        true_height = height + self.c_surf.get_height()
        if self.hit or self.mt:
            bg_surf = engine.create_surface((width, true_height))
        else:
            bg_surf = engine.create_surface((width, height))
        bg_surf.blit(self.bg_surf, (0, 0))

        # Name
        name_width = FONT['text-numbers'].size(self.unit.name)[0]
        position = width - name_width - 4, 3
        FONT['text-numbers'].blit(self.unit.name, bg_surf, position)

        # Item
        if self.item:
            # Determine effectiveness
            icon = icons.get_icon(self.item)
            if icon:
                icon = item_system.item_icon_mod(self.unit, self.item, self.target, icon)
                bg_surf.blit(icon, (2, 3))

            # Blit advantage
            if skill_system.check_enemy(self.unit, self.target):
                adv = combat_calcs.compute_advantage(self.unit, self.target, self.item, self.target.get_weapon())
                disadv = combat_calcs.compute_advantage(self.unit, self.target, self.item, self.target.get_weapon(), False)

                up_arrow = engine.subsurface(SPRITES.get('arrow_advantage'), (ANIMATION_COUNTERS.arrow_counter.count * 7, 0, 7, 10))
                down_arrow = engine.subsurface(SPRITES.get('arrow_advantage'), (ANIMATION_COUNTERS.arrow_counter.count * 7, 10, 7, 10))

                if adv and adv.modification > 0:
                    bg_surf.blit(up_arrow, (11, 7))
                elif adv and adv.modification < 0:
                    bg_surf.blit(down_arrow, (11, 7))
                elif disadv and disadv.modification > 0:
                    bg_surf.blit(down_arrow, (11, 7))
                elif disadv and disadv.modification < 0:
                    bg_surf.blit(up_arrow, (11, 7))
        # End item

        bg_surf = self.hp_bar.draw(bg_surf)

        # Blit stat surf
        if self.hit is not None or self.mt is not None:
            if not self.stats_surf:
                self.stats_surf = self.build_stat_surf()
            bg_surf.blit(self.stats_surf, (0, height))

        if not self.true_position or self.draw_method == 'splash':
            self.determine_position(width, height)

        if self.hit is not None or self.mt is not None:
            blit_surf = engine.subsurface(bg_surf, (0, true_height//2 - int(true_height * self.blinds // 2), width, int(true_height * self.blinds)))
            y_pos = self.true_position[1] + true_height//2 - int(true_height * self.blinds // 2)
        else:
            blit_surf = engine.subsurface(bg_surf, (0, height//2 - int(height * self.blinds // 2), width, int(height * self.blinds)))
            y_pos = self.true_position[1] + height//2 - int(height * self.blinds // 2)
        x, y = (self.true_position[0] + self.shake_offset[0], y_pos + self.shake_offset[1])
        surf.blit(blit_surf, (x, y))

        # Gem
        if self.blinds >= 1 and self.gem and self.ordering:
            if self.ordering == 'left':
                position = (x + 2, y - 3)
            elif self.ordering == 'right':
                position = (x + 56, y - 3)
            elif self.ordering == 'middle':
                position = (x + 27, y - 3)
            surf.blit(self.gem, position)

        # Draw skill icons
        for idx, skill_icon in enumerate(self.skill_icons):
            skill_icon.update()
            x, y = self.true_position[0] + width // 2, self.true_position[1] - 16 + idx * 16
            skill_icon.draw(surf, (x, y))
        self.skill_icons = [s for s in self.skill_icons if not s.done]

        return surf<|MERGE_RESOLUTION|>--- conflicted
+++ resolved
@@ -57,14 +57,9 @@
     time_for_change_min = 0
 
     def __init__(self, unit):
-<<<<<<< HEAD
-        super().__init__(unit)
-        self.color_tick = 0
-=======
         super().__init__(unit) 
         self.color_tick = 0
         self.heal_sound_update = 0   
->>>>>>> 291f74e5
 
     def update(self, skip=False):
         if self.displayed_hp < self.unit.get_hp():
