--- conflicted
+++ resolved
@@ -1,49 +1,46 @@
-<<<<<<< HEAD
-=======
-import logging
->>>>>>> fb033bdb
-from app.data.database.components import ComponentType
-from app.data.database.item_components import ItemComponent, ItemTags
-
-class NoAI(ItemComponent):
-    nid = 'no_ai'
-    desc = "Adding this component prevents the AI from trying to use the item. This is important for sequence items, which the AI is unable to handle."
-    tag = ItemTags.BASE
-
-    def ai_priority(self, unit, item, target, move):
-        return -1
-
-class EvalAIPriority(ItemComponent):
-    nid = 'eval_ai_priority'
-    desc = """Gives a condition under which the AI will target units with this item.  Higher priority makes the AI more likely to use this item.
-    Priority values should typically be between 0 and 1, but values above 1 can be used to more strongly encourage an action."""
-    tag = ItemTags.UTILITY
-    expose = ComponentType.NewMultipleOptions
-    options = {
-        'condition': ComponentType.String,
-        'priority': ComponentType.String
-    }
-
-    def __init__(self, value=None):
-        self.value = {
-            'condition': 'True',
-            'priority': '0'
-        }
-        if value:
-            self.value.update(value)
-
-    def ai_priority(self, unit, item, target, move):
-        if target:
-            from app.engine import evaluate
-            try:
-                condition: bool = bool(evaluate.evaluate(self.value['condition'], unit, target, local_args={'item': item, 'move': move}))
-            except Exception as e:
-                logging.error("eval_ai_priority failed to evaluate condition %s with error %s", self.value['condition'], e)
-                return 0
-            if condition:
-                    try:
-                        priority_term: float = float(evaluate.evaluate(self.value['priority'], unit, target, local_args={'item': item, 'move': move}))
-                        return priority_term
-                    except Exception as e:
-                        logging.error("eval_ai_priority failed to evaluate priority %s with error %s", self.value['priority'], e)
-        return 0
+import logging
+from app.data.database.components import ComponentType
+from app.data.database.item_components import ItemComponent, ItemTags
+
+class NoAI(ItemComponent):
+    nid = 'no_ai'
+    desc = "Adding this component prevents the AI from trying to use the item. This is important for sequence items, which the AI is unable to handle."
+    tag = ItemTags.BASE
+
+    def ai_priority(self, unit, item, target, move):
+        return -1
+
+class EvalAIPriority(ItemComponent):
+    nid = 'eval_ai_priority'
+    desc = """Gives a condition under which the AI will target units with this item.  Higher priority makes the AI more likely to use this item.
+    Priority values should typically be between 0 and 1, but values above 1 can be used to more strongly encourage an action."""
+    tag = ItemTags.UTILITY
+    expose = ComponentType.NewMultipleOptions
+    options = {
+        'condition': ComponentType.String,
+        'priority': ComponentType.String
+    }
+
+    def __init__(self, value=None):
+        self.value = {
+            'condition': 'True',
+            'priority': '0'
+        }
+        if value:
+            self.value.update(value)
+
+    def ai_priority(self, unit, item, target, move):
+        if target:
+            from app.engine import evaluate
+            try:
+                condition: bool = bool(evaluate.evaluate(self.value['condition'], unit, target, local_args={'item': item, 'move': move}))
+            except Exception as e:
+                logging.error("eval_ai_priority failed to evaluate condition %s with error %s", self.value['condition'], e)
+                return 0
+            if condition:
+                    try:
+                        priority_term: float = float(evaluate.evaluate(self.value['priority'], unit, target, local_args={'item': item, 'move': move}))
+                        return priority_term
+                    except Exception as e:
+                        logging.error("eval_ai_priority failed to evaluate priority %s with error %s", self.value['priority'], e)
+        return 0