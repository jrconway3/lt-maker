--- conflicted
+++ resolved
@@ -31,18 +31,10 @@
     def init(self, item):
         item.data['effective_multiplier'] = self.value
 
-<<<<<<< HEAD
-class EffectiveTag(ItemComponent):
-    nid = 'effective_tag'
-    desc = "Item will be considered effective if the targeted enemy has any of the tags listed in this component."
-    # requires = ['damage']
-    tag = ItemTags.EXTRA
-=======
 class EffectiveIcon(ItemComponent):
     nid = 'effective_icon'
     desc = "Shows the effective icon when appropriate."
     tag = ItemTags.CUSTOM
->>>>>>> 9dd17400
 
     expose = (ComponentType.List, ComponentType.Tag)
     value = []
