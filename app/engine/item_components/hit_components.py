--- conflicted
+++ resolved
@@ -1,4 +1,3 @@
-<<<<<<< HEAD
 from app.utilities import utils
 
 from app.data.database import DB
@@ -450,7 +449,7 @@
     def on_hit(self, actions, playback, unit, item, target, target_pos, mode, attack_info):
         event_prefab = DB.events.get_from_nid(self.value)
         if event_prefab:
-            game.events.trigger_specific_event(event_prefab.nid, unit, target, item, target_pos)
+            game.events.trigger_specific_event(event_prefab.nid, unit, target, item, unit.position, target_pos)
 
 class EventAfterCombat(ItemComponent):
     nid = 'event_after_combat'
@@ -481,7 +480,7 @@
     def on_hit(self, actions, playback, unit, item, target, target_pos, mode, attack_info):
         event_prefab = DB.events.get_from_nid(self.value)
         if event_prefab:
-            game.events.trigger_specific_event(event_prefab.nid, unit=unit, item=item, position=unit.position)
+            game.events.trigger_specific_event(event_prefab.nid, unit=unit, unit2=target, item=item, position=unit.position, region=target_pos)
 
 class EventAfterUse(ItemComponent):
     nid = 'event_after_use'
@@ -493,473 +492,4 @@
     def end_combat(self, playback, unit, item, target, mode):
         event_prefab = DB.events.get_from_nid(self.value)
         if event_prefab:
-            game.events.trigger_specific_event(event_prefab.nid, unit=unit, item=item, position=unit.position)
-=======
-from app.utilities import utils
-
-from app.data.database import DB
-
-from app.data.item_components import ItemComponent
-from app.data.components import Type
-
-from app.engine import action, combat_calcs, equations, banner
-from app.engine import item_system, skill_system, item_funcs
-from app.engine.game_state import game
-
-class PermanentStatChange(ItemComponent):
-    nid = 'permanent_stat_change'
-    desc = "Item changes target's stats on hit."
-    tag = 'special'
-
-    expose = (Type.Dict, Type.Stat)
-
-    def target_restrict(self, unit, item, def_pos, splash) -> bool:
-        # Ignore's splash
-        defender = game.board.get_unit(def_pos)
-        if not defender:
-            return False
-        klass = DB.classes.get(defender.klass)
-        for stat, inc in self.value:
-            if inc <= 0 or defender.stats[stat] < klass.max_stats.get(stat, 30):
-                return True
-        return False
-
-    def on_hit(self, actions, playback, unit, item, target, target_pos, mode, attack_info):
-        stat_changes = {k: v for (k, v) in self.value}
-        klass = DB.classes.get(target.klass)
-        # clamp stat changes
-        stat_changes = {k: utils.clamp(v, -unit.stats[k], klass.max_stats.get(k, 30) - target.stats[k]) for k, v in stat_changes.items()}
-        actions.append(action.ApplyStatChanges(target, stat_changes))
-        playback.append(('stat_hit', unit, item, target))
-
-    def end_combat(self, playback, unit, item, target, mode):
-        # Count number of stat hits
-        count = 0
-        for p in playback:
-            if p[0] == 'stat_hit':
-                count += 1
-        if count > 0:
-            stat_changes = {k: v*count for (k, v) in self.value}
-            klass = DB.classes.get(target.klass)
-            # clamp stat changes
-            stat_changes = {k: utils.clamp(v, -target.stats[k], klass.max_stats.get(k, 30) - target.stats[k]) for k, v in stat_changes.items()}
-            game.memory['stat_changes'] = stat_changes
-            game.exp_instance.append((target, 0, None, 'stat_booster'))
-            game.state.change('exp')
-
-class PermanentGrowthChange(ItemComponent):
-    nid = 'permanent_growth_change'
-    desc = "Item changes target's growths on hit"
-    tag = 'special'
-
-    expose = (Type.Dict, Type.Stat)
-
-    def on_hit(self, actions, playback, unit, item, target, target_pos, mode, attack_info):
-        growth_changes = {k: v for (k, v) in self.value}
-        actions.append(action.ApplyGrowthChanges(target, growth_changes))
-        playback.append(('stat_hit', unit, item, target))
-
-class WexpChange(ItemComponent):
-    nid = 'wexp_change'
-    desc = "Item changes target's wexp on hit"
-    tag = 'special'
-
-    expose = (Type.Dict, Type.WeaponType)
-
-    def on_hit(self, actions, playback, unit, item, target, target_pos, mode, attack_info):
-        wexp_changes = {k: v for (k, v) in self.value}
-        for weapon_type, wexp_change in wexp_changes.items():
-            actions.append(action.AddWexp(target, weapon_type, wexp_change))
-        playback.append(('hit', unit, item, target))
-
-class FatigueOnHit(ItemComponent):
-    nid = 'fatigue_on_hit'
-    desc = "Item changes target's fatigue on hit"
-    tag = 'special'
-
-    expose = Type.Int
-    value = 1
-
-    def on_hit(self, actions, playback, unit, item, target, target_pos, mode, attack_info):
-        actions.append(action.ChangeFatigue(target, self.value))
-        playback.append(('hit', unit, item, target))
-
-class StatusOnHit(ItemComponent):
-    nid = 'status_on_hit'
-    desc = "Item gives status to target when it hits"
-    tag = 'special'
-
-    expose = Type.Skill  # Nid
-
-    def on_hit(self, actions, playback, unit, item, target, target_pos, mode, attack_info):
-        act = action.AddSkill(target, self.value, unit)
-        actions.append(act)
-        playback.append(('status_hit', unit, item, target, self.value))
-
-    def ai_priority(self, unit, item, target, move):
-        # Do I add a new status to the target
-        if target and self.value not in [skill.nid for skill in target.skills]:
-            accuracy_term = utils.clamp(combat_calcs.compute_hit(unit, target, item, target.get_weapon(), "attack", (0, 0))/100., 0, 1)
-            num_attacks = combat_calcs.outspeed(unit, target, item, target.get_weapon(), "attack", (0, 0))
-            accuracy_term *= num_attacks
-            # Tries to maximize distance from target
-            distance_term = 0.01 * utils.calculate_distance(move, target.position)
-            if skill_system.check_enemy(unit, target):
-                return 0.5 * accuracy_term + distance_term
-            else:
-                return -0.5 * accuracy_term
-        return 0
-
-class StatusAfterCombatOnHit(StatusOnHit, ItemComponent):
-    nid = 'status_after_combat_on_hit'
-    desc = "Item gives status to target after it hits"
-    tag = 'special'
-
-    expose = Type.Skill  # Nid
-
-    _did_hit = set()
-
-    def on_hit(self, actions, playback, unit, item, target, target_pos, mode, attack_info):
-        self._did_hit.add(target)
-
-    def end_combat(self, playback, unit, item, target, mode):
-        for target in self._did_hit:
-            act = action.AddSkill(target, self.value, unit)
-            action.do(act)
-        self._did_hit.clear()
-
-class Shove(ItemComponent):
-    nid = 'shove'
-    desc = "Item shoves target on hit"
-    tag = 'special'
-
-    expose = Type.Int
-    value = 1
-
-    def _check_shove(self, unit_to_move, anchor_pos, magnitude):
-        offset_x = utils.clamp(unit_to_move.position[0] - anchor_pos[0], -1, 1)
-        offset_y = utils.clamp(unit_to_move.position[1] - anchor_pos[1], -1, 1)
-        new_position = (unit_to_move.position[0] + offset_x * magnitude,
-                        unit_to_move.position[1] + offset_y * magnitude)
-
-        mcost = game.movement.get_mcost(unit_to_move, new_position)
-        if game.tilemap.check_bounds(new_position) and \
-                not game.board.get_unit(new_position) and \
-                mcost <= equations.parser.movement(unit_to_move):
-            return new_position
-        return False
-
-    def on_hit(self, actions, playback, unit, item, target, target_pos, mode, attack_info):
-        if not skill_system.ignore_forced_movement(target):
-            new_position = self._check_shove(target, unit.position, self.value)
-            if new_position:
-                actions.append(action.ForcedMovement(target, new_position))
-                playback.append(('shove_hit', unit, item, target))
-
-class ShoveOnEndCombat(Shove):
-    nid = 'shove_on_end_combat'
-    desc = "Item shoves target at the end of combat"
-    tag = 'special'
-
-    expose = Type.Int
-    value = 1
-
-    def end_combat(self, playback, unit, item, target, mode):
-        if not skill_system.ignore_forced_movement(target) and mode:
-            new_position = self._check_shove(target, unit.position, self.value)
-            if new_position:
-                action.do(action.ForcedMovement(target, new_position))
-
-class ShoveTargetRestrict(Shove, ItemComponent):
-    nid = 'shove_target_restrict'
-    desc = "Target restriction for Shove"
-    tag = 'special'
-
-    expose = Type.Int
-    value = 1
-
-    def target_restrict(self, unit, item, def_pos, splash) -> bool:
-        defender = game.board.get_unit(def_pos)
-        if defender and self._check_shove(defender, unit.position, self.value) and \
-                not skill_system.ignore_forced_movement(defender):
-            return True
-        for s_pos in splash:
-            s = game.board.get_unit(s_pos)
-            if self._check_shove(s, unit.position, self.value) and \
-                    not skill_system.ignore_forced_movement(s):
-                return True
-        return False
-
-    def on_hit(self, actions, playback, unit, item, target, target_pos, mode, attack_info):
-        pass
-
-    def end_combat(self, playback, unit, item, target, mode):
-        pass
-
-class Swap(ItemComponent):
-    nid = 'swap'
-    desc = "Item swaps user with target on hit"
-    tag = 'special'
-
-    def on_hit(self, actions, playback, unit, item, target, target_pos, mode, attack_info):
-        if not skill_system.ignore_forced_movement(unit) and not skill_system.ignore_forced_movement(target):
-            actions.append(action.Swap(unit, target))
-            playback.append(('swap_hit', unit, item, target))
-
-class Pivot(ItemComponent):
-    nid = 'pivot'
-    desc = "User moves to other side of target on hit."
-    tag = 'special'
-    author = "Lord Tweed"
-
-    expose = Type.Int
-    value = 1
-
-    def _check_pivot(self, unit_to_move, anchor_pos, magnitude):
-        offset_x = utils.clamp(unit_to_move.position[0] - anchor_pos[0], -1, 1)
-        offset_y = utils.clamp(unit_to_move.position[1] - anchor_pos[1], -1, 1)
-        new_position = (anchor_pos[0] + offset_x * -magnitude,
-                        anchor_pos[1] + offset_y * -magnitude)
-
-        mcost = game.movement.get_mcost(unit_to_move, new_position)
-        if game.tilemap.check_bounds(new_position) and \
-                not game.board.get_unit(new_position) and \
-                mcost <= equations.parser.movement(unit_to_move):
-            return new_position
-        return False
-
-    def on_hit(self, actions, playback, unit, item, target, target_pos, mode, attack_info):
-        if not skill_system.ignore_forced_movement(unit):
-            new_position = self._check_pivot(unit, target.position, self.value)
-            if new_position:
-                actions.append(action.ForcedMovement(unit, new_position))
-                playback.append(('shove_hit', unit, item, unit))
-
-class PivotTargetRestrict(Pivot, ItemComponent):
-    nid = 'pivot_target_restrict'
-    desc = "Suppresses the Pivot command when it would be invalid."
-    tag = 'special'
-    author = "Lord Tweed"
-
-    expose = Type.Int
-    value = 1
-
-    def target_restrict(self, unit, item, def_pos, splash) -> bool:
-        defender = game.board.get_unit(def_pos)
-        if defender and self._check_pivot(unit, defender.position, self.value) and \
-                not skill_system.ignore_forced_movement(unit):
-            return True
-        for s_pos in splash:
-            s = game.board.get_unit(s_pos)
-            if self._check_pivot(unit, s.position, self.value) and \
-                    not skill_system.ignore_forced_movement(unit):
-                return True
-        return False
-
-    def on_hit(self, actions, playback, unit, item, target, target_pos, mode, attack_info):
-        pass
-
-    def end_combat(self, playback, unit, item, target, mode):
-        pass
-
-class DrawBack(ItemComponent):
-    nid = 'draw_back'
-    desc = "Item moves both user and target back on hit."
-    tag = 'special'
-    author = "Lord Tweed"
-
-    expose = Type.Int
-    value = 1
-
-    def _check_draw_back(self, target, user, magnitude):
-        offset_x = utils.clamp(target.position[0] - user.position[0], -1, 1)
-        offset_y = utils.clamp(target.position[1] - user.position[1], -1, 1)
-        new_position_user = (user.position[0] - offset_x * magnitude,
-                             user.position[1] - offset_y * magnitude)
-        new_position_target = (target.position[0] - offset_x * magnitude,
-                               target.position[1] - offset_y * magnitude)
-
-        mcost_user = game.movement.get_mcost(user, new_position_user)
-        mcost_target = game.movement.get_mcost(target, new_position_target)
-
-        if game.tilemap.check_bounds(new_position_user) and \
-                not game.board.get_unit(new_position_user) and \
-                mcost_user <= equations.parser.movement(user) and mcost_target <= equations.parser.movement(target):
-            return new_position_user, new_position_target
-        return None, None
-
-    def on_hit(self, actions, playback, unit, item, target, target_pos, mode, attack_info):
-        if not skill_system.ignore_forced_movement(target):
-            new_position_user, new_position_target = self._check_draw_back(target, unit, self.value)
-            if new_position_user and new_position_target:
-                actions.append(action.ForcedMovement(unit, new_position_user))
-                playback.append(('shove_hit', unit, item, unit))
-                actions.append(action.ForcedMovement(target, new_position_target))
-                playback.append(('shove_hit', unit, item, target))
-
-class DrawBackTargetRestrict(DrawBack, ItemComponent):
-    nid = 'draw_back_target_restrict'
-    desc = "Suppresses the Draw Back command when it would be invalid."
-    tag = 'special'
-    author = "Lord Tweed"
-
-    expose = Type.Int
-    value = 1
-
-    def target_restrict(self, unit, item, def_pos, splash) -> bool:
-        defender = game.board.get_unit(def_pos)
-        positions = [result for result in self._check_draw_back(defender, unit, self.value)]
-        if defender and all(positions) and \
-                not skill_system.ignore_forced_movement(defender):
-            return True
-        for s_pos in splash:
-            s = game.board.get_unit(s_pos)
-            splash_positions = [result for result in self._check_draw_back(s, unit, self.value)]
-            if all(splash_positions) and not skill_system.ignore_forced_movement(s):
-                return True
-        return False
-
-    def on_hit(self, actions, playback, unit, item, target, target_pos, mode, attack_info):
-        pass
-
-    def end_combat(self, playback, unit, item, target, mode):
-        pass
-
-class Steal(ItemComponent):
-    nid = 'steal'
-    desc = "Steal any unequipped item from target on hit"
-    tag = 'special'
-
-    _did_steal = False
-
-    def init(self, item):
-        item.data['target_item'] = None
-
-    def target_restrict(self, unit, item, def_pos, splash) -> bool:
-        # Unit has item that can be stolen
-        attack = equations.parser.steal_atk(unit)
-        defender = game.board.get_unit(def_pos)
-        defense = equations.parser.steal_def(defender)
-        if attack >= defense:
-            for def_item in defender.items:
-                if self.item_restrict(unit, item, defender, def_item):
-                    return True
-        return False
-
-    def ai_targets(self, unit, item):
-        positions = set()
-        for other in game.units:
-            if other.position and skill_system.check_enemy(unit, other):
-                for def_item in other.items:
-                    if self.item_restrict(unit, item, other, def_item):
-                        positions.add(other.position)
-                        break
-        return positions
-
-    def targets_items(self, unit, item) -> bool:
-        return True
-
-    def item_restrict(self, unit, item, defender, def_item) -> bool:
-        if item_system.locked(defender, def_item):
-            return False
-        if item_funcs.inventory_full(unit, def_item):
-            return False
-        if def_item is defender.get_weapon():
-            return False
-        return True
-
-    def on_hit(self, actions, playback, unit, item, target, target_pos, mode, attack_info):
-        target_item = item.data.get('target_item')
-        if target_item:
-            actions.append(action.RemoveItem(target, target_item))
-            actions.append(action.DropItem(unit, target_item))
-            if unit.team != 'player':
-                actions.append(action.MakeItemDroppable(unit, target_item))
-            actions.append(action.UpdateRecords('steal', (unit.nid, target.nid, target_item.nid)))
-            self._did_steal = True
-
-    def end_combat(self, playback, unit, item, target, mode):
-        if self._did_steal:
-            target_item = item.data.get('target_item')
-            game.alerts.append(banner.StoleItem(unit, target_item))
-            game.state.change('alert')
-        item.data['target_item'] = None
-        self._did_steal = False
-
-    def ai_priority(self, unit, item, target, move):
-        if target:
-            steal_term = 0.75
-            enemy_positions = utils.average_pos({other.position for other in game.units if other.position and skill_system.check_enemy(unit, other)})
-            distance_term = utils.calculate_distance(move, enemy_positions)
-            return steal_term + 0.01 * distance_term
-        return 0
-
-class GBASteal(Steal, ItemComponent):
-    nid = 'gba_steal'
-    desc = "Steal any non-weapon, non-spell from target on hit"
-    tag = 'special'
-
-    def item_restrict(self, unit, item, defender, def_item) -> bool:
-        if item_system.locked(defender, def_item):
-            return False
-        if item_funcs.inventory_full(unit, def_item):
-            return False
-        if item_system.is_weapon(defender, def_item) or item_system.is_spell(defender, def_item):
-            return False
-        return True
-
-class EventOnHit(ItemComponent):
-    nid = 'event_on_hit'
-    desc = "Calls event on hit"
-    tag = 'special'
-
-    expose = Type.Event
-
-    def on_hit(self, actions, playback, unit, item, target, target_pos, mode, attack_info):
-        event_prefab = DB.events.get_from_nid(self.value)
-        if event_prefab:
-            game.events.trigger_specific_event(event_prefab.nid, unit, target, item, unit.position, target_pos)
-
-class EventAfterCombat(ItemComponent):
-    nid = 'event_after_combat'
-    desc = "Item calls an event after hit"
-    tag = 'special'
-
-    expose = Type.Event
-
-    _did_hit = False
-
-    def on_hit(self, actions, playback, unit, item, target, target_pos, mode, attack_info):
-        self._did_hit = True
-
-    def end_combat(self, playback, unit, item, target, mode):
-        if self._did_hit and target:
-            event_prefab = DB.events.get_from_nid(self.value)
-            if event_prefab:
-                game.events.trigger_specific_event(event_prefab.nid, unit=unit, unit2=target, item=item, position=unit.position)
-        self._did_hit = False
-
-class EventOnUse(ItemComponent):
-    nid = 'event_on_use'
-    desc = 'Item calls an event on use, before any effects are played'
-    tag = 'special'
-
-    expose = Type.Event
-
-    def on_hit(self, actions, playback, unit, item, target, target_pos, mode, attack_info):
-        event_prefab = DB.events.get_from_nid(self.value)
-        if event_prefab:
-            game.events.trigger_specific_event(event_prefab.nid, unit=unit, unit2=target, item=item, position=unit.position, region=target_pos)
-
-class EventAfterUse(ItemComponent):
-    nid = 'event_after_use'
-    desc = 'Item calls an event after use'
-    tag = 'special'
-
-    expose = Type.Event
-
-    def end_combat(self, playback, unit, item, target, mode):
-        event_prefab = DB.events.get_from_nid(self.value)
-        if event_prefab:
-            game.events.trigger_specific_event(event_prefab.nid, unit=unit, unit2=target, item=item, position=unit.position, region=target_pos)
->>>>>>> 65ffca42
+            game.events.trigger_specific_event(event_prefab.nid, unit=unit, unit2=target, item=item, position=unit.position, region=target_pos)