from app.utilities import utils
from app.data.database import DB

from app.data.item_components import ItemComponent
from app.data.components import Type

from app.engine import action, combat_calcs, equations, item_system, skill_system
from app.engine.game_state import game

class WeaponType(ItemComponent):
    nid = 'weapon_type'
    desc = "Item has a weapon type and can only be used by certain classes"
    tag = 'weapon'

    expose = Type.WeaponType

    def weapon_type(self, unit, item):
        return self.value

    def available(self, unit, item) -> bool:
        klass = DB.classes.get(unit.klass)
        wexp_gain = klass.wexp_gain.get(self.value)
        if wexp_gain:
            klass_usable = wexp_gain.usable or skill_system.wexp_usable_skill(unit, item)
            return unit.wexp[self.value] > 0 and klass_usable
        return False

class WeaponRank(ItemComponent):
    nid = 'weapon_rank'
    desc = "Item has a weapon rank and can only be used by units with high enough rank"
    requires = ['weapon_type']
    tag = 'weapon'

    expose = Type.WeaponRank

    def weapon_rank(self, unit, item):
        return self.value

    def available(self, unit, item):
        required_wexp = DB.weapon_ranks.get(self.value).requirement
        weapon_type = item_system.weapon_type(unit, item)
        if weapon_type:
            return unit.wexp.get(weapon_type) >= required_wexp
        else:  # If no weapon type, then always available
            return True

class Magic(ItemComponent):
    nid = 'magic'
    desc = 'Makes Item use magic damage formula'
    tag = 'weapon'

    def damage_formula(self, unit, item):
        return 'MAGIC_DAMAGE'

    def resist_formula(self, unit, item):
        return 'MAGIC_DEFENSE'

class MagicAtRange(ItemComponent):
    nid = 'magic_at_range'
    desc = 'Makes Item use magic damage formula at range'
    tag = 'weapon'

    def dynamic_damage(self, unit, item, target, mode, attack_info, base_value) -> int:
        running_damage = 0
        if unit.position and target and target.position:
            dist = utils.calculate_distance(unit.position, target.position)
            if dist > 1:
                normal_damage = equations.parser.get('DAMAGE', unit)
                new_damage = equations.parser.get('MAGIC_DAMAGE', unit)
                normal_resist = equations.parser.get('DEFENSE', target)
                new_resist = equations.parser.get('MAGIC_DEFENSE', target)
                running_damage -= normal_damage
                running_damage += new_damage
                running_damage += normal_resist
                running_damage -= new_resist
        return running_damage

class Hit(ItemComponent):
    nid = 'hit'
    desc = "Item has a chance to hit. If left off, item will always hit."
    tag = 'weapon'

    expose = Type.Int
    value = 75

    def hit(self, unit, item):
        return self.value

class Damage(ItemComponent):
    nid = 'damage'
    desc = "Item does damage on hit"
    tag = 'weapon'

    expose = Type.Int
    value = 0

    def damage(self, unit, item):
        return self.value

    def target_restrict(self, unit, item, def_pos, splash) -> bool:
        # Restricts target based on whether any unit is an enemy
        defender = game.board.get_unit(def_pos)
        if defender and skill_system.check_enemy(unit, defender):
            return True
        for s_pos in splash:
            s = game.board.get_unit(s_pos)
            if s and skill_system.check_enemy(unit, s):
                return True
        return False

<<<<<<< HEAD
    def on_hit(self, actions, playback, unit, item, target, target_pos, mode):
        playback_nids = [_[0] for _ in playback]
        if 'attacker_partner_phase' in playback_nids or 'defender_partner_phase' in playback_nids:
            damage = combat_calcs.compute_assist_damage(unit, target, item, target.get_weapon(), mode)
        else:
            damage = combat_calcs.compute_damage(unit, target, item, target.get_weapon(), mode)

=======
    def on_hit(self, actions, playback, unit, item, target, target_pos, mode, attack_info):
        damage = combat_calcs.compute_damage(unit, target, item, target.get_weapon(), mode, attack_info)
>>>>>>> 3fb84b40
        true_damage = min(damage, target.get_hp())
        actions.append(action.ChangeHP(target, -damage))

        # For animation
        playback.append(('damage_hit', unit, item, target, damage, true_damage))
        if damage == 0:
            playback.append(('hit_sound', 'No Damage'))
            playback.append(('hit_anim', 'MapNoDamage', target))

<<<<<<< HEAD
    def on_glancing_hit(self, actions, playback, unit, item, target, target_pos, mode):
        playback_nids = [_[0] for _ in playback]
        if 'attacker_partner_phase' in playback_nids or 'defender_partner_phase' in playback_nids:
            damage = combat_calcs.compute_assist_damage(unit, target, item, target.get_weapon(), mode)
        else:
            damage = combat_calcs.compute_damage(unit, target, item, target.get_weapon(), mode)
        damage = damage // 2  # Because glancing hit
=======
    def on_glancing_hit(self, actions, playback, unit, item, target, target_pos, mode, attack_info):
        damage = combat_calcs.compute_damage(unit, target, item, target.get_weapon(), mode, attack_info)
        damage = damage // 2
>>>>>>> 3fb84b40

        true_damage = min(damage, target.get_hp())
        actions.append(action.ChangeHP(target, -damage))

        # For animation
        playback.append(('damage_hit', unit, item, target, damage, true_damage))
        if damage == 0:
            playback.append(('hit_anim', 'MapNoDamage', target))

<<<<<<< HEAD
    def on_crit(self, actions, playback, unit, item, target, target_pos, mode):
        playback_nids = [_[0] for _ in playback]
        if 'attacker_partner_phase' in playback_nids or 'defender_partner_phase' in playback_nids:
            damage = combat_calcs.compute_assist_damage(unit, target, item, target.get_weapon(), mode, crit=True)
        else:
            damage = combat_calcs.compute_damage(unit, target, item, target.get_weapon(), mode, crit=True)
=======
    def on_crit(self, actions, playback, unit, item, target, target_pos, mode, attack_info):
        damage = combat_calcs.compute_damage(unit, target, item, target.get_weapon(), mode, attack_info, crit=True)
>>>>>>> 3fb84b40

        true_damage = min(damage, target.get_hp())
        actions.append(action.ChangeHP(target, -damage))

        playback.append(('damage_crit', unit, item, target, damage, true_damage))
        if damage == 0:
            playback.append(('hit_sound', 'No Damage'))
            playback.append(('hit_anim', 'MapNoDamage', target))

class Crit(ItemComponent):
    nid = 'crit'
    desc = "Item has a chance to crit. If left off, item cannot crit."
    tag = 'weapon'

    expose = Type.Int
    value = 0

    def crit(self, unit, item):
        return self.value

class Weight(ItemComponent):
    nid = 'weight'
    desc = "Item has a weight."
    tag = 'weapon'

    expose = Type.Int
    value = 0

    def modify_attack_speed(self, unit, item):
        return -1 * max(0, self.value - equations.parser.constitution(unit))

    def modify_defense_speed(self, unit, item):
        return -1 * max(0, self.value - equations.parser.constitution(unit))

class Unwieldy(ItemComponent):
    nid = 'Unwieldy'
    desc = "Item lowers unit's defense by X"
    tag = 'weapon'

    expose = Type.Int
    value = 0

    def modify_defense(self, unit, item):
        return -1 * self.value

class StatChange(ItemComponent):
    nid = 'stat_change'
    desc = "Gives stat bonuses"
    tag = 'weapon'

    expose = (Type.Dict, Type.Stat)
    value = []

    def stat_change(self, unit):
        return {stat[0]: stat[1] for stat in self.value}
<|MERGE_RESOLUTION|>--- conflicted
+++ resolved
@@ -1,219 +1,203 @@
-from app.utilities import utils
-from app.data.database import DB
-
-from app.data.item_components import ItemComponent
-from app.data.components import Type
-
-from app.engine import action, combat_calcs, equations, item_system, skill_system
-from app.engine.game_state import game
-
-class WeaponType(ItemComponent):
-    nid = 'weapon_type'
-    desc = "Item has a weapon type and can only be used by certain classes"
-    tag = 'weapon'
-
-    expose = Type.WeaponType
-
-    def weapon_type(self, unit, item):
-        return self.value
-
-    def available(self, unit, item) -> bool:
-        klass = DB.classes.get(unit.klass)
-        wexp_gain = klass.wexp_gain.get(self.value)
-        if wexp_gain:
-            klass_usable = wexp_gain.usable or skill_system.wexp_usable_skill(unit, item)
-            return unit.wexp[self.value] > 0 and klass_usable
-        return False
-
-class WeaponRank(ItemComponent):
-    nid = 'weapon_rank'
-    desc = "Item has a weapon rank and can only be used by units with high enough rank"
-    requires = ['weapon_type']
-    tag = 'weapon'
-
-    expose = Type.WeaponRank
-
-    def weapon_rank(self, unit, item):
-        return self.value
-
-    def available(self, unit, item):
-        required_wexp = DB.weapon_ranks.get(self.value).requirement
-        weapon_type = item_system.weapon_type(unit, item)
-        if weapon_type:
-            return unit.wexp.get(weapon_type) >= required_wexp
-        else:  # If no weapon type, then always available
-            return True
-
-class Magic(ItemComponent):
-    nid = 'magic'
-    desc = 'Makes Item use magic damage formula'
-    tag = 'weapon'
-
-    def damage_formula(self, unit, item):
-        return 'MAGIC_DAMAGE'
-
-    def resist_formula(self, unit, item):
-        return 'MAGIC_DEFENSE'
-
-class MagicAtRange(ItemComponent):
-    nid = 'magic_at_range'
-    desc = 'Makes Item use magic damage formula at range'
-    tag = 'weapon'
-
-    def dynamic_damage(self, unit, item, target, mode, attack_info, base_value) -> int:
-        running_damage = 0
-        if unit.position and target and target.position:
-            dist = utils.calculate_distance(unit.position, target.position)
-            if dist > 1:
-                normal_damage = equations.parser.get('DAMAGE', unit)
-                new_damage = equations.parser.get('MAGIC_DAMAGE', unit)
-                normal_resist = equations.parser.get('DEFENSE', target)
-                new_resist = equations.parser.get('MAGIC_DEFENSE', target)
-                running_damage -= normal_damage
-                running_damage += new_damage
-                running_damage += normal_resist
-                running_damage -= new_resist
-        return running_damage
-
-class Hit(ItemComponent):
-    nid = 'hit'
-    desc = "Item has a chance to hit. If left off, item will always hit."
-    tag = 'weapon'
-
-    expose = Type.Int
-    value = 75
-
-    def hit(self, unit, item):
-        return self.value
-
-class Damage(ItemComponent):
-    nid = 'damage'
-    desc = "Item does damage on hit"
-    tag = 'weapon'
-
-    expose = Type.Int
-    value = 0
-
-    def damage(self, unit, item):
-        return self.value
-
-    def target_restrict(self, unit, item, def_pos, splash) -> bool:
-        # Restricts target based on whether any unit is an enemy
-        defender = game.board.get_unit(def_pos)
-        if defender and skill_system.check_enemy(unit, defender):
-            return True
-        for s_pos in splash:
-            s = game.board.get_unit(s_pos)
-            if s and skill_system.check_enemy(unit, s):
-                return True
-        return False
-
-<<<<<<< HEAD
-    def on_hit(self, actions, playback, unit, item, target, target_pos, mode):
-        playback_nids = [_[0] for _ in playback]
-        if 'attacker_partner_phase' in playback_nids or 'defender_partner_phase' in playback_nids:
-            damage = combat_calcs.compute_assist_damage(unit, target, item, target.get_weapon(), mode)
-        else:
-            damage = combat_calcs.compute_damage(unit, target, item, target.get_weapon(), mode)
-
-=======
-    def on_hit(self, actions, playback, unit, item, target, target_pos, mode, attack_info):
-        damage = combat_calcs.compute_damage(unit, target, item, target.get_weapon(), mode, attack_info)
->>>>>>> 3fb84b40
-        true_damage = min(damage, target.get_hp())
-        actions.append(action.ChangeHP(target, -damage))
-
-        # For animation
-        playback.append(('damage_hit', unit, item, target, damage, true_damage))
-        if damage == 0:
-            playback.append(('hit_sound', 'No Damage'))
-            playback.append(('hit_anim', 'MapNoDamage', target))
-
-<<<<<<< HEAD
-    def on_glancing_hit(self, actions, playback, unit, item, target, target_pos, mode):
-        playback_nids = [_[0] for _ in playback]
-        if 'attacker_partner_phase' in playback_nids or 'defender_partner_phase' in playback_nids:
-            damage = combat_calcs.compute_assist_damage(unit, target, item, target.get_weapon(), mode)
-        else:
-            damage = combat_calcs.compute_damage(unit, target, item, target.get_weapon(), mode)
-        damage = damage // 2  # Because glancing hit
-=======
-    def on_glancing_hit(self, actions, playback, unit, item, target, target_pos, mode, attack_info):
-        damage = combat_calcs.compute_damage(unit, target, item, target.get_weapon(), mode, attack_info)
-        damage = damage // 2
->>>>>>> 3fb84b40
-
-        true_damage = min(damage, target.get_hp())
-        actions.append(action.ChangeHP(target, -damage))
-
-        # For animation
-        playback.append(('damage_hit', unit, item, target, damage, true_damage))
-        if damage == 0:
-            playback.append(('hit_anim', 'MapNoDamage', target))
-
-<<<<<<< HEAD
-    def on_crit(self, actions, playback, unit, item, target, target_pos, mode):
-        playback_nids = [_[0] for _ in playback]
-        if 'attacker_partner_phase' in playback_nids or 'defender_partner_phase' in playback_nids:
-            damage = combat_calcs.compute_assist_damage(unit, target, item, target.get_weapon(), mode, crit=True)
-        else:
-            damage = combat_calcs.compute_damage(unit, target, item, target.get_weapon(), mode, crit=True)
-=======
-    def on_crit(self, actions, playback, unit, item, target, target_pos, mode, attack_info):
-        damage = combat_calcs.compute_damage(unit, target, item, target.get_weapon(), mode, attack_info, crit=True)
->>>>>>> 3fb84b40
-
-        true_damage = min(damage, target.get_hp())
-        actions.append(action.ChangeHP(target, -damage))
-
-        playback.append(('damage_crit', unit, item, target, damage, true_damage))
-        if damage == 0:
-            playback.append(('hit_sound', 'No Damage'))
-            playback.append(('hit_anim', 'MapNoDamage', target))
-
-class Crit(ItemComponent):
-    nid = 'crit'
-    desc = "Item has a chance to crit. If left off, item cannot crit."
-    tag = 'weapon'
-
-    expose = Type.Int
-    value = 0
-
-    def crit(self, unit, item):
-        return self.value
-
-class Weight(ItemComponent):
-    nid = 'weight'
-    desc = "Item has a weight."
-    tag = 'weapon'
-
-    expose = Type.Int
-    value = 0
-
-    def modify_attack_speed(self, unit, item):
-        return -1 * max(0, self.value - equations.parser.constitution(unit))
-
-    def modify_defense_speed(self, unit, item):
-        return -1 * max(0, self.value - equations.parser.constitution(unit))
-
-class Unwieldy(ItemComponent):
-    nid = 'Unwieldy'
-    desc = "Item lowers unit's defense by X"
-    tag = 'weapon'
-
-    expose = Type.Int
-    value = 0
-
-    def modify_defense(self, unit, item):
-        return -1 * self.value
-
-class StatChange(ItemComponent):
-    nid = 'stat_change'
-    desc = "Gives stat bonuses"
-    tag = 'weapon'
-
-    expose = (Type.Dict, Type.Stat)
-    value = []
-
-    def stat_change(self, unit):
-        return {stat[0]: stat[1] for stat in self.value}
+from app.utilities import utils
+from app.data.database import DB
+
+from app.data.item_components import ItemComponent
+from app.data.components import Type
+
+from app.engine import action, combat_calcs, equations, item_system, skill_system
+from app.engine.game_state import game
+
+class WeaponType(ItemComponent):
+    nid = 'weapon_type'
+    desc = "Item has a weapon type and can only be used by certain classes"
+    tag = 'weapon'
+
+    expose = Type.WeaponType
+
+    def weapon_type(self, unit, item):
+        return self.value
+
+    def available(self, unit, item) -> bool:
+        klass = DB.classes.get(unit.klass)
+        wexp_gain = klass.wexp_gain.get(self.value)
+        if wexp_gain:
+            klass_usable = wexp_gain.usable or skill_system.wexp_usable_skill(unit, item)
+            return unit.wexp[self.value] > 0 and klass_usable
+        return False
+
+class WeaponRank(ItemComponent):
+    nid = 'weapon_rank'
+    desc = "Item has a weapon rank and can only be used by units with high enough rank"
+    requires = ['weapon_type']
+    tag = 'weapon'
+
+    expose = Type.WeaponRank
+
+    def weapon_rank(self, unit, item):
+        return self.value
+
+    def available(self, unit, item):
+        required_wexp = DB.weapon_ranks.get(self.value).requirement
+        weapon_type = item_system.weapon_type(unit, item)
+        if weapon_type:
+            return unit.wexp.get(weapon_type) >= required_wexp
+        else:  # If no weapon type, then always available
+            return True
+
+class Magic(ItemComponent):
+    nid = 'magic'
+    desc = 'Makes Item use magic damage formula'
+    tag = 'weapon'
+
+    def damage_formula(self, unit, item):
+        return 'MAGIC_DAMAGE'
+
+    def resist_formula(self, unit, item):
+        return 'MAGIC_DEFENSE'
+
+class MagicAtRange(ItemComponent):
+    nid = 'magic_at_range'
+    desc = 'Makes Item use magic damage formula at range'
+    tag = 'weapon'
+
+    def dynamic_damage(self, unit, item, target, mode, attack_info, base_value) -> int:
+        running_damage = 0
+        if unit.position and target and target.position:
+            dist = utils.calculate_distance(unit.position, target.position)
+            if dist > 1:
+                normal_damage = equations.parser.get('DAMAGE', unit)
+                new_damage = equations.parser.get('MAGIC_DAMAGE', unit)
+                normal_resist = equations.parser.get('DEFENSE', target)
+                new_resist = equations.parser.get('MAGIC_DEFENSE', target)
+                running_damage -= normal_damage
+                running_damage += new_damage
+                running_damage += normal_resist
+                running_damage -= new_resist
+        return running_damage
+
+class Hit(ItemComponent):
+    nid = 'hit'
+    desc = "Item has a chance to hit. If left off, item will always hit."
+    tag = 'weapon'
+
+    expose = Type.Int
+    value = 75
+
+    def hit(self, unit, item):
+        return self.value
+
+class Damage(ItemComponent):
+    nid = 'damage'
+    desc = "Item does damage on hit"
+    tag = 'weapon'
+
+    expose = Type.Int
+    value = 0
+
+    def damage(self, unit, item):
+        return self.value
+
+    def target_restrict(self, unit, item, def_pos, splash) -> bool:
+        # Restricts target based on whether any unit is an enemy
+        defender = game.board.get_unit(def_pos)
+        if defender and skill_system.check_enemy(unit, defender):
+            return True
+        for s_pos in splash:
+            s = game.board.get_unit(s_pos)
+            if s and skill_system.check_enemy(unit, s):
+                return True
+        return False
+
+    def on_hit(self, actions, playback, unit, item, target, target_pos, mode, attack_info):
+        playback_nids = [_[0] for _ in playback]
+        if 'attacker_partner_phase' in playback_nids or 'defender_partner_phase' in playback_nids:
+            damage = combat_calcs.compute_assist_damage(unit, target, item, target.get_weapon(), mode, attack_info)
+        else:
+            damage = combat_calcs.compute_damage(unit, target, item, target.get_weapon(), mode, attack_info)
+
+        true_damage = min(damage, target.get_hp())
+        actions.append(action.ChangeHP(target, -damage))
+
+        # For animation
+        playback.append(('damage_hit', unit, item, target, damage, true_damage))
+        if damage == 0:
+            playback.append(('hit_sound', 'No Damage'))
+            playback.append(('hit_anim', 'MapNoDamage', target))
+
+    def on_glancing_hit(self, actions, playback, unit, item, target, target_pos, mode, attack_info):
+        playback_nids = [_[0] for _ in playback]
+        if 'attacker_partner_phase' in playback_nids or 'defender_partner_phase' in playback_nids:
+            damage = combat_calcs.compute_assist_damage(unit, target, item, target.get_weapon(), mode, attack_info)
+        else:
+            damage = combat_calcs.compute_damage(unit, target, item, target.get_weapon(), mode, attack_info)
+        damage = damage // 2  # Because glancing hit
+
+        true_damage = min(damage, target.get_hp())
+        actions.append(action.ChangeHP(target, -damage))
+
+        # For animation
+        playback.append(('damage_hit', unit, item, target, damage, true_damage))
+        if damage == 0:
+            playback.append(('hit_anim', 'MapNoDamage', target))
+
+    def on_crit(self, actions, playback, unit, item, target, target_pos, mode, attack_info):
+        playback_nids = [_[0] for _ in playback]
+        if 'attacker_partner_phase' in playback_nids or 'defender_partner_phase' in playback_nids:
+            damage = combat_calcs.compute_assist_damage(unit, target, item, target.get_weapon(), mode, attack_info, crit=True)
+        else:
+            damage = combat_calcs.compute_damage(unit, target, item, target.get_weapon(), mode, attack_info, crit=True)
+
+        true_damage = min(damage, target.get_hp())
+        actions.append(action.ChangeHP(target, -damage))
+
+        playback.append(('damage_crit', unit, item, target, damage, true_damage))
+        if damage == 0:
+            playback.append(('hit_sound', 'No Damage'))
+            playback.append(('hit_anim', 'MapNoDamage', target))
+
+class Crit(ItemComponent):
+    nid = 'crit'
+    desc = "Item has a chance to crit. If left off, item cannot crit."
+    tag = 'weapon'
+
+    expose = Type.Int
+    value = 0
+
+    def crit(self, unit, item):
+        return self.value
+
+class Weight(ItemComponent):
+    nid = 'weight'
+    desc = "Item has a weight."
+    tag = 'weapon'
+
+    expose = Type.Int
+    value = 0
+
+    def modify_attack_speed(self, unit, item):
+        return -1 * max(0, self.value - equations.parser.constitution(unit))
+
+    def modify_defense_speed(self, unit, item):
+        return -1 * max(0, self.value - equations.parser.constitution(unit))
+
+class Unwieldy(ItemComponent):
+    nid = 'Unwieldy'
+    desc = "Item lowers unit's defense by X"
+    tag = 'weapon'
+
+    expose = Type.Int
+    value = 0
+
+    def modify_defense(self, unit, item):
+        return -1 * self.value
+
+class StatChange(ItemComponent):
+    nid = 'stat_change'
+    desc = "Gives stat bonuses"
+    tag = 'weapon'
+
+    expose = (Type.Dict, Type.Stat)
+    value = []
+
+    def stat_change(self, unit):
+        return {stat[0]: stat[1] for stat in self.value}