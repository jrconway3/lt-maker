--- conflicted
+++ resolved
@@ -1,1738 +1,1733 @@
-import math
-
-from app.constants import TILEX, WINWIDTH, WINHEIGHT
-from app.data.database import DB
-from app.utilities import utils
-
-from app.data import lore
-from app.engine.sprites import SPRITES
-from app.engine.fonts import FONT
-from app.engine.input_manager import INPUT
-from app.engine import engine, image_mods, icons, help_menu, menu_options, \
-    item_system, gui, item_funcs
-from app.engine.gui import ScrollBar
-from app.engine.base_surf import create_base_surf
-from app.engine.objects.item import ItemObject
-from app.engine.objects.unit import UnitObject
-from app.engine.game_state import game
-
-def draw_unit_top(surf, topleft, unit):
-    x, y = topleft
-    white_surf = SPRITES.get('prep_top')
-    surf.blit(white_surf, (x - 6, y - white_surf.get_height()))
-    icons.draw_chibi(surf, unit.portrait_nid, (x + 3, y - 35))
-    FONT['text-white'].blit_center(unit.name, surf, (x + 68, y - 35))
-    FONT['text-blue'].blit_right(str(unit.level), surf, (x + 72, y - 19))
-    FONT['text-blue'].blit_right(str(unit.exp), surf, (x + 97, y - 19))
-
-def make_bg_surf(shimmer):
-    bg_surf = create_base_surf(104, 16 * DB.constants.total_items() + 8, 'menu_bg_base')
-    if shimmer:
-        img = SPRITES.get('menu_shimmer%d' % shimmer)
-        bg_surf.blit(img, (bg_surf.get_width() - img.get_width() - 1, bg_surf.get_height() - img.get_height() - 5))
-    bg_surf = image_mods.make_translucent(bg_surf, 0.1)
-    return bg_surf
-
-def draw_unit_face(surf, topleft, unit, right):
-    x, y = topleft
-    face_image = icons.get_portrait(unit)
-    if right:
-        face_image = engine.flip_horiz(face_image)
-    face_image = face_image.convert_alpha()
-    face_image = engine.subsurface(face_image, (0, 0, 96, 76))
-    face_image = image_mods.make_translucent(face_image, 0.5)
-    left = x + 104//2 + 1
-    top = y + (16 * DB.constants.total_items() + 8)//2 - 1 + 2
-    engine.blit_center(surf, face_image, (left, top))
-
-def draw_unit_items(surf, topleft, unit, include_top=False, include_bottom=True, include_face=False, right=True, shimmer=0):
-    x, y = topleft
-    if include_top:
-        draw_unit_top(surf, topleft, unit)
-
-    if include_bottom:
-        bg_surf = make_bg_surf(shimmer)
-        surf.blit(bg_surf, (x, y))
-
-        if include_face:
-            draw_unit_face(surf, topleft, unit, right)
-
-        # Blit items
-        for idx, item in enumerate(unit.nonaccessories):
-            item_option = menu_options.ItemOption(idx, item)
-            item_option.draw(surf, topleft[0] + 2, topleft[1] + idx * 16 + 4)
-        for idx, item in enumerate(unit.accessories):
-            item_option = menu_options.ItemOption(idx, item)
-            item_option.draw(surf, topleft[0] + 2, topleft[1] + item_funcs.get_num_items(unit) * 16 + idx * 16 + 4)
-
-
-def draw_unit_bexp(surf, topleft, unit, new_exp, new_bexp, current_bexp, include_top=False, include_bottom=True,
-                   include_face=False, right=True, shimmer=0):
-    x, y = topleft
-    if include_top:
-        draw_unit_top(surf, topleft, unit)
-
-    if include_bottom:
-        bg_surf = make_bg_surf(shimmer)
-        surf.blit(bg_surf, (x, y))
-
-        if include_face:
-            draw_unit_face(surf, topleft, unit, right)
-
-        # Blit bonus exp
-        button_right = SPRITES.get('buttons').subsurface(1, 19, 13, 12)
-        FONT['text-blue'].blit('Current/New EXP', surf, (topleft[0] + 2, topleft[1] + 4))
-        FONT['text-white'].blit(str(unit.exp), surf, (topleft[0] + 2, topleft[1] + 20))
-        surf.blit(button_right, (topleft[0] + 20, topleft[1] + 23))
-        FONT['text-white'].blit(str(new_exp), surf, (topleft[0] + 35, topleft[1] + 20))
-
-        FONT['text-blue'].blit('Current/New BEXP', surf, (topleft[0] + 2, topleft[1] + 36))
-        FONT['text-white'].blit(str(current_bexp), surf, (topleft[0] + 2, topleft[1] + 52))
-        surf.blit(button_right, (topleft[0] + 42, topleft[1] + 55))
-        FONT['text-white'].blit(str(new_bexp), surf, (topleft[0] + 57, topleft[1] + 52))
-
-class Cursor():
-    def __init__(self, sprite=None):
-        self.counter = 0
-        self.anim = [0, 0, 0, 0, 0, 0, 0, 1, 1, 2, 2, 2, 3, 3, 3, 3, 4, 4, 4, 4, 4, 4, 4, 3, 3, 2, 2, 2, 1, 1, 1, 1]
-        if not sprite:
-            self.sprite = SPRITES.get('menu_hand')
-        else:
-            self.sprite = sprite
-        self.y_offset = 0
-
-    def y_offset_up(self):
-        self.y_offset = 12
-
-    def y_offset_down(self):
-        self.y_offset = -12
-
-    def update(self):
-        self.counter = (self.counter + 1) % len(self.anim)
-
-    def update_y_offset(self):
-        if self.y_offset > 0:
-            self.y_offset = max(0, self.y_offset - 4)
-        elif self.y_offset < 0:
-            self.y_offset = min(0, self.y_offset + 4)
-
-    def draw(self, surf, x, y):
-        surf.blit(self.sprite, (x - 12 + self.anim[self.counter], y + 3 + self.y_offset))
-        self.update_y_offset()
-        return surf
-
-    def draw_vert(self, surf, x, y):
-        surf.blit(self.sprite, (x - 12, y + 3 + self.y_offset + self.anim[self.counter]))
-        self.update_y_offset()
-        return surf
-
-class Simple():
-    """
-    Abstract menu class. Must implement personal draw function
-    """
-
-    def __init__(self, owner, options, topleft=None, background='menu_bg_base', info=None):
-        self.owner = owner
-        self.topleft = topleft
-        self.background = background
-
-        self.current_index = 0
-
-        self.display_total_uses = False
-        self.limit = 1000
-        self.hard_limit = False
-        self.scroll = 0
-        self.y_offset = 0  # Make room for header
-
-        self.options = []
-        self.create_options(options, info)
-
-        self.cursor = Cursor()
-        self.scroll_bar = ScrollBar()
-        self.next_scroll_time = 0
-        self.draw_cursor = 1  # 0 No draw, 1 Regular, 2 Draw but no move
-
-        self.takes_input = True
-        self.info_flag = False
-
-    def set_takes_input(self, val):
-        self.takes_input = val
-
-    def set_limit(self, val):
-        self.limit = max(2, val)
-
-    def set_color(self, colors):
-        for idx, option in enumerate(self.options):
-            option.color = colors[idx]
-
-    def set_ignore(self, ignores):
-        for idx, option in enumerate(self.options):
-            if idx >= len(ignores):
-                option.ignore = True
-            else:
-                option.ignore = ignores[idx]
-        first_valid = self.get_first_option()
-        if first_valid:
-            self.current_index = first_valid.idx
-
-    def set_cursor(self, val):
-        self.draw_cursor = val
-
-    def set_hard_limit(self, val):
-        self.hard_limit = val
-        self.update_options()
-
-    def set_text(self, idx, text):
-        self.options[idx].set_text(text)
-
-    def toggle_info(self):
-        self.info_flag = not self.info_flag
-
-    def create_options(self, options, info_descs=None):
-        self.options.clear()
-        for idx, option in enumerate(options):
-            option = menu_options.BasicOption(idx, option)
-            if info_descs:
-                option.help_box = help_menu.HelpDialog(info_descs[idx])
-            self.options.append(option)
-
-    def get_current(self):
-        if self.options:
-            return self.options[self.current_index].get()
-
-    def get_current_option(self):
-        if self.options:
-            return self.options[self.current_index]
-
-    def get_first_option(self):
-        for option in self.options:
-            if not option.ignore:
-                return option
-
-    def get_last_option(self):
-        for option in reversed(self.options):
-            if not option.ignore:
-                return option
-
-    def get_current_index(self):
-        return self.current_index
-
-    def set_selection(self, option):
-        for idx, opt in enumerate(self.options):
-            if opt.get() == option:
-                self.current_index = idx
-
-    def mouse_move(self, idx):
-        if engine.get_time() > self.next_scroll_time:
-            did_scroll = self.move_to(idx)
-            if did_scroll:
-                self.next_scroll_time = engine.get_time() + 50
-
-    def move_to(self, idx):
-        scroll = self.scroll
-        idx = utils.clamp(idx, 0, len(self.options) - 1)
-        if self.options[idx].ignore:
-            return
-        while self.current_index < idx:
-            self.move_down(True)  # Higher idxs
-        while self.current_index > idx:
-            self.move_up(True)
-        # If we did scroll
-        return scroll != self.scroll
-
-    def move_down(self, first_push=True):
-        if first_push:
-            self.current_index += 1
-            if self.current_index > len(self.options) - 1:
-                self.current_index = 0
-                self.scroll = 0
-            elif self.current_index > self.scroll + self.limit - 2 and self.scroll + self.limit < len(self.options):
-                self.scroll += 1
-            else:
-                self.cursor.y_offset_down()
-        else:
-            if self.current_index < len(self.options) - 1:
-                self.current_index += 1
-                if self.current_index > self.scroll + self.limit - 2 and self.scroll + self.limit < len(self.options):
-                    self.scroll += 1
-                else:
-                    self.cursor.y_offset_down()
-        if self.limit < len(self.options):
-            self.scroll = min(len(self.options) - self.limit, self.scroll)
-        return first_push or self.current_index < len(self.options) - 1
-
-    def move_up(self, first_push=True):
-        if first_push:
-            self.current_index -= 1
-            if self.current_index < 0:
-                self.current_index = len(self.options) - 1
-                self.scroll = self.current_index - self.limit + 1
-            elif self.current_index < self.scroll + 1:
-                self.scroll -= 1
-            else:
-                self.cursor.y_offset_up()
-        else:
-            if self.current_index > 0:
-                self.current_index -= 1
-                if self.current_index < self.scroll + 1:
-                    self.scroll -= 1
-                else:
-                    self.cursor.y_offset_up()
-        self.scroll = max(0, self.scroll)
-        return first_push or self.current_index > 0
-
-    def update_options(self, options=None):
-        if options is not None:
-            bare_options = options
-        else:
-            bare_options = [option.get() for option in self.options]
-        self.create_options(bare_options)
-        self.current_index = utils.clamp(self.current_index, 0, len(self.options) - 1)
-
-    def get_menu_width(self):
-        max_width = max(option.width() for option in self.options)
-        return max_width - max_width%8
-
-    def get_menu_height(self):
-        return self.y_offset + sum(option.height() for option in self.options[:self.limit]) + 8
-
-    def get_topleft(self):
-        if not self.topleft:
-            if game.cursor.position[0] > TILEX//2 + game.camera.get_x():
-                return (14, 8)
-            else:
-                return (WINWIDTH - self.get_menu_width() - 14, 8)
-        elif self.topleft == 'center':
-            return (WINWIDTH//2 - self.get_menu_width()//2, WINHEIGHT//2 - self.get_menu_height()//2)
-        elif isinstance(self.topleft, tuple):
-            if self.topleft[0] == 'center':
-                return (WINWIDTH//2 - self.get_menu_width()//2, self.topleft[1])
-            elif self.topleft[1] == 'center':
-                return (self.topleft[0], WINHEIGHT//2 - self.get_menu_height()//2)
-            else:
-                return self.topleft
-        elif isinstance(self.topleft, Simple):
-            parent_topleft = self.topleft.get_topleft()
-            if parent_topleft[0] < WINWIDTH//2:
-                return (parent_topleft[0] - 20 + self.topleft.get_menu_width(), parent_topleft[1] + self.topleft.current_index * 16 + 4)
-            else:
-                return (WINWIDTH - 40 - self.topleft.get_menu_width(), parent_topleft[1] + self.topleft.current_index * 16 + 8)
-        else:
-            return self.topleft
-
-    def update(self):
-        if self.draw_cursor == 1:
-            self.cursor.update()
-
-    def draw_scroll_bar(self, surf, topleft):
-        right = topleft[0] + self.get_menu_width()
-        topright = (right, topleft[1])
-        self.scroll_bar.draw(surf, topright, self.scroll, self.limit, len(self.options))
-
-    # For mouse handling
-    def get_rects(self):
-        return NotImplementedError
-
-    def handle_mouse(self):
-        mouse_position = INPUT.get_mouse_position()
-        if mouse_position:
-            mouse_x, mouse_y = mouse_position
-            idxs, option_rects = self.get_rects()
-            for idx, option_rect in zip(idxs, option_rects):
-                x, y, width, height = option_rect
-                if x <= mouse_x <= x + width and y <= mouse_y <= y + height:
-                    self.mouse_move(idx)
-
-class Choice(Simple):
-    disp_value = False
-
-    def __init__(self, owner, options, topleft=None, background='menu_bg_base', info=None):
-        self.horizontal = False
-        self.is_convoy = False
-        self.highlight = True
-        super().__init__(owner, options, topleft, background, info)
-
-        self.gem = True
-        self.shimmer = 0
-
-        self.stationary_cursor = Cursor()
-        self.fake_cursor_idx = None
-
-    def set_horizontal(self, val):
-        self.horizontal = val
-        self.update_options()
-
-    def set_total_uses(self, val):
-        self.display_total_uses = val
-        self.update_options()
-
-    def set_highlight(self, val):
-        self.highlight = val
-        self.update_options()
-
-    def set_convoy(self, val):
-        self.is_convoy = val
-        self.update_options()
-
-    def set_fake_cursor(self, val):
-        self.fake_cursor_idx = val
-
-    def create_options(self, options, info_descs=None):
-        self.options.clear()
-        for idx, option in enumerate(options):
-            if isinstance(option, ItemObject):
-                if self.display_total_uses:
-                    option = menu_options.FullItemOption(idx, option)
-                elif self.is_convoy:
-                    option = menu_options.ConvoyItemOption(idx, option, self.owner)
-                else:
-                    option = menu_options.ItemOption(idx, option)
-                option.help_box = option.get_help_box()
-                self.options.append(option)
-            elif isinstance(option, lore.Lore):
-                option = menu_options.LoreOption(idx, option)
-                self.options.append(option)
-            else:
-                if self.horizontal:
-                    option = menu_options.HorizOption(idx, option)
-                elif option:
-                    option = menu_options.BasicOption(idx, option)
-                else:
-                    option = menu_options.BasicOption(idx, option)
-                    option.display_text = ' ' * 20  # 80 pixels
-                if info_descs:
-                    option.help_box = help_menu.HelpDialog(info_descs[idx])
-                self.options.append(option)
-
-        if self.hard_limit:
-            for num in range(self.limit - len(options)):
-                option = menu_options.EmptyOption(len(options) + num)
-                if self.is_convoy:
-                    option._width = 112
-                self.options.append(option)
-
-    def move_down(self, first_push=True):
-        if all(option.ignore for option in self.options):
-            return False  # Skip
-
-        did_move = False
-        if first_push:
-            did_move = super().move_down(True)
-            while self.options[self.current_index].ignore:
-                self.cursor.y_offset = 0  # Reset y offset
-                did_move = super().move_down(True)
-            if self.get_current_option() == self.get_first_option():
-                self.cursor.y_offset = 0
-        else:
-            if any(not option.ignore for option in self.options[self.current_index+1:]):
-                did_move = super().move_down(False)
-                while self.options[self.current_index].ignore:
-                    did_move = super().move_down(False)
-
-        if self.horizontal:
-            self.cursor.y_offset = 0
-        return did_move
-
-    def move_up(self, first_push=True):
-        if all(option.ignore for option in self.options):
-            return False  # Skip
-
-        did_move = False
-        if first_push:
-            did_move = super().move_up(True)
-            while self.options[self.current_index].ignore:
-                self.cursor.y_offset = 0
-                did_move = super().move_up(True)
-            if self.get_current_option() == self.get_last_option():
-                self.cursor.y_offset = 0
-
-        else:
-            if any(not option.ignore for option in self.options[:self.current_index]):
-                did_move = super().move_up(False)
-                while self.options[self.current_index].ignore:
-                    did_move = super().move_up(False)
-
-        if self.horizontal:
-            self.cursor.y_offset = 0
-        return did_move
-
-    def create_bg_surf(self):
-        if not self.background:
-            return engine.create_surface((self.get_menu_width(), self.get_menu_height()), transparent=True)
-        if self.horizontal:
-            width = sum(option.width() + 8 for option in self.options) + 16
-            surf = create_base_surf(width, 24, self.background)
-            surf = image_mods.make_translucent(surf, .5)
-            return surf
-        else:
-            bg_surf = create_base_surf(self.get_menu_width(), self.get_menu_height(), self.background)
-            surf = engine.create_surface((bg_surf.get_width() + 2, bg_surf.get_height() + 4), transparent=True)
-            surf.blit(bg_surf, (2, 4))
-            if self.gem:
-                if self.gem == 'brown':
-                    surf.blit(SPRITES.get('menu_gem_brown'), (0, 0))
-                else:
-                    surf.blit(SPRITES.get('menu_gem_small'), (0, 0))
-            if self.shimmer != 0:
-                sprite = SPRITES.get('menu_shimmer%d' % self.shimmer)
-                surf.blit(sprite, (surf.get_width() - 1 - sprite.get_width(), surf.get_height() - 5 - sprite.get_height()))
-            if self.is_convoy or self.disp_value == 'sell':
-                # Draw face
-                item = self.get_current()
-                unit = None
-                if item:
-                    unit = game.get_unit(item.owner_nid)
-                if unit:
-                    face_image = icons.get_portrait(unit)
-                    face_image = face_image.convert_alpha()
-                    # face_image = engine.subsurface(face_image, (0, 0, 96, 76))
-                    face_image = image_mods.make_translucent(face_image, 0.5)
-                    surf.blit(face_image, (surf.get_width()//2 - face_image.get_width()//2 + 4, surf.get_height() - face_image.get_height() - 5))
-            surf = image_mods.make_translucent(surf, .1)
-            return surf
-
-    def draw(self, surf):
-        if self.horizontal:
-            surf = self.horiz_draw(surf)
-        else:
-            surf = self.vert_draw(surf)
-            if self.info_flag:
-                surf = self.vert_draw_info(surf)
-        return surf
-
-    def vert_draw_info(self, surf):
-        help_box = self.options[self.current_index].help_box
-        if not help_box:
-            return surf
-        topleft = self.get_topleft()
-        idxs, rects = self.get_rects()
-        rect = rects[self.current_index - self.scroll]
-        if topleft[0] < WINWIDTH // 2:
-            help_box.draw(surf, (rect[0] - 4, rect[1] + 16))
-        else:
-            help_box.draw(surf, (rect[0] + self.get_menu_width(), rect[1] + 16), right=True)
-        return surf
-
-    def vert_draw(self, surf, offset=None):
-        topleft = self.get_topleft()
-        if offset:
-            topleft = (topleft[0] + offset[0], topleft[1] + offset[1])
-
-        bg_surf = self.create_bg_surf()
-        surf.blit(bg_surf, (topleft[0] - 2, topleft[1] - 4))
-
-        draw_scroll_bar = False
-        if len(self.options) > self.limit:
-            draw_scroll_bar = True
-            self.draw_scroll_bar(surf, topleft)
-
-        start_index = self.scroll
-        end_index = self.scroll + self.limit
-        choices = self.options[start_index:end_index]
-        running_height = self.y_offset
-        menu_width = self.get_menu_width()
-        if choices:
-            for idx, choice in enumerate(choices):
-                top = topleft[1] + 4 + running_height
-                left = topleft[0]
-
-                if self.highlight and idx + self.scroll == self.current_index and self.takes_input and self.draw_cursor:
-                    choice.draw_highlight(surf, left, top, menu_width - 8 if draw_scroll_bar else menu_width)
-                # elif self.highlight and idx + self.scroll == self.fake_cursor_idx:
-                    # choice.draw_highlight(surf, left, top, menu_width)
-                else:
-                    choice.draw(surf, left, top)
-                if idx + self.scroll == self.fake_cursor_idx:
-                    self.stationary_cursor.draw(surf, left, top)
-                if idx + self.scroll == self.current_index and self.takes_input and self.draw_cursor:
-                    self.cursor.draw(surf, left, top)
-
-                running_height += choice.height()
-        else:
-            FONT['text-grey'].blit("Nothing", bg_surf, (self.topleft[0] + 16, self.topleft[1] + 4))
-        return surf
-
-    def horiz_draw(self, surf):
-        topleft = self.get_topleft()
-
-        bg_surf = self.create_bg_surf()
-        surf.blit(bg_surf, topleft)
-
-        start_index = self.scroll
-        end_index = self.scroll + self.limit
-        choices = self.options[start_index:end_index]
-        running_width = 0
-        if choices:
-            for idx, choice in enumerate(choices):
-                top = topleft[1] + 4
-                left = topleft[0] + running_width
-                width = choice.width()
-
-                if self.highlight and idx == self.current_index and self.takes_input and self.draw_cursor:
-                    choice.draw_highlight(surf, left, top, width + 14)
-                elif self.highlight and idx == self.fake_cursor_idx:
-                    choice.draw_highlight(surf, left, top, width + 14)
-                else:
-                    choice.draw(surf, left, top)
-                if idx == self.fake_cursor_idx:
-                    self.stationary_cursor.draw(surf, left, top)
-                if idx == self.current_index and self.takes_input and self.draw_cursor:
-                    self.cursor.draw(surf, left, top)
-
-                running_width += choice.width() + 8
-        else:
-            FONT['text-grey'].blit("Nothing", bg_surf, (self.topleft[0] + 8, self.topleft[1] + 4))
-        return surf
-
-    # For mouse handling
-    def get_rects(self):
-        if self.horizontal:
-            return self.get_horiz_rects()
-        else:
-            return self.get_vert_rects()
-
-    def get_vert_rects(self):
-        topleft = self.get_topleft()
-        end_index = self.scroll + self.limit
-        choices = self.options[self.scroll:end_index]
-        running_height = self.y_offset
-        idxs, rects = [], []
-        for idx, choice in enumerate(choices):
-            top = topleft[1] + 4 + running_height
-            left = topleft[0]
-            rect = (left, top, choice.width(), choice.height())
-            rects.append(rect)
-            idxs.append(self.scroll + idx)
-
-            running_height += choice.height()
-        return idxs, rects
-
-    def get_horiz_rects(self):
-        topleft = self.get_topleft()
-        choices = self.options
-        running_width = 0
-        idxs, rects = [], []
-        for idx, choice in enumerate(choices):
-            top = topleft[1] + 4
-            left = topleft[0] + running_width
-            rect = (left, top, choice.width(), choice.height())
-            rects.append(rect)
-            idxs.append(idx)
-
-            running_width += choice.width() + 8
-        return idxs, rects
-
-class Inventory(Choice):
-    def create_options(self, options, info_desc=None):
-        self.options.clear()
-        # Assumes all options are Item Objects
-        accessories = [option for option in options if item_system.is_accessory(self.owner, option)]
-        items = [option for option in options if option not in accessories]
-        num_items = item_funcs.get_num_items(self.owner)
-        num_accessories = item_funcs.get_num_accessories(self.owner)
-        # Get items
-        for idx, item in enumerate(items):
-            option = menu_options.ItemOption(idx, item)
-            option.help_box = option.get_help_box()
-            self.options.append(option)
-        # Get empty options in the middle
-        for num in range(num_items - len(items)):
-            option = menu_options.EmptyOption(len(self.options) + num)
-            self.options.append(option)
-        # Get accessories
-        for idx, item in enumerate(accessories):
-            option = menu_options.ItemOption(idx, item)
-            option.help_box = option.get_help_box()
-            self.options.append(option)
-        # Get empty options at the end
-        for num in range(num_accessories - len(accessories)):
-            option = menu_options.EmptyOption(len(self.options) + num)
-            self.options.append(option)
-
-class Shop(Choice):
-    def __init__(self, owner, options, topleft=None, disp_value='sell', background='menu_bg_base', info=None):
-        self.disp_value = disp_value
-        super().__init__(owner, options, topleft, background, info)
-
-    def get_menu_width(self):
-        return 152
-
-    def create_options(self, options, info_descs=None):
-        self.options.clear()
-        for idx, option in enumerate(options):
-            option = menu_options.ValueItemOption(idx, option, self.disp_value)
-            option.help_box = option.get_help_box()
-            self.options.append(option)
-
-        if self.hard_limit:
-            for num in range(self.limit - len(options)):
-                option = menu_options.EmptyOption(len(options) + num)
-                self.options.append(option)
-
-class Trade(Simple):
-    """
-    Menu used for trading items between two units
-    Built from two choice menus
-    """
-
-    trade_name_surf = SPRITES.get('trade_name')
-
-    def __init__(self, initiator, partner):
-        self.owner = initiator
-        self.partner = partner
-        self.info_flag = False
-
-        full_items1 = self.get_items(self.owner)
-        full_items2 = self.get_items(self.partner)
-
-        self.menu1 = Choice(self.owner, full_items1, (11, 68))
-        self.menu1.set_limit(DB.constants.total_items())
-        self.menu1.set_hard_limit(True)  # Makes hard limit
-        self.menu2 = Choice(self.partner, full_items2, (125, 68))
-        self.menu2.set_limit(DB.constants.total_items())
-        self.menu2.set_hard_limit(True)  # Makes hard limit
-        self.menu2.set_cursor(0)
-
-        self.selecting_hand = (0, 0)
-        self.other_hand = None
-
-        self._selected_option = None
-
-    def get_items(self, unit):
-        items = unit.nonaccessories
-        accessories = unit.accessories
-        if len(items) < item_funcs.get_num_items(unit):
-            items = items[:] + [''] * (item_funcs.get_num_items(unit) - len(items))
-        if len(accessories) < item_funcs.get_num_accessories(unit):
-            accessories = accessories[:] + [''] * (item_funcs.get_num_accessories(unit) - len(accessories))
-        return items + accessories
-
-    def selected_option(self):
-        return self._selected_option
-
-    def unset_selected_option(self):
-        self._selected_option = None
-        self.selecting_hand = self.other_hand
-        self.other_hand = None
-        self.menu1.set_fake_cursor(None)
-        self.menu2.set_fake_cursor(None)
-        # handle cursor
-        if self.selecting_hand[0] == 0:
-            self.menu1.move_to(self.selecting_hand[1])
-            self.selecting_hand = (0, self.menu1.current_index)
-            self.menu1.set_cursor(1)
-            self.menu2.set_cursor(0)
-        else:
-            self.menu2.move_to(self.selecting_hand[1])
-            self.selecting_hand = (1, self.menu2.current_index)
-            self.menu1.set_cursor(0)
-            self.menu2.set_cursor(1)
-        self.handle_mouse()  # If we are using mouse, we can ignore most of this
-
-    def set_selected_option(self):
-        self.other_hand = self.selecting_hand
-        if self.selecting_hand[0] == 0:
-            self._selected_option = self.menu1.options[self.selecting_hand[1]]
-            good_options = [option for option in self.menu2.options if not option.ignore and option.get()]
-            empty_options = [idx for idx, option in enumerate(self.menu2.options) if option.ignore or not option.get()]
-            if len(good_options) > DB.constants.total_items():
-                self.menu2.move_to(self.selecting_hand[1])
-            else:
-                if empty_options:
-                    self.menu2.move_to(empty_options[0])
-                else:
-                    self.menu2.move_to(len(good_options))
-            self.menu2.cursor.y_offset = 0
-            self.selecting_hand = (1, self.menu2.current_index)
-            self.menu1.set_fake_cursor(self.other_hand[1])
-            self.menu2.set_cursor(1)
-            self.menu1.set_cursor(0)
-        else:
-<<<<<<< HEAD
-            self._selected_option = self.menu2.options[self.selecting_hand[1]]
-            good_options = [option for option in self.menu1.options if not option.ignore]
-=======
-            self._selected_option = self.menu2.options[self.selecting_hand[1]]            
-            good_options = [option for option in self.menu1.options if not option.ignore and option.get()]
-            empty_options = [idx for idx, option in enumerate(self.menu1.options) if option.ignore or not option.get()]
->>>>>>> d1d36a9b
-            if len(good_options) > DB.constants.total_items():
-                self.menu1.move_to(self.selecting_hand[1])
-            else:
-                if empty_options:
-                    self.menu1.move_to(empty_options[0])
-                else:
-                    self.menu1.move_to(len(good_options))
-            self.menu1.cursor.y_offset = 0
-            self.selecting_hand = (0, self.menu1.current_index)
-            self.menu2.set_fake_cursor(self.other_hand[1])
-            self.menu1.set_cursor(1)
-            self.menu2.set_cursor(0)
-        self.handle_mouse()  # If we are using mouse, we can ignore most of this
-
-    def get_current_option(self):
-        if self.selecting_hand[0] == 0:
-            return self.menu1.options[self.selecting_hand[1]]
-        else:
-            return self.menu2.options[self.selecting_hand[1]]
-
-    def update_options(self):
-        full_items1 = self.get_items(self.owner)
-        full_items2 = self.get_items(self.partner)
-        self.menu1.update_options(full_items1)
-        self.menu2.update_options(full_items2)
-
-    def move_down(self, first_push=True):
-        old_index = self.selecting_hand[1]
-        if self.selecting_hand[0] == 0:
-            self.menu1.current_index = self.selecting_hand[1]
-            self.menu1.move_down(first_push)
-            self.selecting_hand = (0, self.menu1.current_index)
-        else:
-            self.menu2.current_index = self.selecting_hand[1]
-            self.menu2.move_down(first_push)
-            self.selecting_hand = (1, self.menu2.current_index)
-        return self.selecting_hand[1] != old_index
-
-    def move_up(self, first_push=True):
-        old_index = self.selecting_hand[1]
-        if self.selecting_hand[0] == 0:
-            self.menu1.current_index = self.selecting_hand[1]
-            self.menu1.move_up(first_push)
-            self.selecting_hand = (0, self.menu1.current_index)
-        else:
-            self.menu2.current_index = self.selecting_hand[1]
-            self.menu2.move_up(first_push)
-            self.selecting_hand = (1, self.menu2.current_index)
-        return self.selecting_hand[1] != old_index
-
-    def cursor_left(self):
-        self.menu1.set_cursor(1)
-        self.menu1.cursor.y_offset = 0
-        self.menu2.set_cursor(0)
-        if self.menu2.info_flag:
-            self.menu1.toggle_info()
-            self.menu2.toggle_info()
-
-    def move_left(self):
-        # Can't move left if no items
-        if self.selecting_hand[0] == 1:
-            idx = utils.clamp(self.selecting_hand[1], 0, len([option for option in self.menu1.options if not option.ignore]) - 1)
-            self.menu1.move_to(idx)
-            self.selecting_hand = (0, self.menu1.current_index)
-            self.cursor_left()
-            return True
-        return False
-
-    def cursor_right(self):
-        self.menu2.set_cursor(1)
-        self.menu2.cursor.y_offset = 0
-        self.menu1.set_cursor(0)
-        if self.menu1.info_flag:
-            self.menu1.toggle_info()
-            self.menu2.toggle_info()
-
-    def move_right(self):
-        if self.selecting_hand[0] == 0:
-            idx = utils.clamp(self.selecting_hand[1], 0, len([option for option in self.menu2.options if not option.ignore]) - 1)
-            self.menu2.move_to(idx)
-            self.selecting_hand = (1, self.menu2.current_index)
-            self.cursor_right()
-            return True
-        return False
-
-    def toggle_info(self):
-        if self.selecting_hand[0] == 0:
-            self.menu1.toggle_info()
-        else:
-            self.menu2.toggle_info()
-
-    def update(self):
-        self.menu1.update()
-        self.menu2.update()
-
-    def draw(self, surf):
-        # Draw trade names
-        surf.blit(self.trade_name_surf, (-4, -1))
-        surf.blit(self.trade_name_surf, (WINWIDTH - self.trade_name_surf.get_width() + 4, -1))
-        FONT['text-white'].blit(self.owner.name, surf, (24 - FONT['text-white'].width(self.owner.name)//2, 0))
-        FONT['text-white'].blit(self.partner.name, surf, (WINWIDTH - 24 - FONT['text-white'].width(self.partner.name)//2, 0))
-
-        # Draw Portraits
-        # Owner
-        owner_surf = engine.create_surface((96, 80), transparent=True)
-        icons.draw_portrait(owner_surf, self.owner, (0, 0))
-        owner_surf = engine.subsurface(owner_surf, (0, 3, 96, 68))
-        owner_surf = engine.flip_horiz(owner_surf)
-        surf.blit(owner_surf, (11 + 52 - 48, 0))
-
-        # Partner
-        partner_surf = engine.create_surface((96, 80), transparent=True)
-        icons.draw_portrait(partner_surf, self.partner, (0, 0))
-        partner_surf = engine.subsurface(partner_surf, (0, 3, 96, 68))
-        surf.blit(partner_surf, (125 + 52 - 48, 0))
-
-        if self.menu1.info_flag:
-            self.menu2.draw(surf)
-            self.menu1.draw(surf)
-        else:
-            self.menu1.draw(surf)
-            self.menu2.draw(surf)
-
-        return surf
-
-    def handle_mouse(self):
-        mouse_position = INPUT.get_mouse_position()
-        if mouse_position:
-            mouse_x, mouse_y = mouse_position
-            idxs1, option_rects1 = self.menu1.get_rects()
-            idxs2, option_rects2 = self.menu2.get_rects()
-            # Menu1
-            for idx, option_rect in zip(idxs1, option_rects1):
-                x, y, width, height = option_rect
-                if x <= mouse_x <= x + width and y <= mouse_y <= y + height:
-                    self.menu1.mouse_move(idx)
-                    if self.selecting_hand[0] == 1:
-                        self.cursor_left()
-                    self.selecting_hand = (0, idx)
-            # Menu2
-            for idx, option_rect in zip(idxs2, option_rects2):
-                x, y, width, height = option_rect
-                if x <= mouse_x <= x + width and y <= mouse_y <= y + height:
-                    self.menu2.mouse_move(idx)
-                    if self.selecting_hand[0] == 0:
-                        self.cursor_right()
-                    self.selecting_hand = (1, idx)
-
-class Table(Simple):
-    def __init__(self, owner, options, layout, topleft=None, background='menu_bg_base', info=None):
-        self.mode = None
-        super().__init__(owner, options, topleft, background, info)
-
-        self.rows, self.columns = layout
-        self.limit = self.rows
-        self.gem = False
-        self.shimmer = 0
-
-        self.stationary_cursor = Cursor()
-        self.fake_cursor_idx = None
-
-    def set_mode(self, mode):
-        self.mode = mode
-        self.update_options()
-
-    def set_fake_cursor(self, val):
-        self.fake_cursor_idx = val
-
-    def create_options(self, options, info_descs=None):
-        self.options.clear()
-        for idx, option in enumerate(options):
-            if isinstance(option, UnitObject):
-                option = menu_options.UnitOption(idx, option)
-                option.set_mode(self.mode)
-            else:
-                option = menu_options.BasicOption(idx, option)
-            self.options.append(option)
-
-    def mouse_move(self, idx):
-        if engine.get_time() > self.next_scroll_time:
-            did_scroll = self.move_to(idx)
-            if did_scroll:
-                self.next_scroll_time = engine.get_time() + 50
-
-    def move_to(self, idx):
-        scroll = self.scroll
-        idx = utils.clamp(idx, 0, len(self.options) - 1)
-        if self.options[idx].ignore:
-            return
-        self.current_index = idx
-        row, col = self._true_coords(self.current_index)
-        self.scroll = utils.clamp(self.scroll, row - self.rows + 1, row + self.rows - 1)
-        # If we did scroll
-        return scroll != self.scroll
-
-    def _true_coords(self, idx: int) -> tuple:
-        return (idx // self.columns, idx % self.columns)
-
-    def _exists(self, row: int, col: int) -> bool:
-        if col >= self.columns or row < 0 or col < 0:
-            return False
-        return (row * self.columns + col) < len(self.options)
-
-    def _idx_coords(self, row: int, col: int) -> int:
-        return row * self.columns + col
-
-    def _get_bottom(self, col: int) -> int:
-        if col >= len(self.options) % self.columns:
-            return len(self.options) // self.columns - 1
-        else:
-            return len(self.options) // self.columns
-
-    def _get_right(self, row: int) -> int:
-        if row >= len(self.options) // self.columns:
-            return (len(self.options) % self.columns) - 1
-        else:
-            return self.columns - 1
-
-    def move_down(self, first_push=True):
-        if all(option.ignore for option in self.options):
-            return
-        old_index = self.current_index
-        row, col = self._true_coords(old_index)
-        idx = old_index
-        while True:
-            row += 1
-            if self._exists(row, col):
-                pass
-            elif first_push:
-                row = 0
-                self.scroll = 0
-            else:
-                break
-            idx = self._idx_coords(row, col)
-            if row > self.scroll + self.rows - 2:
-                self.scroll += 1
-            elif row != 0:
-                self.cursor.y_offset_down()
-            if not self.options[idx].ignore:
-                break
-        self.current_index = idx
-        if old_index == self.current_index:
-            self.cursor.y_offset = 0
-        num_rows = math.ceil(len(self.options) / self.columns)
-        self.scroll = utils.clamp(self.scroll, 0, max(0, num_rows - self.rows))
-        return old_index != self.current_index
-
-    def move_up(self, first_push=True):
-        if all(option.ignore for option in self.options):
-            return
-        old_index = self.current_index
-        row, col = self._true_coords(old_index)
-        idx = old_index
-        while True:
-            row -= 1
-            if self._exists(row, col):
-                pass
-            elif first_push:
-                row = self._get_bottom(col)
-                num_rows = math.ceil(len(self.options) / self.columns)
-                self.scroll = num_rows - self.rows
-            else:
-                break
-            idx = self._idx_coords(row, col)
-            if row < self.scroll + 1:
-                self.scroll -= 1
-            elif row != self._get_bottom(col):
-                self.cursor.y_offset_up()
-            if not self.options[idx].ignore:
-                break
-        self.current_index = idx
-        self.scroll = max(0, self.scroll)
-        if old_index == self.current_index:
-            self.cursor.y_offset = 0
-        return old_index != self.current_index
-
-    def move_right(self, first_push=True):
-        if all(option.ignore for option in self.options):
-            return
-        old_index = self.current_index
-        row, col = self._true_coords(old_index)
-        idx = old_index
-        while True:
-            col += 1
-            if self._exists(row, col):
-                pass
-            elif first_push:
-                col = 0
-            else:
-                break
-            idx = self._idx_coords(row, col)
-            if not self.options[idx].ignore:
-                break
-        self.current_index = idx
-        return old_index != self.current_index
-
-    def move_left(self, first_push=True):
-        if all(option.ignore for option in self.options):
-            return
-        old_index = self.current_index
-        row, col = self._true_coords(old_index)
-        idx = old_index
-        while True:
-            col -= 1
-            if self._exists(row, col):
-                pass
-            elif first_push:
-                col = self._get_right(row)
-            else:
-                break
-            idx = self._idx_coords(row, col)
-            if not self.options[idx].ignore:
-                break
-        self.current_index = idx
-        return old_index != self.current_index
-
-    def get_menu_width(self):
-        max_width = max(option.width() for option in self.options)
-        total_width = max_width * self.columns
-        total_width = total_width - total_width%8
-        if self.mode in ('unit',):
-            total_width += 32
-        return total_width
-
-    def get_menu_height(self):
-        max_height = max(option.height() for option in self.options)
-        return (max_height - max_height%8) * self.rows + 8
-
-    def create_bg_surf(self):
-        bg_surf = create_base_surf(self.get_menu_width(), self.get_menu_height(), self.background)
-        surf = engine.create_surface((bg_surf.get_width() + 2, bg_surf.get_height() + 4), transparent=True)
-        surf.blit(bg_surf, (2, 4))
-        if self.gem:
-            if self.gem == 'brown':
-                surf.blit(SPRITES.get('menu_gem_brown'), (0, 0))
-            else:
-                surf.blit(SPRITES.get('menu_gem_small'), (0, 0))
-        if self.shimmer != 0:
-            sprite = SPRITES.get('menu_shimmer%d' % self.shimmer)
-            surf.blit(sprite, (surf.get_width() - sprite.get_width() - 1, surf.get_height() - sprite.get_height() - 5))
-        surf = image_mods.make_translucent(surf, .1)
-        return surf
-
-    def draw_scroll_bar(self, surf, topleft):
-        right = topleft[0] + self.get_menu_width()
-        topright = (right, topleft[1])
-        num_rows = math.ceil(len(self.options) / self.columns)
-        self.scroll_bar.draw(surf, topright, self.scroll, self.rows, num_rows)
-
-    def draw(self, surf):
-        topleft = self.get_topleft()
-        bg_surf = self.create_bg_surf()
-        surf.blit(bg_surf, (topleft[0] - 2, topleft[1] - 4))
-
-        draw_scroll_bar = False
-        if len(self.options) > self.rows * self.columns:
-            draw_scroll_bar = True
-            self.draw_scroll_bar(surf, topleft)
-
-        start_index = self.scroll * self.columns
-        end_index = (self.scroll + self.rows) * self.columns
-        choices = self.options[start_index:end_index]
-        # print(self.scroll, start_index, end_index)
-        width = max(option.width() for option in self.options)
-        width -= width%8
-        height = max(option.height() for option in self.options)
-        if choices:
-            for idx, choice in enumerate(choices):
-                top = topleft[1] + 4 + (idx // self.columns * height)
-                left = topleft[0] + (idx % self.columns * width)
-                if self.mode in ('unit',):
-                    left += 16
-
-                if idx + (self.scroll * self.columns) == self.current_index and self.takes_input and self.draw_cursor:
-                    choice.draw_highlight(surf, left, top, width - 8 if draw_scroll_bar else width)
-                elif idx + (self.scroll * self.columns) == self.fake_cursor_idx:
-                    choice.draw_highlight(surf, left, top, width - 8 if draw_scroll_bar else width)
-                else:
-                    choice.draw(surf, left, top)
-                if idx + (self.scroll * self.columns) == self.fake_cursor_idx:
-                    self.stationary_cursor.draw(surf, left, top)
-                if idx + (self.scroll * self.columns) == self.current_index and self.takes_input and self.draw_cursor:
-                    self.cursor.draw(surf, left, top)
-
-        else:
-            FONT['text-grey'].blit("Nothing", bg_surf, (topleft[0] + 16, topleft[1] + 4))
-
-    # For mouse handling
-    def get_rects(self):
-        topleft = self.get_topleft()
-
-        start_index = self.scroll * self.columns
-        end_index = (self.scroll + self.limit) * self.columns
-        choices = self.options[start_index:end_index]
-        width = max(option.width() for option in self.options)
-        width -= width%8
-        height = max(option.height() for option in self.options)
-
-        idxs, rects = [], []
-        for idx, choice in enumerate(choices):
-            top = topleft[1] + 4 + (idx // self.columns * height)
-            left = topleft[0] + (idx % self.columns * width)
-            if self.mode in ('unit',):
-                left += 16
-            rect = (left, top, width, height)
-            rects.append(rect)
-            idxs.append(start_index + idx)
-        return idxs, rects
-
-class Convoy():
-    trade_name_surf = SPRITES.get('trade_name')
-
-    def __init__(self, owner, topleft, include_other_units=True, disp_value=False):
-        self.unit = self.owner = owner  # Unit that's at the convoy
-        self.topleft = topleft
-        self.disp_value = disp_value
-        self.takes_input = True
-        self.include_other_units = include_other_units
-
-        self.order = [w.nid for w in DB.weapons]
-        self.build_menus()
-
-        self._info_flag = False  # Whether to show item info
-        self.selection_index = 0  # 0 is inventory, 1+ is convoy
-        self.menu_index = 0  # Position for convoy
-        self.locked = False  # Whether you are locked to convoy or inventory
-        self.goto_flag = False  # Whether you should go based on selectio index or menu index
-
-        # Handle arrows
-        x, y = self.topleft
-        self.menu_width = 152 if self.disp_value else 112
-        self.left_arrow = gui.ScrollArrow('left', (x - 4, y - 14))
-        self.right_arrow = gui.ScrollArrow('right', (x + self.menu_width - 4, y - 14), 0.5)
-
-        self.owner_surf = create_base_surf(96, 24)
-        self.owner_surf = image_mods.make_translucent(self.owner_surf, .4)
-
-        for name, menu in self.menus.items():
-            menu.set_takes_input(False)
-
-    def build_menus(self):
-        sorted_dict = self.get_sorted_dict()
-        self.menus = {}
-        for w_type in self.order:
-            new_menu = Choice(self.owner, sorted_dict[w_type], self.topleft)
-            new_menu.set_convoy(True)
-            new_menu.set_limit(7)
-            new_menu.set_hard_limit(True)
-            new_menu.gem = False
-            new_menu.shimmer = 2
-            self.menus[w_type] = new_menu
-
-        height = DB.constants.total_items() * 16 + 8
-        self.inventory = Inventory(self.owner, self.owner.items, (12, WINHEIGHT - height - 4))
-        self.inventory.gem = False
-        self.inventory.shimmer = 2
-
-    def get_sorted_dict(self):
-        convoy = game.party.convoy
-        all_items = []
-        all_items += convoy
-        if self.include_other_units:
-            for unit in game.get_units_in_party():
-                if unit.nid != self.unit.nid:
-                    items = item_funcs.get_all_tradeable_items(unit)
-                    all_items += items
-
-        sorted_dict = {}
-        for w_type in self.order:
-            if w_type != 'Default':
-                sorted_dict[w_type] = [item for item in all_items if item_system.weapon_type(self.unit, item) == w_type]
-        sorted_dict['Default'] = [item for item in all_items if item_system.weapon_type(self.unit, item) is None]
-        for key, value in sorted_dict.items():
-            value.sort(key=lambda item: item_system.special_sort(self.unit, item) or 0)
-            value.sort(key=lambda item: item.name)
-            value.sort(key=lambda item: item_system.sell_price(self.unit, item) or 0)
-            value.sort(key=lambda item: item_system.full_price(self.unit, item) or 0)
-            value.sort(key=lambda item: bool(item.owner_nid))
-
-        return sorted_dict
-
-    def update_options(self):
-        if self.inventory:
-            self.inventory.update_options(self.owner.items)
-        sorted_dict = self.get_sorted_dict()
-        for name, menu in self.menus.items():
-            menu.update_options(sorted_dict[name])
-
-    def get_menu(self):
-        return self.menus[self.order[self.menu_index]]
-
-    def get_current(self):
-        if self.selection_index == 0:
-            return self.inventory.get_current()
-        else:
-            return self.get_menu().get_current()
-
-    def get_convoy_current(self):
-        return self.get_menu().get_current()
-
-    def get_inventory_current(self):
-        return self.inventory.get_current()
-
-    def get_current_index(self):
-        if self.selection_index == 0:
-            return self.inventory.get_current_index()
-        else:
-            return self.get_menu().get_current_index()
-
-    def get_context(self):
-        if self.selection_index == 0:
-            return 'inventory'
-        else:
-            return 'convoy'
-
-    def move_to_inventory(self):
-        self.get_menu().set_takes_input(False)
-        self.selection_index = 0
-        self.inventory.set_takes_input(True)
-        self.locked = True
-
-    def move_to_convoy(self):
-        self.inventory.set_takes_input(False)
-        self.selection_index = self.menu_index + 1
-        self.get_menu().set_takes_input(True)
-        self.locked = True
-
-    def move_to_item_type(self, item):
-        wtype = item_system.weapon_type(self.unit, item)
-        if wtype:
-            self.menu_index = self.order.index(wtype)
-        else:
-            self.menu_index = len(self.order) - 1
-        self.goto_flag = True
-
-    def unlock(self):
-        self.locked = False
-
-    def move_down(self, first_push=True):
-        if self.selection_index == 0:
-            return self.inventory.move_down(first_push)
-        else:
-            return self.get_menu().move_down(first_push)
-
-    def move_up(self, first_push=True):
-        if self.selection_index == 0:
-            return self.inventory.move_up(first_push)
-        else:
-            return self.get_menu().move_up(first_push)
-
-    def move_left(self, first_push=True):
-        if self.selection_index == 0:
-            if self.locked:
-                return False
-            if first_push:
-                self.selection_index = len(self.order)
-                self.menu_index = len(self.order) - 1
-                self.inventory.set_takes_input(False)
-                self.get_menu().set_takes_input(True)
-            else:
-                return False
-        elif self.selection_index == 1:
-            if self.locked:
-                self.get_menu().set_takes_input(False)
-                self.selection_index = len(self.order)
-                self.menu_index = len(self.order) - 1
-                self.get_menu().set_takes_input(True)
-            else:
-                self.get_menu().set_takes_input(False)
-                self.selection_index = 0
-                self.inventory.set_takes_input(True)
-        else:
-            self.get_menu().set_takes_input(False)
-            self.selection_index -= 1
-            self.menu_index = self.selection_index - 1
-            self.get_menu().set_takes_input(True)
-            self.left_arrow.pulse()
-        return True
-
-    def move_right(self, first_push=True):
-        if self.selection_index == 0:
-            if self.locked:
-                return False
-            if first_push:
-                if self.goto_flag:
-                    self.selection_index = self.menu_index + 1
-                else:
-                    self.selection_index = 1
-                    self.menu_index = 0
-                self.goto_flag = False
-                self.inventory.set_takes_input(False)
-                self.get_menu().set_takes_input(True)
-            else:
-                return False
-        elif self.selection_index == len(self.order):
-            if self.locked:
-                self.get_menu().set_takes_input(False)
-                self.selection_index = 1
-                self.menu_index = 0
-                self.get_menu().set_takes_input(True)
-            else:
-                self.get_menu().set_takes_input(False)
-                self.selection_index = 0
-                self.inventory.set_takes_input(True)
-        else:
-            self.get_menu().set_takes_input(False)
-            self.selection_index += 1
-            self.menu_index = self.selection_index - 1
-            self.get_menu().set_takes_input(True)
-            self.right_arrow.pulse()
-        return True
-
-    def toggle_info(self):
-        self._info_flag = not self._info_flag
-        """
-        if self.selection_index == 0:
-            self.inventory.toggle_info()
-        else:
-            self.get_menu().toggle_info()
-        """
-
-    @property
-    def info_flag(self):
-        return self._info_flag
-        """
-        if self.selection_index == 0:
-            return self.inventory.info_flag
-        else:
-            return self.get_menu().info_flag
-        """
-
-    def draw_info(self, surf):
-        if self.selection_index == 0:
-            self.inventory.vert_draw_info(surf)
-        else:
-            self.get_menu().vert_draw_info(surf)
-        return surf
-
-    def set_takes_input(self, val):
-        self.takes_input = val
-
-    def update(self):
-        self.get_menu().update()
-        if self.inventory:
-            self.inventory.update()
-
-    def draw(self, surf):
-        surf.blit(self.trade_name_surf, (-4, -1))
-        FONT['text-white'].blit(self.owner.name, surf, (24 - FONT['text-white'].width(self.owner.name)//2, 0))
-
-        # Draw Portrait to left of menu
-        # Owner
-        if not self.disp_value:
-            owner_surf = engine.create_surface((96, 80), transparent=True)
-            icons.draw_portrait(owner_surf, self.owner, (0, 0))
-            owner_surf = engine.subsurface(owner_surf, (0, 0, 96, 68))
-            owner_surf = engine.flip_horiz(owner_surf)
-            surf.blit(owner_surf, (18, 0))
-
-        # Get item owner
-        surf.blit(self.owner_surf, (156, 0))
-        item = self.get_current()
-        unit = None
-        if item:
-            unit = game.get_unit(item.owner_nid)
-
-        self.get_menu().draw(surf)
-        if self.inventory:
-            self.inventory.draw(surf)
-
-        # Draw item owner
-        if unit and self.takes_input:
-            unit_str = "Owner: %s" % unit.name
-        else:
-            unit_str = "Owner: ---"
-        FONT['text-white'].blit(unit_str, surf, (160, 4))
-
-        # Draw item icons
-        dist = (self.menu_width - 10)/len(self.order)
-        for idx, weapon_nid in enumerate(reversed(self.order)):
-            true_idx = len(self.order) - idx - 1
-            if true_idx == self.selection_index - 1:
-                pass
-            else:
-                topleft = self.topleft[0] + 3 + int(true_idx * dist), self.topleft[1] - 14
-                icons.draw_weapon(surf, weapon_nid, topleft, gray=True)
-        for idx, weapon_nid in enumerate(self.order):
-            if idx == self.selection_index - 1:
-                topleft = (self.topleft[0] + 3 + int(idx * dist), self.topleft[1] - 14)
-                icons.draw_weapon(surf, weapon_nid, topleft)
-                surf.blit(SPRITES.get('weapon_shine'), topleft)
-
-        self.left_arrow.draw(surf)
-        self.right_arrow.draw(surf)
-        return surf
-
-    def handle_mouse(self):
-        mouse_position = INPUT.get_mouse_position()
-        if mouse_position:
-            mouse_x, mouse_y = mouse_position
-
-            main_menu = self.menus[self.order[self.selection_index - 1]]
-            idxs, option_rects = main_menu.get_rects()
-            for idx, option_rect in zip(idxs, option_rects):
-                x, y, width, height = option_rect
-                if x <= mouse_x <= x + width and y <= mouse_y <= y + height:
-                    main_menu.mouse_move(idx)
-
-            if self.inventory:  # Markets, which inherit from me, don't have inventories
-                idxs, option_rects = self.inventory.get_rects()
-                for idx, option_rect in zip(idxs, option_rects):
-                    x, y, width, height = option_rect
-                    if x <= mouse_x <= x + width and y <= mouse_y <= y + height:
-                        self.inventory.mouse_move(idx)
-
-class Market(Convoy):
-    def __init__(self, owner, options, topleft, disp_value=None):
-        self.options = options
-        self.disp_value = disp_value
-        super().__init__(owner, topleft, disp_value=disp_value)
-        self.selection_index = 1
-        self.menu_index = 0
-        self.inventory = None
-
-    def build_menus(self):
-        sorted_dict = self.get_sorted_dict()
-        self.menus = {}
-        for w_type in self.order:
-            new_menu = Shop(self.owner, sorted_dict[w_type], self.topleft, self.disp_value)
-            new_menu.set_limit(7)
-            new_menu.set_hard_limit(True)
-            new_menu.gem = False
-            new_menu.shimmer = 2
-            self.menus[w_type] = new_menu
-
-    def get_sorted_dict(self):
-        if self.options:
-            all_items = self.options
-        else:
-            convoy = game.party.convoy
-            all_items = []
-            all_items += convoy
-            for unit in game.get_units_in_party():
-                items = item_funcs.get_all_tradeable_items(unit)
-                all_items += items
-
-        sorted_dict = {}
-        for w_type in self.order:
-            sorted_dict[w_type] = [item for item in all_items if item_system.weapon_type(self.unit, item) == w_type]
-        sorted_dict['Default'] = [item for item in all_items if item_system.weapon_type(self.unit, item) is None]
-        for key, value in sorted_dict.items():
-            value.sort(key=lambda item: item_system.special_sort(self.unit, item) or 0)
-            value.sort(key=lambda item: item.name)
-            value.sort(key=lambda item: item_system.sell_price(self.unit, item) or 0)
-            value.sort(key=lambda item: item_system.full_price(self.unit, item) or 0)
-            value.sort(key=lambda item: bool(item.owner_nid))
-
-        return sorted_dict
-
-    def get_current(self):
-        return self.menus[self.order[self.selection_index - 1]].get_current()
-
-    def get_current_index(self):
-        return self.menus[self.order[self.selection_index - 1]].get_current_index()
-
-    def get_context(self):
-        return 'convoy'
-
-    def move_down(self, first_push=True):
-        return self.menus[self.order[self.selection_index - 1]].move_down(first_push)
-
-    def move_up(self, first_push=True):
-        return self.menus[self.order[self.selection_index - 1]].move_up(first_push)
-
-    def move_left(self, first_push=True):
-        if self.selection_index == 1:
-            if first_push:
-                self.selection_index = len(self.order)
-                self.menu_index = len(self.order) - 1
-            else:
-                self.selection_index = 1
-        else:
-            self.selection_index -= 1
-            self.menu_index = self.selection_index - 1
-            self.left_arrow.pulse()
-
-    def move_right(self, first_push=True):
-        if self.selection_index == len(self.order):
-            if first_push:
-                self.selection_index = 1
-                self.menu_index = 0
-            else:
-                self.selection_index = len(self.order)
-        else:
-            self.selection_index += 1
-            self.menu_index = self.selection_index - 1
-            self.right_arrow.pulse()
-
-    def toggle_info(self):
-        self.menus[self.order[self.selection_index - 1]].toggle_info()
-
-    def set_takes_input(self, val):
-        self.takes_input = val
-        for menu in self.menus.values():
-            menu.takes_input = val
-
-class Main(Simple):
-    def __init__(self, options, option_bg):
-        self.limit = 1000
-        self.hard_limit = False
-        self.scroll = 0
-
-        self.cursor1 = Cursor(SPRITES.get('cursor_dragon'))
-        self.cursor2 = Cursor(engine.flip_horiz(SPRITES.get('cursor_dragon')))
-        self.next_scroll_time = 0
-        self.option_bg = option_bg
-
-        self.options = []
-        self.options = self.create_options(options)
-        self.current_index = 0
-
-        self.center = WINWIDTH//2, WINHEIGHT//2
-
-    @property
-    def cursor(self):
-        return self.cursor1
-
-    def create_options(self, options):
-        self.options.clear()
-        for idx, option in enumerate(options):
-            option = menu_options.TitleOption(idx, option, self.option_bg)
-            self.options.append(option)
-        return self.options
-
-    def update(self):
-        self.cursor1.update()
-        self.cursor2.update()
-
-    def draw(self, surf, center=(WINWIDTH//2, WINHEIGHT//2), show_cursor=True):
-        self.center = center
-        num_options = len(self.options)
-        for idx, option in enumerate(self.options):
-            top = center[1] - (num_options/2.0 - idx) * (option.height() + 1)
-            if self.current_index == idx:
-                option.draw_highlight(surf, center[0], top)
-            else:
-                option.draw(surf, center[0], top)
-
-        if show_cursor:
-            height = center[1] - 12 - (num_options/2.0 - self.current_index) * (option.height() + 1)
-            self.cursor1.draw_vert(surf, center[0] - option.width()//2 - 8 - 8, height)
-            self.cursor2.draw_vert(surf, center[0] + option.width()//2 - 8 + 8, height)
-
-    def get_rects(self):
-        idxs, rects = [], []
-        num_options = len(self.options)
-        for idx, option in enumerate(self.options):
-            top = self.center[1] - (num_options/2.0 - idx) * (option.height() + 1)
-            left = self.center[0] - option.width()//2
-            rect = (left, top, option.width(), option.height())
-            rects.append(rect)
-            idxs.append(self.scroll + idx)
-        return idxs, rects
-
-class ChapterSelect(Main):
-    def __init__(self, options, colors):
-        self.colors = colors
-        super().__init__(options, 'chapter_select')
-        self.use_rel_y = len(options) > 3
-        self.rel_pos_y = 0
-
-    def set_color(self, idx, color):
-        self.colors[idx] = color
-
-    def set_colors(self, colors):
-        self.colors = colors
-
-    def create_options(self, options):
-        self.options.clear()
-        for idx, option in enumerate(options):
-            option = menu_options.ChapterSelectOption(idx, option, self.option_bg, self.colors[idx])
-            self.options.append(option)
-        return self.options
-
-    def move_down(self, first_push=True):
-        super().move_down(first_push)
-        if self.use_rel_y:
-            self.rel_pos_y -= 30
-
-    def move_up(self, first_push=True):
-        super().move_up(first_push)
-        if self.use_rel_y:
-            self.rel_pos_y += 30
-
-    def update(self):
-        super().update()
-        if self.use_rel_y:
-            if self.rel_pos_y > 0:
-                self.rel_pos_y = max(0, self.rel_pos_y - 8)
-            elif self.rel_pos_y < 0:
-                self.rel_pos_y = min(0, self.rel_pos_y + 8)
-
-    def draw(self, surf, center=(WINWIDTH//2, WINHEIGHT//2), show_cursor=True, flicker=False):
-        self.center = center
-        num_options = len(self.options)
-        start_index = max(0, self.current_index - 3)
-        num_shown = len(self.options[start_index:self.current_index + 3])
-        for idx, option in enumerate(self.options[start_index:self.current_index + 3], start_index):
-            diff = idx - self.current_index
-            if self.use_rel_y:
-                top = center[1] + diff * (option.height() + 1) + self.rel_pos_y
-            else:
-                top = center[1] + idx * (option.height() + 1) - (num_options * (option.height() + 1)//2)
-            if self.current_index == idx:
-                if flicker:
-                    option.draw_flicker(surf, center[0], top)
-                else:
-                    option.draw_highlight(surf, center[0], top)
-            else:
-                option.draw(surf, center[0], top)
-
-        if show_cursor and self.options:
-            option = self.options[0]
-            if self.use_rel_y:
-                height = center[1] - 12
-            else:
-                height = center[1] - 12 - (num_shown/2.0 - (self.current_index - start_index)) * (option.height() + 1)
-            self.cursor1.draw_vert(surf, center[0] - option.width()//2 - 8 - 8, height)
-            self.cursor2.draw_vert(surf, center[0] + option.width()//2 - 8 + 8, height)
-
-    def get_rects(self):
-        idxs, rects = [], []
-        num_options = len(self.options)
-        start_index = max(0, self.current_index - 3)
-        for idx, option in enumerate(self.options[start_index:self.current_index + 3], start_index):
-            diff = idx - self.current_index
-            if self.use_rel_y:
-                top = self.center[1] + diff * (option.height() + 1) + self.rel_pos_y
-            else:
-                top = self.center[1] + idx * (option.height() + 1) - (num_options * (option.height() + 1)//2)
-            left = self.center[0] - option.width()//2
-            rect = (left, top, option.width(), option.height())
-            rects.append(rect)
-            idxs.append(self.scroll + idx)
-        return idxs, rects
-
-class ModeSelect(Main):
-    def __init__(self, options):
-        super().__init__(options, None)
-        self.center = 68, WINHEIGHT//2
-
-    @property
-    def cursor(self):
-        return self.cursor1
-
-    def create_options(self, options):
-        self.options.clear()
-        for idx, option in enumerate(options):
-            option = menu_options.ModeOption(idx, option)
-            self.options.append(option)
-        return self.options
-
-    def update(self):
-        self.cursor1.update()
-        self.cursor2.update()
-
-    def draw(self, surf, show_cursor=True):
-        center = self.center
-        num_options = len(self.options)
-        for idx, option in enumerate(self.options):
-            top = center[1] - (num_options/2.0 - idx) * (option.height() + 1)
-            if self.current_index == idx:
-                option.draw_highlight(surf, center[0], top)
-            else:
-                option.draw(surf, center[0], top)
-
-        if show_cursor:
-            height = center[1] - 12 - (num_options/2.0 - self.current_index) * (option.height() + 1)
-            self.cursor1.draw_vert(surf, center[0] - option.width()//2 - 8 - 8, height)
-            self.cursor2.draw_vert(surf, center[0] + option.width()//2 - 8 + 8, height)
+import math
+
+from app.constants import TILEX, WINWIDTH, WINHEIGHT
+from app.data.database import DB
+from app.utilities import utils
+
+from app.data import lore
+from app.engine.sprites import SPRITES
+from app.engine.fonts import FONT
+from app.engine.input_manager import INPUT
+from app.engine import engine, image_mods, icons, help_menu, menu_options, \
+    item_system, gui, item_funcs
+from app.engine.gui import ScrollBar
+from app.engine.base_surf import create_base_surf
+from app.engine.objects.item import ItemObject
+from app.engine.objects.unit import UnitObject
+from app.engine.game_state import game
+
+def draw_unit_top(surf, topleft, unit):
+    x, y = topleft
+    white_surf = SPRITES.get('prep_top')
+    surf.blit(white_surf, (x - 6, y - white_surf.get_height()))
+    icons.draw_chibi(surf, unit.portrait_nid, (x + 3, y - 35))
+    FONT['text-white'].blit_center(unit.name, surf, (x + 68, y - 35))
+    FONT['text-blue'].blit_right(str(unit.level), surf, (x + 72, y - 19))
+    FONT['text-blue'].blit_right(str(unit.exp), surf, (x + 97, y - 19))
+
+def make_bg_surf(shimmer):
+    bg_surf = create_base_surf(104, 16 * DB.constants.total_items() + 8, 'menu_bg_base')
+    if shimmer:
+        img = SPRITES.get('menu_shimmer%d' % shimmer)
+        bg_surf.blit(img, (bg_surf.get_width() - img.get_width() - 1, bg_surf.get_height() - img.get_height() - 5))
+    bg_surf = image_mods.make_translucent(bg_surf, 0.1)
+    return bg_surf
+
+def draw_unit_face(surf, topleft, unit, right):
+    x, y = topleft
+    face_image = icons.get_portrait(unit)
+    if right:
+        face_image = engine.flip_horiz(face_image)
+    face_image = face_image.convert_alpha()
+    face_image = engine.subsurface(face_image, (0, 0, 96, 76))
+    face_image = image_mods.make_translucent(face_image, 0.5)
+    left = x + 104//2 + 1
+    top = y + (16 * DB.constants.total_items() + 8)//2 - 1 + 2
+    engine.blit_center(surf, face_image, (left, top))
+
+def draw_unit_items(surf, topleft, unit, include_top=False, include_bottom=True, include_face=False, right=True, shimmer=0):
+    x, y = topleft
+    if include_top:
+        draw_unit_top(surf, topleft, unit)
+
+    if include_bottom:
+        bg_surf = make_bg_surf(shimmer)
+        surf.blit(bg_surf, (x, y))
+
+        if include_face:
+            draw_unit_face(surf, topleft, unit, right)
+
+        # Blit items
+        for idx, item in enumerate(unit.nonaccessories):
+            item_option = menu_options.ItemOption(idx, item)
+            item_option.draw(surf, topleft[0] + 2, topleft[1] + idx * 16 + 4)
+        for idx, item in enumerate(unit.accessories):
+            item_option = menu_options.ItemOption(idx, item)
+            item_option.draw(surf, topleft[0] + 2, topleft[1] + item_funcs.get_num_items(unit) * 16 + idx * 16 + 4)
+
+
+def draw_unit_bexp(surf, topleft, unit, new_exp, new_bexp, current_bexp, include_top=False, include_bottom=True,
+                   include_face=False, right=True, shimmer=0):
+    x, y = topleft
+    if include_top:
+        draw_unit_top(surf, topleft, unit)
+
+    if include_bottom:
+        bg_surf = make_bg_surf(shimmer)
+        surf.blit(bg_surf, (x, y))
+
+        if include_face:
+            draw_unit_face(surf, topleft, unit, right)
+
+        # Blit bonus exp
+        button_right = SPRITES.get('buttons').subsurface(1, 19, 13, 12)
+        FONT['text-blue'].blit('Current/New EXP', surf, (topleft[0] + 2, topleft[1] + 4))
+        FONT['text-white'].blit(str(unit.exp), surf, (topleft[0] + 2, topleft[1] + 20))
+        surf.blit(button_right, (topleft[0] + 20, topleft[1] + 23))
+        FONT['text-white'].blit(str(new_exp), surf, (topleft[0] + 35, topleft[1] + 20))
+
+        FONT['text-blue'].blit('Current/New BEXP', surf, (topleft[0] + 2, topleft[1] + 36))
+        FONT['text-white'].blit(str(current_bexp), surf, (topleft[0] + 2, topleft[1] + 52))
+        surf.blit(button_right, (topleft[0] + 42, topleft[1] + 55))
+        FONT['text-white'].blit(str(new_bexp), surf, (topleft[0] + 57, topleft[1] + 52))
+
+class Cursor():
+    def __init__(self, sprite=None):
+        self.counter = 0
+        self.anim = [0, 0, 0, 0, 0, 0, 0, 1, 1, 2, 2, 2, 3, 3, 3, 3, 4, 4, 4, 4, 4, 4, 4, 3, 3, 2, 2, 2, 1, 1, 1, 1]
+        if not sprite:
+            self.sprite = SPRITES.get('menu_hand')
+        else:
+            self.sprite = sprite
+        self.y_offset = 0
+
+    def y_offset_up(self):
+        self.y_offset = 12
+
+    def y_offset_down(self):
+        self.y_offset = -12
+
+    def update(self):
+        self.counter = (self.counter + 1) % len(self.anim)
+
+    def update_y_offset(self):
+        if self.y_offset > 0:
+            self.y_offset = max(0, self.y_offset - 4)
+        elif self.y_offset < 0:
+            self.y_offset = min(0, self.y_offset + 4)
+
+    def draw(self, surf, x, y):
+        surf.blit(self.sprite, (x - 12 + self.anim[self.counter], y + 3 + self.y_offset))
+        self.update_y_offset()
+        return surf
+
+    def draw_vert(self, surf, x, y):
+        surf.blit(self.sprite, (x - 12, y + 3 + self.y_offset + self.anim[self.counter]))
+        self.update_y_offset()
+        return surf
+
+class Simple():
+    """
+    Abstract menu class. Must implement personal draw function
+    """
+
+    def __init__(self, owner, options, topleft=None, background='menu_bg_base', info=None):
+        self.owner = owner
+        self.topleft = topleft
+        self.background = background
+
+        self.current_index = 0
+
+        self.display_total_uses = False
+        self.limit = 1000
+        self.hard_limit = False
+        self.scroll = 0
+        self.y_offset = 0  # Make room for header
+
+        self.options = []
+        self.create_options(options, info)
+
+        self.cursor = Cursor()
+        self.scroll_bar = ScrollBar()
+        self.next_scroll_time = 0
+        self.draw_cursor = 1  # 0 No draw, 1 Regular, 2 Draw but no move
+
+        self.takes_input = True
+        self.info_flag = False
+
+    def set_takes_input(self, val):
+        self.takes_input = val
+
+    def set_limit(self, val):
+        self.limit = max(2, val)
+
+    def set_color(self, colors):
+        for idx, option in enumerate(self.options):
+            option.color = colors[idx]
+
+    def set_ignore(self, ignores):
+        for idx, option in enumerate(self.options):
+            if idx >= len(ignores):
+                option.ignore = True
+            else:
+                option.ignore = ignores[idx]
+        first_valid = self.get_first_option()
+        if first_valid:
+            self.current_index = first_valid.idx
+
+    def set_cursor(self, val):
+        self.draw_cursor = val
+
+    def set_hard_limit(self, val):
+        self.hard_limit = val
+        self.update_options()
+
+    def set_text(self, idx, text):
+        self.options[idx].set_text(text)
+
+    def toggle_info(self):
+        self.info_flag = not self.info_flag
+
+    def create_options(self, options, info_descs=None):
+        self.options.clear()
+        for idx, option in enumerate(options):
+            option = menu_options.BasicOption(idx, option)
+            if info_descs:
+                option.help_box = help_menu.HelpDialog(info_descs[idx])
+            self.options.append(option)
+
+    def get_current(self):
+        if self.options:
+            return self.options[self.current_index].get()
+
+    def get_current_option(self):
+        if self.options:
+            return self.options[self.current_index]
+
+    def get_first_option(self):
+        for option in self.options:
+            if not option.ignore:
+                return option
+
+    def get_last_option(self):
+        for option in reversed(self.options):
+            if not option.ignore:
+                return option
+
+    def get_current_index(self):
+        return self.current_index
+
+    def set_selection(self, option):
+        for idx, opt in enumerate(self.options):
+            if opt.get() == option:
+                self.current_index = idx
+
+    def mouse_move(self, idx):
+        if engine.get_time() > self.next_scroll_time:
+            did_scroll = self.move_to(idx)
+            if did_scroll:
+                self.next_scroll_time = engine.get_time() + 50
+
+    def move_to(self, idx):
+        scroll = self.scroll
+        idx = utils.clamp(idx, 0, len(self.options) - 1)
+        if self.options[idx].ignore:
+            return
+        while self.current_index < idx:
+            self.move_down(True)  # Higher idxs
+        while self.current_index > idx:
+            self.move_up(True)
+        # If we did scroll
+        return scroll != self.scroll
+
+    def move_down(self, first_push=True):
+        if first_push:
+            self.current_index += 1
+            if self.current_index > len(self.options) - 1:
+                self.current_index = 0
+                self.scroll = 0
+            elif self.current_index > self.scroll + self.limit - 2 and self.scroll + self.limit < len(self.options):
+                self.scroll += 1
+            else:
+                self.cursor.y_offset_down()
+        else:
+            if self.current_index < len(self.options) - 1:
+                self.current_index += 1
+                if self.current_index > self.scroll + self.limit - 2 and self.scroll + self.limit < len(self.options):
+                    self.scroll += 1
+                else:
+                    self.cursor.y_offset_down()
+        if self.limit < len(self.options):
+            self.scroll = min(len(self.options) - self.limit, self.scroll)
+        return first_push or self.current_index < len(self.options) - 1
+
+    def move_up(self, first_push=True):
+        if first_push:
+            self.current_index -= 1
+            if self.current_index < 0:
+                self.current_index = len(self.options) - 1
+                self.scroll = self.current_index - self.limit + 1
+            elif self.current_index < self.scroll + 1:
+                self.scroll -= 1
+            else:
+                self.cursor.y_offset_up()
+        else:
+            if self.current_index > 0:
+                self.current_index -= 1
+                if self.current_index < self.scroll + 1:
+                    self.scroll -= 1
+                else:
+                    self.cursor.y_offset_up()
+        self.scroll = max(0, self.scroll)
+        return first_push or self.current_index > 0
+
+    def update_options(self, options=None):
+        if options is not None:
+            bare_options = options
+        else:
+            bare_options = [option.get() for option in self.options]
+        self.create_options(bare_options)
+        self.current_index = utils.clamp(self.current_index, 0, len(self.options) - 1)
+
+    def get_menu_width(self):
+        max_width = max(option.width() for option in self.options)
+        return max_width - max_width%8
+
+    def get_menu_height(self):
+        return self.y_offset + sum(option.height() for option in self.options[:self.limit]) + 8
+
+    def get_topleft(self):
+        if not self.topleft:
+            if game.cursor.position[0] > TILEX//2 + game.camera.get_x():
+                return (14, 8)
+            else:
+                return (WINWIDTH - self.get_menu_width() - 14, 8)
+        elif self.topleft == 'center':
+            return (WINWIDTH//2 - self.get_menu_width()//2, WINHEIGHT//2 - self.get_menu_height()//2)
+        elif isinstance(self.topleft, tuple):
+            if self.topleft[0] == 'center':
+                return (WINWIDTH//2 - self.get_menu_width()//2, self.topleft[1])
+            elif self.topleft[1] == 'center':
+                return (self.topleft[0], WINHEIGHT//2 - self.get_menu_height()//2)
+            else:
+                return self.topleft
+        elif isinstance(self.topleft, Simple):
+            parent_topleft = self.topleft.get_topleft()
+            if parent_topleft[0] < WINWIDTH//2:
+                return (parent_topleft[0] - 20 + self.topleft.get_menu_width(), parent_topleft[1] + self.topleft.current_index * 16 + 4)
+            else:
+                return (WINWIDTH - 40 - self.topleft.get_menu_width(), parent_topleft[1] + self.topleft.current_index * 16 + 8)
+        else:
+            return self.topleft
+
+    def update(self):
+        if self.draw_cursor == 1:
+            self.cursor.update()
+
+    def draw_scroll_bar(self, surf, topleft):
+        right = topleft[0] + self.get_menu_width()
+        topright = (right, topleft[1])
+        self.scroll_bar.draw(surf, topright, self.scroll, self.limit, len(self.options))
+
+    # For mouse handling
+    def get_rects(self):
+        return NotImplementedError
+
+    def handle_mouse(self):
+        mouse_position = INPUT.get_mouse_position()
+        if mouse_position:
+            mouse_x, mouse_y = mouse_position
+            idxs, option_rects = self.get_rects()
+            for idx, option_rect in zip(idxs, option_rects):
+                x, y, width, height = option_rect
+                if x <= mouse_x <= x + width and y <= mouse_y <= y + height:
+                    self.mouse_move(idx)
+
+class Choice(Simple):
+    disp_value = False
+
+    def __init__(self, owner, options, topleft=None, background='menu_bg_base', info=None):
+        self.horizontal = False
+        self.is_convoy = False
+        self.highlight = True
+        super().__init__(owner, options, topleft, background, info)
+
+        self.gem = True
+        self.shimmer = 0
+
+        self.stationary_cursor = Cursor()
+        self.fake_cursor_idx = None
+
+    def set_horizontal(self, val):
+        self.horizontal = val
+        self.update_options()
+
+    def set_total_uses(self, val):
+        self.display_total_uses = val
+        self.update_options()
+
+    def set_highlight(self, val):
+        self.highlight = val
+        self.update_options()
+
+    def set_convoy(self, val):
+        self.is_convoy = val
+        self.update_options()
+
+    def set_fake_cursor(self, val):
+        self.fake_cursor_idx = val
+
+    def create_options(self, options, info_descs=None):
+        self.options.clear()
+        for idx, option in enumerate(options):
+            if isinstance(option, ItemObject):
+                if self.display_total_uses:
+                    option = menu_options.FullItemOption(idx, option)
+                elif self.is_convoy:
+                    option = menu_options.ConvoyItemOption(idx, option, self.owner)
+                else:
+                    option = menu_options.ItemOption(idx, option)
+                option.help_box = option.get_help_box()
+                self.options.append(option)
+            elif isinstance(option, lore.Lore):
+                option = menu_options.LoreOption(idx, option)
+                self.options.append(option)
+            else:
+                if self.horizontal:
+                    option = menu_options.HorizOption(idx, option)
+                elif option:
+                    option = menu_options.BasicOption(idx, option)
+                else:
+                    option = menu_options.BasicOption(idx, option)
+                    option.display_text = ' ' * 20  # 80 pixels
+                if info_descs:
+                    option.help_box = help_menu.HelpDialog(info_descs[idx])
+                self.options.append(option)
+
+        if self.hard_limit:
+            for num in range(self.limit - len(options)):
+                option = menu_options.EmptyOption(len(options) + num)
+                if self.is_convoy:
+                    option._width = 112
+                self.options.append(option)
+
+    def move_down(self, first_push=True):
+        if all(option.ignore for option in self.options):
+            return False  # Skip
+
+        did_move = False
+        if first_push:
+            did_move = super().move_down(True)
+            while self.options[self.current_index].ignore:
+                self.cursor.y_offset = 0  # Reset y offset
+                did_move = super().move_down(True)
+            if self.get_current_option() == self.get_first_option():
+                self.cursor.y_offset = 0
+        else:
+            if any(not option.ignore for option in self.options[self.current_index+1:]):
+                did_move = super().move_down(False)
+                while self.options[self.current_index].ignore:
+                    did_move = super().move_down(False)
+
+        if self.horizontal:
+            self.cursor.y_offset = 0
+        return did_move
+
+    def move_up(self, first_push=True):
+        if all(option.ignore for option in self.options):
+            return False  # Skip
+
+        did_move = False
+        if first_push:
+            did_move = super().move_up(True)
+            while self.options[self.current_index].ignore:
+                self.cursor.y_offset = 0
+                did_move = super().move_up(True)
+            if self.get_current_option() == self.get_last_option():
+                self.cursor.y_offset = 0
+
+        else:
+            if any(not option.ignore for option in self.options[:self.current_index]):
+                did_move = super().move_up(False)
+                while self.options[self.current_index].ignore:
+                    did_move = super().move_up(False)
+
+        if self.horizontal:
+            self.cursor.y_offset = 0
+        return did_move
+
+    def create_bg_surf(self):
+        if not self.background:
+            return engine.create_surface((self.get_menu_width(), self.get_menu_height()), transparent=True)
+        if self.horizontal:
+            width = sum(option.width() + 8 for option in self.options) + 16
+            surf = create_base_surf(width, 24, self.background)
+            surf = image_mods.make_translucent(surf, .5)
+            return surf
+        else:
+            bg_surf = create_base_surf(self.get_menu_width(), self.get_menu_height(), self.background)
+            surf = engine.create_surface((bg_surf.get_width() + 2, bg_surf.get_height() + 4), transparent=True)
+            surf.blit(bg_surf, (2, 4))
+            if self.gem:
+                if self.gem == 'brown':
+                    surf.blit(SPRITES.get('menu_gem_brown'), (0, 0))
+                else:
+                    surf.blit(SPRITES.get('menu_gem_small'), (0, 0))
+            if self.shimmer != 0:
+                sprite = SPRITES.get('menu_shimmer%d' % self.shimmer)
+                surf.blit(sprite, (surf.get_width() - 1 - sprite.get_width(), surf.get_height() - 5 - sprite.get_height()))
+            if self.is_convoy or self.disp_value == 'sell':
+                # Draw face
+                item = self.get_current()
+                unit = None
+                if item:
+                    unit = game.get_unit(item.owner_nid)
+                if unit:
+                    face_image = icons.get_portrait(unit)
+                    face_image = face_image.convert_alpha()
+                    # face_image = engine.subsurface(face_image, (0, 0, 96, 76))
+                    face_image = image_mods.make_translucent(face_image, 0.5)
+                    surf.blit(face_image, (surf.get_width()//2 - face_image.get_width()//2 + 4, surf.get_height() - face_image.get_height() - 5))
+            surf = image_mods.make_translucent(surf, .1)
+            return surf
+
+    def draw(self, surf):
+        if self.horizontal:
+            surf = self.horiz_draw(surf)
+        else:
+            surf = self.vert_draw(surf)
+            if self.info_flag:
+                surf = self.vert_draw_info(surf)
+        return surf
+
+    def vert_draw_info(self, surf):
+        help_box = self.options[self.current_index].help_box
+        if not help_box:
+            return surf
+        topleft = self.get_topleft()
+        idxs, rects = self.get_rects()
+        rect = rects[self.current_index - self.scroll]
+        if topleft[0] < WINWIDTH // 2:
+            help_box.draw(surf, (rect[0] - 4, rect[1] + 16))
+        else:
+            help_box.draw(surf, (rect[0] + self.get_menu_width(), rect[1] + 16), right=True)
+        return surf
+
+    def vert_draw(self, surf, offset=None):
+        topleft = self.get_topleft()
+        if offset:
+            topleft = (topleft[0] + offset[0], topleft[1] + offset[1])
+
+        bg_surf = self.create_bg_surf()
+        surf.blit(bg_surf, (topleft[0] - 2, topleft[1] - 4))
+
+        draw_scroll_bar = False
+        if len(self.options) > self.limit:
+            draw_scroll_bar = True
+            self.draw_scroll_bar(surf, topleft)
+
+        start_index = self.scroll
+        end_index = self.scroll + self.limit
+        choices = self.options[start_index:end_index]
+        running_height = self.y_offset
+        menu_width = self.get_menu_width()
+        if choices:
+            for idx, choice in enumerate(choices):
+                top = topleft[1] + 4 + running_height
+                left = topleft[0]
+
+                if self.highlight and idx + self.scroll == self.current_index and self.takes_input and self.draw_cursor:
+                    choice.draw_highlight(surf, left, top, menu_width - 8 if draw_scroll_bar else menu_width)
+                # elif self.highlight and idx + self.scroll == self.fake_cursor_idx:
+                    # choice.draw_highlight(surf, left, top, menu_width)
+                else:
+                    choice.draw(surf, left, top)
+                if idx + self.scroll == self.fake_cursor_idx:
+                    self.stationary_cursor.draw(surf, left, top)
+                if idx + self.scroll == self.current_index and self.takes_input and self.draw_cursor:
+                    self.cursor.draw(surf, left, top)
+
+                running_height += choice.height()
+        else:
+            FONT['text-grey'].blit("Nothing", bg_surf, (self.topleft[0] + 16, self.topleft[1] + 4))
+        return surf
+
+    def horiz_draw(self, surf):
+        topleft = self.get_topleft()
+
+        bg_surf = self.create_bg_surf()
+        surf.blit(bg_surf, topleft)
+
+        start_index = self.scroll
+        end_index = self.scroll + self.limit
+        choices = self.options[start_index:end_index]
+        running_width = 0
+        if choices:
+            for idx, choice in enumerate(choices):
+                top = topleft[1] + 4
+                left = topleft[0] + running_width
+                width = choice.width()
+
+                if self.highlight and idx == self.current_index and self.takes_input and self.draw_cursor:
+                    choice.draw_highlight(surf, left, top, width + 14)
+                elif self.highlight and idx == self.fake_cursor_idx:
+                    choice.draw_highlight(surf, left, top, width + 14)
+                else:
+                    choice.draw(surf, left, top)
+                if idx == self.fake_cursor_idx:
+                    self.stationary_cursor.draw(surf, left, top)
+                if idx == self.current_index and self.takes_input and self.draw_cursor:
+                    self.cursor.draw(surf, left, top)
+
+                running_width += choice.width() + 8
+        else:
+            FONT['text-grey'].blit("Nothing", bg_surf, (self.topleft[0] + 8, self.topleft[1] + 4))
+        return surf
+
+    # For mouse handling
+    def get_rects(self):
+        if self.horizontal:
+            return self.get_horiz_rects()
+        else:
+            return self.get_vert_rects()
+
+    def get_vert_rects(self):
+        topleft = self.get_topleft()
+        end_index = self.scroll + self.limit
+        choices = self.options[self.scroll:end_index]
+        running_height = self.y_offset
+        idxs, rects = [], []
+        for idx, choice in enumerate(choices):
+            top = topleft[1] + 4 + running_height
+            left = topleft[0]
+            rect = (left, top, choice.width(), choice.height())
+            rects.append(rect)
+            idxs.append(self.scroll + idx)
+
+            running_height += choice.height()
+        return idxs, rects
+
+    def get_horiz_rects(self):
+        topleft = self.get_topleft()
+        choices = self.options
+        running_width = 0
+        idxs, rects = [], []
+        for idx, choice in enumerate(choices):
+            top = topleft[1] + 4
+            left = topleft[0] + running_width
+            rect = (left, top, choice.width(), choice.height())
+            rects.append(rect)
+            idxs.append(idx)
+
+            running_width += choice.width() + 8
+        return idxs, rects
+
+class Inventory(Choice):
+    def create_options(self, options, info_desc=None):
+        self.options.clear()
+        # Assumes all options are Item Objects
+        accessories = [option for option in options if item_system.is_accessory(self.owner, option)]
+        items = [option for option in options if option not in accessories]
+        num_items = item_funcs.get_num_items(self.owner)
+        num_accessories = item_funcs.get_num_accessories(self.owner)
+        # Get items
+        for idx, item in enumerate(items):
+            option = menu_options.ItemOption(idx, item)
+            option.help_box = option.get_help_box()
+            self.options.append(option)
+        # Get empty options in the middle
+        for num in range(num_items - len(items)):
+            option = menu_options.EmptyOption(len(self.options) + num)
+            self.options.append(option)
+        # Get accessories
+        for idx, item in enumerate(accessories):
+            option = menu_options.ItemOption(idx, item)
+            option.help_box = option.get_help_box()
+            self.options.append(option)
+        # Get empty options at the end
+        for num in range(num_accessories - len(accessories)):
+            option = menu_options.EmptyOption(len(self.options) + num)
+            self.options.append(option)
+
+class Shop(Choice):
+    def __init__(self, owner, options, topleft=None, disp_value='sell', background='menu_bg_base', info=None):
+        self.disp_value = disp_value
+        super().__init__(owner, options, topleft, background, info)
+
+    def get_menu_width(self):
+        return 152
+
+    def create_options(self, options, info_descs=None):
+        self.options.clear()
+        for idx, option in enumerate(options):
+            option = menu_options.ValueItemOption(idx, option, self.disp_value)
+            option.help_box = option.get_help_box()
+            self.options.append(option)
+
+        if self.hard_limit:
+            for num in range(self.limit - len(options)):
+                option = menu_options.EmptyOption(len(options) + num)
+                self.options.append(option)
+
+class Trade(Simple):
+    """
+    Menu used for trading items between two units
+    Built from two choice menus
+    """
+
+    trade_name_surf = SPRITES.get('trade_name')
+
+    def __init__(self, initiator, partner):
+        self.owner = initiator
+        self.partner = partner
+        self.info_flag = False
+
+        full_items1 = self.get_items(self.owner)
+        full_items2 = self.get_items(self.partner)
+
+        self.menu1 = Choice(self.owner, full_items1, (11, 68))
+        self.menu1.set_limit(DB.constants.total_items())
+        self.menu1.set_hard_limit(True)  # Makes hard limit
+        self.menu2 = Choice(self.partner, full_items2, (125, 68))
+        self.menu2.set_limit(DB.constants.total_items())
+        self.menu2.set_hard_limit(True)  # Makes hard limit
+        self.menu2.set_cursor(0)
+
+        self.selecting_hand = (0, 0)
+        self.other_hand = None
+
+        self._selected_option = None
+
+    def get_items(self, unit):
+        items = unit.nonaccessories
+        accessories = unit.accessories
+        if len(items) < item_funcs.get_num_items(unit):
+            items = items[:] + [''] * (item_funcs.get_num_items(unit) - len(items))
+        if len(accessories) < item_funcs.get_num_accessories(unit):
+            accessories = accessories[:] + [''] * (item_funcs.get_num_accessories(unit) - len(accessories))
+        return items + accessories
+
+    def selected_option(self):
+        return self._selected_option
+
+    def unset_selected_option(self):
+        self._selected_option = None
+        self.selecting_hand = self.other_hand
+        self.other_hand = None
+        self.menu1.set_fake_cursor(None)
+        self.menu2.set_fake_cursor(None)
+        # handle cursor
+        if self.selecting_hand[0] == 0:
+            self.menu1.move_to(self.selecting_hand[1])
+            self.selecting_hand = (0, self.menu1.current_index)
+            self.menu1.set_cursor(1)
+            self.menu2.set_cursor(0)
+        else:
+            self.menu2.move_to(self.selecting_hand[1])
+            self.selecting_hand = (1, self.menu2.current_index)
+            self.menu1.set_cursor(0)
+            self.menu2.set_cursor(1)
+        self.handle_mouse()  # If we are using mouse, we can ignore most of this
+
+    def set_selected_option(self):
+        self.other_hand = self.selecting_hand
+        if self.selecting_hand[0] == 0:
+            self._selected_option = self.menu1.options[self.selecting_hand[1]]
+            good_options = [option for option in self.menu2.options if not option.ignore and option.get()]
+            empty_options = [idx for idx, option in enumerate(self.menu2.options) if option.ignore or not option.get()]
+            if len(good_options) > DB.constants.total_items():
+                self.menu2.move_to(self.selecting_hand[1])
+            else:
+                if empty_options:
+                    self.menu2.move_to(empty_options[0])
+                else:
+                    self.menu2.move_to(len(good_options))
+            self.menu2.cursor.y_offset = 0
+            self.selecting_hand = (1, self.menu2.current_index)
+            self.menu1.set_fake_cursor(self.other_hand[1])
+            self.menu2.set_cursor(1)
+            self.menu1.set_cursor(0)
+        else:
+            self._selected_option = self.menu2.options[self.selecting_hand[1]]
+            good_options = [option for option in self.menu1.options if not option.ignore and option.get()]
+            empty_options = [idx for idx, option in enumerate(self.menu1.options) if option.ignore or not option.get()]
+            if len(good_options) > DB.constants.total_items():
+                self.menu1.move_to(self.selecting_hand[1])
+            else:
+                if empty_options:
+                    self.menu1.move_to(empty_options[0])
+                else:
+                    self.menu1.move_to(len(good_options))
+            self.menu1.cursor.y_offset = 0
+            self.selecting_hand = (0, self.menu1.current_index)
+            self.menu2.set_fake_cursor(self.other_hand[1])
+            self.menu1.set_cursor(1)
+            self.menu2.set_cursor(0)
+        self.handle_mouse()  # If we are using mouse, we can ignore most of this
+
+    def get_current_option(self):
+        if self.selecting_hand[0] == 0:
+            return self.menu1.options[self.selecting_hand[1]]
+        else:
+            return self.menu2.options[self.selecting_hand[1]]
+
+    def update_options(self):
+        full_items1 = self.get_items(self.owner)
+        full_items2 = self.get_items(self.partner)
+        self.menu1.update_options(full_items1)
+        self.menu2.update_options(full_items2)
+
+    def move_down(self, first_push=True):
+        old_index = self.selecting_hand[1]
+        if self.selecting_hand[0] == 0:
+            self.menu1.current_index = self.selecting_hand[1]
+            self.menu1.move_down(first_push)
+            self.selecting_hand = (0, self.menu1.current_index)
+        else:
+            self.menu2.current_index = self.selecting_hand[1]
+            self.menu2.move_down(first_push)
+            self.selecting_hand = (1, self.menu2.current_index)
+        return self.selecting_hand[1] != old_index
+
+    def move_up(self, first_push=True):
+        old_index = self.selecting_hand[1]
+        if self.selecting_hand[0] == 0:
+            self.menu1.current_index = self.selecting_hand[1]
+            self.menu1.move_up(first_push)
+            self.selecting_hand = (0, self.menu1.current_index)
+        else:
+            self.menu2.current_index = self.selecting_hand[1]
+            self.menu2.move_up(first_push)
+            self.selecting_hand = (1, self.menu2.current_index)
+        return self.selecting_hand[1] != old_index
+
+    def cursor_left(self):
+        self.menu1.set_cursor(1)
+        self.menu1.cursor.y_offset = 0
+        self.menu2.set_cursor(0)
+        if self.menu2.info_flag:
+            self.menu1.toggle_info()
+            self.menu2.toggle_info()
+
+    def move_left(self):
+        # Can't move left if no items
+        if self.selecting_hand[0] == 1:
+            idx = utils.clamp(self.selecting_hand[1], 0, len([option for option in self.menu1.options if not option.ignore]) - 1)
+            self.menu1.move_to(idx)
+            self.selecting_hand = (0, self.menu1.current_index)
+            self.cursor_left()
+            return True
+        return False
+
+    def cursor_right(self):
+        self.menu2.set_cursor(1)
+        self.menu2.cursor.y_offset = 0
+        self.menu1.set_cursor(0)
+        if self.menu1.info_flag:
+            self.menu1.toggle_info()
+            self.menu2.toggle_info()
+
+    def move_right(self):
+        if self.selecting_hand[0] == 0:
+            idx = utils.clamp(self.selecting_hand[1], 0, len([option for option in self.menu2.options if not option.ignore]) - 1)
+            self.menu2.move_to(idx)
+            self.selecting_hand = (1, self.menu2.current_index)
+            self.cursor_right()
+            return True
+        return False
+
+    def toggle_info(self):
+        if self.selecting_hand[0] == 0:
+            self.menu1.toggle_info()
+        else:
+            self.menu2.toggle_info()
+
+    def update(self):
+        self.menu1.update()
+        self.menu2.update()
+
+    def draw(self, surf):
+        # Draw trade names
+        surf.blit(self.trade_name_surf, (-4, -1))
+        surf.blit(self.trade_name_surf, (WINWIDTH - self.trade_name_surf.get_width() + 4, -1))
+        FONT['text-white'].blit(self.owner.name, surf, (24 - FONT['text-white'].width(self.owner.name)//2, 0))
+        FONT['text-white'].blit(self.partner.name, surf, (WINWIDTH - 24 - FONT['text-white'].width(self.partner.name)//2, 0))
+
+        # Draw Portraits
+        # Owner
+        owner_surf = engine.create_surface((96, 80), transparent=True)
+        icons.draw_portrait(owner_surf, self.owner, (0, 0))
+        owner_surf = engine.subsurface(owner_surf, (0, 3, 96, 68))
+        owner_surf = engine.flip_horiz(owner_surf)
+        surf.blit(owner_surf, (11 + 52 - 48, 0))
+
+        # Partner
+        partner_surf = engine.create_surface((96, 80), transparent=True)
+        icons.draw_portrait(partner_surf, self.partner, (0, 0))
+        partner_surf = engine.subsurface(partner_surf, (0, 3, 96, 68))
+        surf.blit(partner_surf, (125 + 52 - 48, 0))
+
+        if self.menu1.info_flag:
+            self.menu2.draw(surf)
+            self.menu1.draw(surf)
+        else:
+            self.menu1.draw(surf)
+            self.menu2.draw(surf)
+
+        return surf
+
+    def handle_mouse(self):
+        mouse_position = INPUT.get_mouse_position()
+        if mouse_position:
+            mouse_x, mouse_y = mouse_position
+            idxs1, option_rects1 = self.menu1.get_rects()
+            idxs2, option_rects2 = self.menu2.get_rects()
+            # Menu1
+            for idx, option_rect in zip(idxs1, option_rects1):
+                x, y, width, height = option_rect
+                if x <= mouse_x <= x + width and y <= mouse_y <= y + height:
+                    self.menu1.mouse_move(idx)
+                    if self.selecting_hand[0] == 1:
+                        self.cursor_left()
+                    self.selecting_hand = (0, idx)
+            # Menu2
+            for idx, option_rect in zip(idxs2, option_rects2):
+                x, y, width, height = option_rect
+                if x <= mouse_x <= x + width and y <= mouse_y <= y + height:
+                    self.menu2.mouse_move(idx)
+                    if self.selecting_hand[0] == 0:
+                        self.cursor_right()
+                    self.selecting_hand = (1, idx)
+
+class Table(Simple):
+    def __init__(self, owner, options, layout, topleft=None, background='menu_bg_base', info=None):
+        self.mode = None
+        super().__init__(owner, options, topleft, background, info)
+
+        self.rows, self.columns = layout
+        self.limit = self.rows
+        self.gem = False
+        self.shimmer = 0
+
+        self.stationary_cursor = Cursor()
+        self.fake_cursor_idx = None
+
+    def set_mode(self, mode):
+        self.mode = mode
+        self.update_options()
+
+    def set_fake_cursor(self, val):
+        self.fake_cursor_idx = val
+
+    def create_options(self, options, info_descs=None):
+        self.options.clear()
+        for idx, option in enumerate(options):
+            if isinstance(option, UnitObject):
+                option = menu_options.UnitOption(idx, option)
+                option.set_mode(self.mode)
+            else:
+                option = menu_options.BasicOption(idx, option)
+            self.options.append(option)
+
+    def mouse_move(self, idx):
+        if engine.get_time() > self.next_scroll_time:
+            did_scroll = self.move_to(idx)
+            if did_scroll:
+                self.next_scroll_time = engine.get_time() + 50
+
+    def move_to(self, idx):
+        scroll = self.scroll
+        idx = utils.clamp(idx, 0, len(self.options) - 1)
+        if self.options[idx].ignore:
+            return
+        self.current_index = idx
+        row, col = self._true_coords(self.current_index)
+        self.scroll = utils.clamp(self.scroll, row - self.rows + 1, row + self.rows - 1)
+        # If we did scroll
+        return scroll != self.scroll
+
+    def _true_coords(self, idx: int) -> tuple:
+        return (idx // self.columns, idx % self.columns)
+
+    def _exists(self, row: int, col: int) -> bool:
+        if col >= self.columns or row < 0 or col < 0:
+            return False
+        return (row * self.columns + col) < len(self.options)
+
+    def _idx_coords(self, row: int, col: int) -> int:
+        return row * self.columns + col
+
+    def _get_bottom(self, col: int) -> int:
+        if col >= len(self.options) % self.columns:
+            return len(self.options) // self.columns - 1
+        else:
+            return len(self.options) // self.columns
+
+    def _get_right(self, row: int) -> int:
+        if row >= len(self.options) // self.columns:
+            return (len(self.options) % self.columns) - 1
+        else:
+            return self.columns - 1
+
+    def move_down(self, first_push=True):
+        if all(option.ignore for option in self.options):
+            return
+        old_index = self.current_index
+        row, col = self._true_coords(old_index)
+        idx = old_index
+        while True:
+            row += 1
+            if self._exists(row, col):
+                pass
+            elif first_push:
+                row = 0
+                self.scroll = 0
+            else:
+                break
+            idx = self._idx_coords(row, col)
+            if row > self.scroll + self.rows - 2:
+                self.scroll += 1
+            elif row != 0:
+                self.cursor.y_offset_down()
+            if not self.options[idx].ignore:
+                break
+        self.current_index = idx
+        if old_index == self.current_index:
+            self.cursor.y_offset = 0
+        num_rows = math.ceil(len(self.options) / self.columns)
+        self.scroll = utils.clamp(self.scroll, 0, max(0, num_rows - self.rows))
+        return old_index != self.current_index
+
+    def move_up(self, first_push=True):
+        if all(option.ignore for option in self.options):
+            return
+        old_index = self.current_index
+        row, col = self._true_coords(old_index)
+        idx = old_index
+        while True:
+            row -= 1
+            if self._exists(row, col):
+                pass
+            elif first_push:
+                row = self._get_bottom(col)
+                num_rows = math.ceil(len(self.options) / self.columns)
+                self.scroll = num_rows - self.rows
+            else:
+                break
+            idx = self._idx_coords(row, col)
+            if row < self.scroll + 1:
+                self.scroll -= 1
+            elif row != self._get_bottom(col):
+                self.cursor.y_offset_up()
+            if not self.options[idx].ignore:
+                break
+        self.current_index = idx
+        self.scroll = max(0, self.scroll)
+        if old_index == self.current_index:
+            self.cursor.y_offset = 0
+        return old_index != self.current_index
+
+    def move_right(self, first_push=True):
+        if all(option.ignore for option in self.options):
+            return
+        old_index = self.current_index
+        row, col = self._true_coords(old_index)
+        idx = old_index
+        while True:
+            col += 1
+            if self._exists(row, col):
+                pass
+            elif first_push:
+                col = 0
+            else:
+                break
+            idx = self._idx_coords(row, col)
+            if not self.options[idx].ignore:
+                break
+        self.current_index = idx
+        return old_index != self.current_index
+
+    def move_left(self, first_push=True):
+        if all(option.ignore for option in self.options):
+            return
+        old_index = self.current_index
+        row, col = self._true_coords(old_index)
+        idx = old_index
+        while True:
+            col -= 1
+            if self._exists(row, col):
+                pass
+            elif first_push:
+                col = self._get_right(row)
+            else:
+                break
+            idx = self._idx_coords(row, col)
+            if not self.options[idx].ignore:
+                break
+        self.current_index = idx
+        return old_index != self.current_index
+
+    def get_menu_width(self):
+        max_width = max(option.width() for option in self.options)
+        total_width = max_width * self.columns
+        total_width = total_width - total_width%8
+        if self.mode in ('unit',):
+            total_width += 32
+        return total_width
+
+    def get_menu_height(self):
+        max_height = max(option.height() for option in self.options)
+        return (max_height - max_height%8) * self.rows + 8
+
+    def create_bg_surf(self):
+        bg_surf = create_base_surf(self.get_menu_width(), self.get_menu_height(), self.background)
+        surf = engine.create_surface((bg_surf.get_width() + 2, bg_surf.get_height() + 4), transparent=True)
+        surf.blit(bg_surf, (2, 4))
+        if self.gem:
+            if self.gem == 'brown':
+                surf.blit(SPRITES.get('menu_gem_brown'), (0, 0))
+            else:
+                surf.blit(SPRITES.get('menu_gem_small'), (0, 0))
+        if self.shimmer != 0:
+            sprite = SPRITES.get('menu_shimmer%d' % self.shimmer)
+            surf.blit(sprite, (surf.get_width() - sprite.get_width() - 1, surf.get_height() - sprite.get_height() - 5))
+        surf = image_mods.make_translucent(surf, .1)
+        return surf
+
+    def draw_scroll_bar(self, surf, topleft):
+        right = topleft[0] + self.get_menu_width()
+        topright = (right, topleft[1])
+        num_rows = math.ceil(len(self.options) / self.columns)
+        self.scroll_bar.draw(surf, topright, self.scroll, self.rows, num_rows)
+
+    def draw(self, surf):
+        topleft = self.get_topleft()
+        bg_surf = self.create_bg_surf()
+        surf.blit(bg_surf, (topleft[0] - 2, topleft[1] - 4))
+
+        draw_scroll_bar = False
+        if len(self.options) > self.rows * self.columns:
+            draw_scroll_bar = True
+            self.draw_scroll_bar(surf, topleft)
+
+        start_index = self.scroll * self.columns
+        end_index = (self.scroll + self.rows) * self.columns
+        choices = self.options[start_index:end_index]
+        # print(self.scroll, start_index, end_index)
+        width = max(option.width() for option in self.options)
+        width -= width%8
+        height = max(option.height() for option in self.options)
+        if choices:
+            for idx, choice in enumerate(choices):
+                top = topleft[1] + 4 + (idx // self.columns * height)
+                left = topleft[0] + (idx % self.columns * width)
+                if self.mode in ('unit',):
+                    left += 16
+
+                if idx + (self.scroll * self.columns) == self.current_index and self.takes_input and self.draw_cursor:
+                    choice.draw_highlight(surf, left, top, width - 8 if draw_scroll_bar else width)
+                elif idx + (self.scroll * self.columns) == self.fake_cursor_idx:
+                    choice.draw_highlight(surf, left, top, width - 8 if draw_scroll_bar else width)
+                else:
+                    choice.draw(surf, left, top)
+                if idx + (self.scroll * self.columns) == self.fake_cursor_idx:
+                    self.stationary_cursor.draw(surf, left, top)
+                if idx + (self.scroll * self.columns) == self.current_index and self.takes_input and self.draw_cursor:
+                    self.cursor.draw(surf, left, top)
+
+        else:
+            FONT['text-grey'].blit("Nothing", bg_surf, (topleft[0] + 16, topleft[1] + 4))
+
+    # For mouse handling
+    def get_rects(self):
+        topleft = self.get_topleft()
+
+        start_index = self.scroll * self.columns
+        end_index = (self.scroll + self.limit) * self.columns
+        choices = self.options[start_index:end_index]
+        width = max(option.width() for option in self.options)
+        width -= width%8
+        height = max(option.height() for option in self.options)
+
+        idxs, rects = [], []
+        for idx, choice in enumerate(choices):
+            top = topleft[1] + 4 + (idx // self.columns * height)
+            left = topleft[0] + (idx % self.columns * width)
+            if self.mode in ('unit',):
+                left += 16
+            rect = (left, top, width, height)
+            rects.append(rect)
+            idxs.append(start_index + idx)
+        return idxs, rects
+
+class Convoy():
+    trade_name_surf = SPRITES.get('trade_name')
+
+    def __init__(self, owner, topleft, include_other_units=True, disp_value=False):
+        self.unit = self.owner = owner  # Unit that's at the convoy
+        self.topleft = topleft
+        self.disp_value = disp_value
+        self.takes_input = True
+        self.include_other_units = include_other_units
+
+        self.order = [w.nid for w in DB.weapons]
+        self.build_menus()
+
+        self._info_flag = False  # Whether to show item info
+        self.selection_index = 0  # 0 is inventory, 1+ is convoy
+        self.menu_index = 0  # Position for convoy
+        self.locked = False  # Whether you are locked to convoy or inventory
+        self.goto_flag = False  # Whether you should go based on selectio index or menu index
+
+        # Handle arrows
+        x, y = self.topleft
+        self.menu_width = 152 if self.disp_value else 112
+        self.left_arrow = gui.ScrollArrow('left', (x - 4, y - 14))
+        self.right_arrow = gui.ScrollArrow('right', (x + self.menu_width - 4, y - 14), 0.5)
+
+        self.owner_surf = create_base_surf(96, 24)
+        self.owner_surf = image_mods.make_translucent(self.owner_surf, .4)
+
+        for name, menu in self.menus.items():
+            menu.set_takes_input(False)
+
+    def build_menus(self):
+        sorted_dict = self.get_sorted_dict()
+        self.menus = {}
+        for w_type in self.order:
+            new_menu = Choice(self.owner, sorted_dict[w_type], self.topleft)
+            new_menu.set_convoy(True)
+            new_menu.set_limit(7)
+            new_menu.set_hard_limit(True)
+            new_menu.gem = False
+            new_menu.shimmer = 2
+            self.menus[w_type] = new_menu
+
+        height = DB.constants.total_items() * 16 + 8
+        self.inventory = Inventory(self.owner, self.owner.items, (12, WINHEIGHT - height - 4))
+        self.inventory.gem = False
+        self.inventory.shimmer = 2
+
+    def get_sorted_dict(self):
+        convoy = game.party.convoy
+        all_items = []
+        all_items += convoy
+        if self.include_other_units:
+            for unit in game.get_units_in_party():
+                if unit.nid != self.unit.nid:
+                    items = item_funcs.get_all_tradeable_items(unit)
+                    all_items += items
+
+        sorted_dict = {}
+        for w_type in self.order:
+            if w_type != 'Default':
+                sorted_dict[w_type] = [item for item in all_items if item_system.weapon_type(self.unit, item) == w_type]
+        sorted_dict['Default'] = [item for item in all_items if item_system.weapon_type(self.unit, item) is None]
+        for key, value in sorted_dict.items():
+            value.sort(key=lambda item: item_system.special_sort(self.unit, item) or 0)
+            value.sort(key=lambda item: item.name)
+            value.sort(key=lambda item: item_system.sell_price(self.unit, item) or 0)
+            value.sort(key=lambda item: item_system.full_price(self.unit, item) or 0)
+            value.sort(key=lambda item: bool(item.owner_nid))
+
+        return sorted_dict
+
+    def update_options(self):
+        if self.inventory:
+            self.inventory.update_options(self.owner.items)
+        sorted_dict = self.get_sorted_dict()
+        for name, menu in self.menus.items():
+            menu.update_options(sorted_dict[name])
+
+    def get_menu(self):
+        return self.menus[self.order[self.menu_index]]
+
+    def get_current(self):
+        if self.selection_index == 0:
+            return self.inventory.get_current()
+        else:
+            return self.get_menu().get_current()
+
+    def get_convoy_current(self):
+        return self.get_menu().get_current()
+
+    def get_inventory_current(self):
+        return self.inventory.get_current()
+
+    def get_current_index(self):
+        if self.selection_index == 0:
+            return self.inventory.get_current_index()
+        else:
+            return self.get_menu().get_current_index()
+
+    def get_context(self):
+        if self.selection_index == 0:
+            return 'inventory'
+        else:
+            return 'convoy'
+
+    def move_to_inventory(self):
+        self.get_menu().set_takes_input(False)
+        self.selection_index = 0
+        self.inventory.set_takes_input(True)
+        self.locked = True
+
+    def move_to_convoy(self):
+        self.inventory.set_takes_input(False)
+        self.selection_index = self.menu_index + 1
+        self.get_menu().set_takes_input(True)
+        self.locked = True
+
+    def move_to_item_type(self, item):
+        wtype = item_system.weapon_type(self.unit, item)
+        if wtype:
+            self.menu_index = self.order.index(wtype)
+        else:
+            self.menu_index = len(self.order) - 1
+        self.goto_flag = True
+
+    def unlock(self):
+        self.locked = False
+
+    def move_down(self, first_push=True):
+        if self.selection_index == 0:
+            return self.inventory.move_down(first_push)
+        else:
+            return self.get_menu().move_down(first_push)
+
+    def move_up(self, first_push=True):
+        if self.selection_index == 0:
+            return self.inventory.move_up(first_push)
+        else:
+            return self.get_menu().move_up(first_push)
+
+    def move_left(self, first_push=True):
+        if self.selection_index == 0:
+            if self.locked:
+                return False
+            if first_push:
+                self.selection_index = len(self.order)
+                self.menu_index = len(self.order) - 1
+                self.inventory.set_takes_input(False)
+                self.get_menu().set_takes_input(True)
+            else:
+                return False
+        elif self.selection_index == 1:
+            if self.locked:
+                self.get_menu().set_takes_input(False)
+                self.selection_index = len(self.order)
+                self.menu_index = len(self.order) - 1
+                self.get_menu().set_takes_input(True)
+            else:
+                self.get_menu().set_takes_input(False)
+                self.selection_index = 0
+                self.inventory.set_takes_input(True)
+        else:
+            self.get_menu().set_takes_input(False)
+            self.selection_index -= 1
+            self.menu_index = self.selection_index - 1
+            self.get_menu().set_takes_input(True)
+            self.left_arrow.pulse()
+        return True
+
+    def move_right(self, first_push=True):
+        if self.selection_index == 0:
+            if self.locked:
+                return False
+            if first_push:
+                if self.goto_flag:
+                    self.selection_index = self.menu_index + 1
+                else:
+                    self.selection_index = 1
+                    self.menu_index = 0
+                self.goto_flag = False
+                self.inventory.set_takes_input(False)
+                self.get_menu().set_takes_input(True)
+            else:
+                return False
+        elif self.selection_index == len(self.order):
+            if self.locked:
+                self.get_menu().set_takes_input(False)
+                self.selection_index = 1
+                self.menu_index = 0
+                self.get_menu().set_takes_input(True)
+            else:
+                self.get_menu().set_takes_input(False)
+                self.selection_index = 0
+                self.inventory.set_takes_input(True)
+        else:
+            self.get_menu().set_takes_input(False)
+            self.selection_index += 1
+            self.menu_index = self.selection_index - 1
+            self.get_menu().set_takes_input(True)
+            self.right_arrow.pulse()
+        return True
+
+    def toggle_info(self):
+        self._info_flag = not self._info_flag
+        """
+        if self.selection_index == 0:
+            self.inventory.toggle_info()
+        else:
+            self.get_menu().toggle_info()
+        """
+
+    @property
+    def info_flag(self):
+        return self._info_flag
+        """
+        if self.selection_index == 0:
+            return self.inventory.info_flag
+        else:
+            return self.get_menu().info_flag
+        """
+
+    def draw_info(self, surf):
+        if self.selection_index == 0:
+            self.inventory.vert_draw_info(surf)
+        else:
+            self.get_menu().vert_draw_info(surf)
+        return surf
+
+    def set_takes_input(self, val):
+        self.takes_input = val
+
+    def update(self):
+        self.get_menu().update()
+        if self.inventory:
+            self.inventory.update()
+
+    def draw(self, surf):
+        surf.blit(self.trade_name_surf, (-4, -1))
+        FONT['text-white'].blit(self.owner.name, surf, (24 - FONT['text-white'].width(self.owner.name)//2, 0))
+
+        # Draw Portrait to left of menu
+        # Owner
+        if not self.disp_value:
+            owner_surf = engine.create_surface((96, 80), transparent=True)
+            icons.draw_portrait(owner_surf, self.owner, (0, 0))
+            owner_surf = engine.subsurface(owner_surf, (0, 0, 96, 68))
+            owner_surf = engine.flip_horiz(owner_surf)
+            surf.blit(owner_surf, (18, 0))
+
+        # Get item owner
+        surf.blit(self.owner_surf, (156, 0))
+        item = self.get_current()
+        unit = None
+        if item:
+            unit = game.get_unit(item.owner_nid)
+
+        self.get_menu().draw(surf)
+        if self.inventory:
+            self.inventory.draw(surf)
+
+        # Draw item owner
+        if unit and self.takes_input:
+            unit_str = "Owner: %s" % unit.name
+        else:
+            unit_str = "Owner: ---"
+        FONT['text-white'].blit(unit_str, surf, (160, 4))
+
+        # Draw item icons
+        dist = (self.menu_width - 10)/len(self.order)
+        for idx, weapon_nid in enumerate(reversed(self.order)):
+            true_idx = len(self.order) - idx - 1
+            if true_idx == self.selection_index - 1:
+                pass
+            else:
+                topleft = self.topleft[0] + 3 + int(true_idx * dist), self.topleft[1] - 14
+                icons.draw_weapon(surf, weapon_nid, topleft, gray=True)
+        for idx, weapon_nid in enumerate(self.order):
+            if idx == self.selection_index - 1:
+                topleft = (self.topleft[0] + 3 + int(idx * dist), self.topleft[1] - 14)
+                icons.draw_weapon(surf, weapon_nid, topleft)
+                surf.blit(SPRITES.get('weapon_shine'), topleft)
+
+        self.left_arrow.draw(surf)
+        self.right_arrow.draw(surf)
+        return surf
+
+    def handle_mouse(self):
+        mouse_position = INPUT.get_mouse_position()
+        if mouse_position:
+            mouse_x, mouse_y = mouse_position
+
+            main_menu = self.menus[self.order[self.selection_index - 1]]
+            idxs, option_rects = main_menu.get_rects()
+            for idx, option_rect in zip(idxs, option_rects):
+                x, y, width, height = option_rect
+                if x <= mouse_x <= x + width and y <= mouse_y <= y + height:
+                    main_menu.mouse_move(idx)
+
+            if self.inventory:  # Markets, which inherit from me, don't have inventories
+                idxs, option_rects = self.inventory.get_rects()
+                for idx, option_rect in zip(idxs, option_rects):
+                    x, y, width, height = option_rect
+                    if x <= mouse_x <= x + width and y <= mouse_y <= y + height:
+                        self.inventory.mouse_move(idx)
+
+class Market(Convoy):
+    def __init__(self, owner, options, topleft, disp_value=None):
+        self.options = options
+        self.disp_value = disp_value
+        super().__init__(owner, topleft, disp_value=disp_value)
+        self.selection_index = 1
+        self.menu_index = 0
+        self.inventory = None
+
+    def build_menus(self):
+        sorted_dict = self.get_sorted_dict()
+        self.menus = {}
+        for w_type in self.order:
+            new_menu = Shop(self.owner, sorted_dict[w_type], self.topleft, self.disp_value)
+            new_menu.set_limit(7)
+            new_menu.set_hard_limit(True)
+            new_menu.gem = False
+            new_menu.shimmer = 2
+            self.menus[w_type] = new_menu
+
+    def get_sorted_dict(self):
+        if self.options:
+            all_items = self.options
+        else:
+            convoy = game.party.convoy
+            all_items = []
+            all_items += convoy
+            for unit in game.get_units_in_party():
+                items = item_funcs.get_all_tradeable_items(unit)
+                all_items += items
+
+        sorted_dict = {}
+        for w_type in self.order:
+            sorted_dict[w_type] = [item for item in all_items if item_system.weapon_type(self.unit, item) == w_type]
+        sorted_dict['Default'] = [item for item in all_items if item_system.weapon_type(self.unit, item) is None]
+        for key, value in sorted_dict.items():
+            value.sort(key=lambda item: item_system.special_sort(self.unit, item) or 0)
+            value.sort(key=lambda item: item.name)
+            value.sort(key=lambda item: item_system.sell_price(self.unit, item) or 0)
+            value.sort(key=lambda item: item_system.full_price(self.unit, item) or 0)
+            value.sort(key=lambda item: bool(item.owner_nid))
+
+        return sorted_dict
+
+    def get_current(self):
+        return self.menus[self.order[self.selection_index - 1]].get_current()
+
+    def get_current_index(self):
+        return self.menus[self.order[self.selection_index - 1]].get_current_index()
+
+    def get_context(self):
+        return 'convoy'
+
+    def move_down(self, first_push=True):
+        return self.menus[self.order[self.selection_index - 1]].move_down(first_push)
+
+    def move_up(self, first_push=True):
+        return self.menus[self.order[self.selection_index - 1]].move_up(first_push)
+
+    def move_left(self, first_push=True):
+        if self.selection_index == 1:
+            if first_push:
+                self.selection_index = len(self.order)
+                self.menu_index = len(self.order) - 1
+            else:
+                self.selection_index = 1
+        else:
+            self.selection_index -= 1
+            self.menu_index = self.selection_index - 1
+            self.left_arrow.pulse()
+
+    def move_right(self, first_push=True):
+        if self.selection_index == len(self.order):
+            if first_push:
+                self.selection_index = 1
+                self.menu_index = 0
+            else:
+                self.selection_index = len(self.order)
+        else:
+            self.selection_index += 1
+            self.menu_index = self.selection_index - 1
+            self.right_arrow.pulse()
+
+    def toggle_info(self):
+        self.menus[self.order[self.selection_index - 1]].toggle_info()
+
+    def set_takes_input(self, val):
+        self.takes_input = val
+        for menu in self.menus.values():
+            menu.takes_input = val
+
+class Main(Simple):
+    def __init__(self, options, option_bg):
+        self.limit = 1000
+        self.hard_limit = False
+        self.scroll = 0
+
+        self.cursor1 = Cursor(SPRITES.get('cursor_dragon'))
+        self.cursor2 = Cursor(engine.flip_horiz(SPRITES.get('cursor_dragon')))
+        self.next_scroll_time = 0
+        self.option_bg = option_bg
+
+        self.options = []
+        self.options = self.create_options(options)
+        self.current_index = 0
+
+        self.center = WINWIDTH//2, WINHEIGHT//2
+
+    @property
+    def cursor(self):
+        return self.cursor1
+
+    def create_options(self, options):
+        self.options.clear()
+        for idx, option in enumerate(options):
+            option = menu_options.TitleOption(idx, option, self.option_bg)
+            self.options.append(option)
+        return self.options
+
+    def update(self):
+        self.cursor1.update()
+        self.cursor2.update()
+
+    def draw(self, surf, center=(WINWIDTH//2, WINHEIGHT//2), show_cursor=True):
+        self.center = center
+        num_options = len(self.options)
+        for idx, option in enumerate(self.options):
+            top = center[1] - (num_options/2.0 - idx) * (option.height() + 1)
+            if self.current_index == idx:
+                option.draw_highlight(surf, center[0], top)
+            else:
+                option.draw(surf, center[0], top)
+
+        if show_cursor:
+            height = center[1] - 12 - (num_options/2.0 - self.current_index) * (option.height() + 1)
+            self.cursor1.draw_vert(surf, center[0] - option.width()//2 - 8 - 8, height)
+            self.cursor2.draw_vert(surf, center[0] + option.width()//2 - 8 + 8, height)
+
+    def get_rects(self):
+        idxs, rects = [], []
+        num_options = len(self.options)
+        for idx, option in enumerate(self.options):
+            top = self.center[1] - (num_options/2.0 - idx) * (option.height() + 1)
+            left = self.center[0] - option.width()//2
+            rect = (left, top, option.width(), option.height())
+            rects.append(rect)
+            idxs.append(self.scroll + idx)
+        return idxs, rects
+
+class ChapterSelect(Main):
+    def __init__(self, options, colors):
+        self.colors = colors
+        super().__init__(options, 'chapter_select')
+        self.use_rel_y = len(options) > 3
+        self.rel_pos_y = 0
+
+    def set_color(self, idx, color):
+        self.colors[idx] = color
+
+    def set_colors(self, colors):
+        self.colors = colors
+
+    def create_options(self, options):
+        self.options.clear()
+        for idx, option in enumerate(options):
+            option = menu_options.ChapterSelectOption(idx, option, self.option_bg, self.colors[idx])
+            self.options.append(option)
+        return self.options
+
+    def move_down(self, first_push=True):
+        super().move_down(first_push)
+        if self.use_rel_y:
+            self.rel_pos_y -= 30
+
+    def move_up(self, first_push=True):
+        super().move_up(first_push)
+        if self.use_rel_y:
+            self.rel_pos_y += 30
+
+    def update(self):
+        super().update()
+        if self.use_rel_y:
+            if self.rel_pos_y > 0:
+                self.rel_pos_y = max(0, self.rel_pos_y - 8)
+            elif self.rel_pos_y < 0:
+                self.rel_pos_y = min(0, self.rel_pos_y + 8)
+
+    def draw(self, surf, center=(WINWIDTH//2, WINHEIGHT//2), show_cursor=True, flicker=False):
+        self.center = center
+        num_options = len(self.options)
+        start_index = max(0, self.current_index - 3)
+        num_shown = len(self.options[start_index:self.current_index + 3])
+        for idx, option in enumerate(self.options[start_index:self.current_index + 3], start_index):
+            diff = idx - self.current_index
+            if self.use_rel_y:
+                top = center[1] + diff * (option.height() + 1) + self.rel_pos_y
+            else:
+                top = center[1] + idx * (option.height() + 1) - (num_options * (option.height() + 1)//2)
+            if self.current_index == idx:
+                if flicker:
+                    option.draw_flicker(surf, center[0], top)
+                else:
+                    option.draw_highlight(surf, center[0], top)
+            else:
+                option.draw(surf, center[0], top)
+
+        if show_cursor and self.options:
+            option = self.options[0]
+            if self.use_rel_y:
+                height = center[1] - 12
+            else:
+                height = center[1] - 12 - (num_shown/2.0 - (self.current_index - start_index)) * (option.height() + 1)
+            self.cursor1.draw_vert(surf, center[0] - option.width()//2 - 8 - 8, height)
+            self.cursor2.draw_vert(surf, center[0] + option.width()//2 - 8 + 8, height)
+
+    def get_rects(self):
+        idxs, rects = [], []
+        num_options = len(self.options)
+        start_index = max(0, self.current_index - 3)
+        for idx, option in enumerate(self.options[start_index:self.current_index + 3], start_index):
+            diff = idx - self.current_index
+            if self.use_rel_y:
+                top = self.center[1] + diff * (option.height() + 1) + self.rel_pos_y
+            else:
+                top = self.center[1] + idx * (option.height() + 1) - (num_options * (option.height() + 1)//2)
+            left = self.center[0] - option.width()//2
+            rect = (left, top, option.width(), option.height())
+            rects.append(rect)
+            idxs.append(self.scroll + idx)
+        return idxs, rects
+
+class ModeSelect(Main):
+    def __init__(self, options):
+        super().__init__(options, None)
+        self.center = 68, WINHEIGHT//2
+
+    @property
+    def cursor(self):
+        return self.cursor1
+
+    def create_options(self, options):
+        self.options.clear()
+        for idx, option in enumerate(options):
+            option = menu_options.ModeOption(idx, option)
+            self.options.append(option)
+        return self.options
+
+    def update(self):
+        self.cursor1.update()
+        self.cursor2.update()
+
+    def draw(self, surf, show_cursor=True):
+        center = self.center
+        num_options = len(self.options)
+        for idx, option in enumerate(self.options):
+            top = center[1] - (num_options/2.0 - idx) * (option.height() + 1)
+            if self.current_index == idx:
+                option.draw_highlight(surf, center[0], top)
+            else:
+                option.draw(surf, center[0], top)
+
+        if show_cursor:
+            height = center[1] - 12 - (num_options/2.0 - self.current_index) * (option.height() + 1)
+            self.cursor1.draw_vert(surf, center[0] - option.width()//2 - 8 - 8, height)
+            self.cursor2.draw_vert(surf, center[0] + option.width()//2 - 8 + 8, height)