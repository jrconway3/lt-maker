--- conflicted
+++ resolved
@@ -465,15 +465,11 @@
         self.growth_points = s_dict['growth_points']
         self.wexp = s_dict['wexp']
         self.portrait_nid = s_dict['portrait_nid']
-<<<<<<< HEAD
         self.affinity = s_dict.get('affinity', None)
-        self.starting_position = s_dict['starting_position']
-=======
         if s_dict['starting_position']:
             self.starting_position = tuple(s_dict['starting_position'])
         else:
             self.starting_position = None
->>>>>>> ed546742
 
         self.skills = [game.get_skill(skill_uid) for skill_uid in s_dict['skills']]
         self.skills = [s for s in self.skills if s]
