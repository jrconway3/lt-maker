--- conflicted
+++ resolved
@@ -89,16 +89,6 @@
         
         if any((INPUT.just_pressed(direction) for direction in ('LEFT', 'RIGHT', 'UP', 'DOWN'))) \
                 or any((INPUT.is_pressed(direction) for direction in ('LEFT', 'RIGHT', 'UP', 'DOWN'))):
-<<<<<<< HEAD
-            if self.speed < max_speed and INPUT.is_pressed('BACK'):
-                self.speed += 0.01
-            elif self.speed < max_speed:
-                self.speed += 0.008
-            elif self.speed > max_speed:
-                self.speed -= 0.01
-        elif self.speed > base_speed or self.speed > max_speed:
-            self.speed -= 0.01
-=======
             for region in game.level.regions:
                 if region.fuzzy_contains(self.roam_unit.position) and region.interrupt_move:
                     new_pos = (int(round(self.roam_unit.position[0])), int(round(self.roam_unit.position[1])))
@@ -107,11 +97,14 @@
                         new_pos = target_system.get_nearest_open_tile(current_occupant, new_pos)
                     self.roam_unit.position = new_pos
                     self.roam_unit.wait()
-            if self.speed < max_speed:
-                self.speed += 0.001
-        elif self.speed > base_speed:
-            self.speed -= 0.001
->>>>>>> ff9258dc
+            if self.speed < max_speed and INPUT.is_pressed('BACK'):
+                self.speed += 0.01
+            elif self.speed < max_speed:
+                self.speed += 0.008
+            elif self.speed > max_speed:
+                self.speed -= 0.01
+        elif self.speed > base_speed or self.speed > max_speed:
+            self.speed -= 0.008
 
         if event == 'SELECT':
             other_unit = self.can_talk()
