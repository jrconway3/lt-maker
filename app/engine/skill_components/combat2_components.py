from app.data.skill_components import SkillComponent
from app.data.components import Type

from app.utilities import utils
from app.engine import action, skill_system, target_system
from app.engine.game_state import game

class Miracle(SkillComponent):
    nid = 'miracle'
    desc = "Unit cannot be reduced below 1 HP"
    tag = 'combat2'

    def cleanup_combat(self, playback, unit, item, target, mode):
        if unit.get_hp() <= 0:
            action.do(action.SetHP(unit, 1))
            game.death.miracle(unit)
            action.do(action.TriggerCharge(unit, self.skill))

class IgnoreDamage(SkillComponent):
    nid = 'ignore_damage'
    desc = "Unit will ignore all damage"
    tag = 'combat2'

<<<<<<< HEAD
    def after_take_hit(self, actions, playback, unit, item, target, mode):
=======
    def after_hit(self, actions, playback, unit, item, target, mode, attack_info):
>>>>>>> 95d93481
        # Remove any acts that reduce my HP!
        did_something = False
        for act in reversed(actions):
            if isinstance(act, action.ChangeHP) and act.num < 0:
                actions.remove(act)
                did_something = True

        if did_something:
            actions.append(action.TriggerCharge(unit, self.skill))

class LiveToServe(SkillComponent):
    nid = 'live_to_serve'
    desc = r"Unit will be healed X% of amount healed"
    tag = 'combat2'

    expose = Type.Float
    value = 1.0

    def after_hit(self, actions, playback, unit, item, target, mode, attack_info):
        total_amount_healed = 0
        playbacks = [p for p in playback if p[0] == 'heal_hit' and p[1] is unit and p[3] is not unit]
        for p in playbacks:
            total_amount_healed += p[4]

        amount = int(total_amount_healed * self.value)
        if amount > 0:
            true_heal = min(amount, unit.get_max_hp() - unit.get_hp())
            playback.append(('heal_hit', unit, item, unit, true_heal, true_heal))
            actions.append(action.ChangeHP(unit, amount))
            actions.append(action.TriggerCharge(unit, self.skill))

class Lifelink(SkillComponent):
    nid = 'lifelink'
    desc = "Heals user %% of damage dealt"
    tag = 'combat2'

    expose = Type.Float
    value = 0.5

    def after_hit(self, actions, playback, unit, item, target, mode, attack_info):
        total_damage_dealt = 0
        playbacks = [p for p in playback if p[0] in ('damage_hit', 'damage_crit') and p[1] == unit]
        for p in playbacks:
            total_damage_dealt += p[5]

        damage = utils.clamp(total_damage_dealt, 0, target.get_hp())
        true_damage = int(damage * self.value)
        actions.append(action.ChangeHP(unit, true_damage))

        playback.append(('heal_hit', unit, item, unit, true_damage, true_damage))

        actions.append(action.TriggerCharge(unit, self.skill))

class LimitMaximumRange(SkillComponent):
    nid = 'limit_maximum_range'
    desc = "limits unit's maximum allowed range"
    tag = 'combat2'

    expose = Type.Int
    value = 1

    def limit_maximum_range(self, unit, item):
        return self.value

class ModifyMaximumRange(SkillComponent):
    nid = 'modify_maximum_range'
    desc = "modifies unit's maximum allowed range"
    tag = 'combat2'

    expose = Type.Int
    value = 1

    def modify_maximum_range(self, unit, item):
        return self.value

class CannotDouble(SkillComponent):
    nid = 'cannot_double'
    desc = "Unit cannot double"
    tag = 'combat2'

    def no_double(self, unit):
        return True

class CanDoubleOnDefense(SkillComponent):
    nid = 'can_double_on_defense'
    desc = "Unit can double while defending (extraneous if set to True in constants)"
    tag = 'combat2'

    def def_double(self, unit):
        return True

class Vantage(SkillComponent):
    nid = 'vantage'
    desc = "Unit will attack first even while defending"
    tag = 'combat2'

    def vantage(self, unit):
        return True

class GuaranteedCrit(SkillComponent):
    nid = 'guaranteed_crit'
    desc = "Unit will have chance to crit even if crit constant is turned off"
    tag = 'combat2'

    def crit_anyway(self, unit):
        return True

class DistantCounter(SkillComponent):
    nid = 'distant_counter'
    desc = "Unit has infinite range when defending"
    tag = 'combat2'

    def distant_counter(self, unit):
        return True

class Oversplash(SkillComponent):
    nid = 'oversplash'
    desc = "Grants unit +X area of effect for regular and blast items"
    tag = 'combat2'

    expose = Type.Int
    value = 1

    def empower_splash(self, unit):
        return self.value

    def alternate_splash(self, unit):
        from app.engine.item_components.aoe_components import BlastAOE
        return BlastAOE(0)

class Cleave(SkillComponent):
    nid = 'Cleave'
    desc = "Grants unit the ability to cleave with all their non-splash attacks"
    tag = 'combat2'

    def alternate_splash(self, unit):
        from app.engine.item_components.aoe_components import EnemyCleaveAOE
        return EnemyCleaveAOE()

class GiveStatusAfterCombat(SkillComponent):
    nid = 'give_status_after_combat'
    desc = "Gives a status to target after combat"
    tag = 'combat2'

    expose = Type.Skill

    def end_combat(self, playback, unit, item, target, mode):
        from app.engine import skill_system
        if target and skill_system.check_enemy(unit, target):
            action.do(action.AddSkill(target, self.value, unit))
            action.do(action.TriggerCharge(unit, self.skill))

class GiveStatusAfterAttack(SkillComponent):
    nid = 'give_status_after_attack'
    desc = "Gives a status to target after attacking the target"
    tag = 'combat2'

    expose = Type.Skill

    def end_combat(self, playback, unit, item, target, mode):
        mark_playbacks = [p for p in playback if p[0] in ('mark_miss', 'mark_hit', 'mark_crit')]
        if target and any(p[3] == unit for p in mark_playbacks):  # Unit is overall attacker
            action.do(action.AddSkill(target, self.value, unit))
            action.do(action.TriggerCharge(unit, self.skill))

class GiveStatusAfterHit(SkillComponent):
    nid = 'give_status_after_hit'
    desc = "Gives a status to target after hitting them"
    tag = 'combat2'

    expose = Type.Skill

    def after_hit(self, actions, playback, unit, item, target, mode, attack_info):
        mark_playbacks = [p for p in playback if p[0] in ('mark_hit', 'mark_crit')]
        if target and any(p[3] == unit for p in mark_playbacks):  # Unit is overall attacker
            actions.append(action.AddSkill(target, self.value, unit))
            actions.append(action.TriggerCharge(unit, self.skill))

class GainSkillAfterKill(SkillComponent):
    nid = 'gain_skill_after_kill'
    desc = "Gives a skill to user after a kill"
    tag = 'combat2'

    expose = Type.Skill

    def end_combat(self, playback, unit, item, target, mode):
        if target and target.get_hp() <= 0:
            action.do(action.AddSkill(unit, self.value))
            action.do(action.TriggerCharge(unit, self.skill))

class GainSkillAfterAttacking(SkillComponent):
    nid = 'gain_skill_after_attack'
    desc = "Gives a skill to user after an attack"
    tag = 'combat2'

    expose = Type.Skill

    def end_combat(self, playback, unit, item, target, mode):
        mark_playbacks = [p for p in playback if p[0] in ('mark_miss', 'mark_hit', 'mark_crit')]
        if any(p[3] == unit for p in mark_playbacks):  # Unit is overall attacker
            action.do(action.AddSkill(unit, self.value))
            action.do(action.TriggerCharge(unit, self.skill))

class GainSkillAfterActiveKill(SkillComponent):
    nid = 'gain_skill_after_active_kill'
    desc = "Gives a skill after a kill on personal phase"
    tag = 'combat2'

    expose = Type.Skill

    def end_combat(self, playback, unit, item, target, mode):
        mark_playbacks = [p for p in playback if p[0] in ('mark_miss', 'mark_hit', 'mark_crit')]
        if target and target.get_hp() <= 0 and any(p[3] == unit for p in mark_playbacks):  # Unit is overall attacker
            action.do(action.AddSkill(unit, self.value))
            action.do(action.TriggerCharge(unit, self.skill))

class DelayInitiativeOrder(SkillComponent):
    nid = 'delay_initiative_order'
    desc = "Delays the target's next turn by X after hit. Cannot activate when unit is defending."
    tag = 'combat2'

    expose = Type.Int
    value = 1
    author = "KD"

    def after_hit(self, actions, playback, unit, item, target, mode, attack_info):
        mark_playbacks = [p for p in playback if p[0] in ('mark_miss', 'mark_hit', 'mark_crit')]
        if target and target.get_hp() <= 0 and any(p[3] == unit for p in mark_playbacks):  # Unit is overall attacker
            actions.append(action.MoveInInitiative(target, self.value))
            actions.append(action.TriggerCharge(unit, self.skill))

class Recoil(SkillComponent):
    nid = 'recoil'
    desc = "Unit takes non-lethal damage after combat with an enemy"
    tag = 'combat2'

    expose = Type.Int
    value = 0
    author = 'Lord_Tweed'

    def end_combat(self, playback, unit, item, target, mode):
        if target and skill_system.check_enemy(unit, target):
            end_health = unit.get_hp() - self.value
            action.do(action.SetHP(unit, max(1, end_health)))
            action.do(action.TriggerCharge(unit, self.skill))

class PostCombatDamage(SkillComponent):
    nid = 'post_combat_damage'
    desc = "Target takes non-lethal flat damage after combat"
    tag = 'combat2'

    expose = Type.Int
    value = 0
    author = 'Lord_Tweed'

    def end_combat(self, playback, unit, item, target, mode):
        if target and skill_system.check_enemy(unit, target):
            end_health = target.get_hp() - self.value
            action.do(action.SetHP(target, max(1, end_health)))
            action.do(action.TriggerCharge(unit, self.skill))

class PostCombatDamagePercent(SkillComponent):
    nid = 'post_combat_damage_percent'
    desc = "Target takes non-lethal MaxHP percent damage after combat"
    tag = 'combat2'

    expose = Type.Float
    value = 0.2
    author = 'Lord_Tweed'
    
    def end_combat(self, playback, unit, item, target, mode):
        if target and skill_system.check_enemy(unit, target):
            end_health = int(target.get_hp() - (target.get_max_hp() * self.value))
            action.do(action.SetHP(target, max(1, end_health)))
            action.do(action.TriggerCharge(unit, self.skill))

class PostCombatSplash(SkillComponent):
    nid = 'post_combat_splash'
    desc = "Deals flat damage to enemies in a range defined by the PostCombatSplashAOE component"
    tag = 'combat2'
    paired_with = ('post_combat_splash_aoe', )

    expose = Type.Int
    value = 0
    author = 'Lord_Tweed'

    def post_combat_damage(self) -> int:
        return self.value

class PostCombatSplashAOE(SkillComponent):
    nid = 'post_combat_splash_aoe'
    desc = 'Defines the range for PostCombatSplash damage to hit.'
    tag = 'combat2'
    paired_with = ('post_combat_splash', )

    expose = Type.Int
    value = 0
    author = 'Lord_Tweed'

    def end_combat(self, playback, unit, item, target, mode):
        if target and skill_system.check_enemy(unit, target):
            r = set(range(self.value+1))
            locations = target_system.get_shell({target.position}, r, game.tilemap.width, game.tilemap.height)
            damage = get_pc_damage(unit, self.skill)
            if damage > 0:
                for loc in locations:
                    target2 = game.board.get_unit(loc)
                    if target2 and target2 is not target and skill_system.check_enemy(unit, target2):
                        end_health = target2.get_hp() - damage
                        action.do(action.SetHP(target2, max(1, end_health)))

def get_pc_damage(unit, skill) -> int:
    for component in skill.components:
        if component.defines('post_combat_damage'):
            return component.post_combat_damage()
    return 0  # 0 is default
<|MERGE_RESOLUTION|>--- conflicted
+++ resolved
@@ -1,344 +1,340 @@
-from app.data.skill_components import SkillComponent
-from app.data.components import Type
-
-from app.utilities import utils
-from app.engine import action, skill_system, target_system
-from app.engine.game_state import game
-
-class Miracle(SkillComponent):
-    nid = 'miracle'
-    desc = "Unit cannot be reduced below 1 HP"
-    tag = 'combat2'
-
-    def cleanup_combat(self, playback, unit, item, target, mode):
-        if unit.get_hp() <= 0:
-            action.do(action.SetHP(unit, 1))
-            game.death.miracle(unit)
-            action.do(action.TriggerCharge(unit, self.skill))
-
-class IgnoreDamage(SkillComponent):
-    nid = 'ignore_damage'
-    desc = "Unit will ignore all damage"
-    tag = 'combat2'
-
-<<<<<<< HEAD
-    def after_take_hit(self, actions, playback, unit, item, target, mode):
-=======
-    def after_hit(self, actions, playback, unit, item, target, mode, attack_info):
->>>>>>> 95d93481
-        # Remove any acts that reduce my HP!
-        did_something = False
-        for act in reversed(actions):
-            if isinstance(act, action.ChangeHP) and act.num < 0:
-                actions.remove(act)
-                did_something = True
-
-        if did_something:
-            actions.append(action.TriggerCharge(unit, self.skill))
-
-class LiveToServe(SkillComponent):
-    nid = 'live_to_serve'
-    desc = r"Unit will be healed X% of amount healed"
-    tag = 'combat2'
-
-    expose = Type.Float
-    value = 1.0
-
-    def after_hit(self, actions, playback, unit, item, target, mode, attack_info):
-        total_amount_healed = 0
-        playbacks = [p for p in playback if p[0] == 'heal_hit' and p[1] is unit and p[3] is not unit]
-        for p in playbacks:
-            total_amount_healed += p[4]
-
-        amount = int(total_amount_healed * self.value)
-        if amount > 0:
-            true_heal = min(amount, unit.get_max_hp() - unit.get_hp())
-            playback.append(('heal_hit', unit, item, unit, true_heal, true_heal))
-            actions.append(action.ChangeHP(unit, amount))
-            actions.append(action.TriggerCharge(unit, self.skill))
-
-class Lifelink(SkillComponent):
-    nid = 'lifelink'
-    desc = "Heals user %% of damage dealt"
-    tag = 'combat2'
-
-    expose = Type.Float
-    value = 0.5
-
-    def after_hit(self, actions, playback, unit, item, target, mode, attack_info):
-        total_damage_dealt = 0
-        playbacks = [p for p in playback if p[0] in ('damage_hit', 'damage_crit') and p[1] == unit]
-        for p in playbacks:
-            total_damage_dealt += p[5]
-
-        damage = utils.clamp(total_damage_dealt, 0, target.get_hp())
-        true_damage = int(damage * self.value)
-        actions.append(action.ChangeHP(unit, true_damage))
-
-        playback.append(('heal_hit', unit, item, unit, true_damage, true_damage))
-
-        actions.append(action.TriggerCharge(unit, self.skill))
-
-class LimitMaximumRange(SkillComponent):
-    nid = 'limit_maximum_range'
-    desc = "limits unit's maximum allowed range"
-    tag = 'combat2'
-
-    expose = Type.Int
-    value = 1
-
-    def limit_maximum_range(self, unit, item):
-        return self.value
-
-class ModifyMaximumRange(SkillComponent):
-    nid = 'modify_maximum_range'
-    desc = "modifies unit's maximum allowed range"
-    tag = 'combat2'
-
-    expose = Type.Int
-    value = 1
-
-    def modify_maximum_range(self, unit, item):
-        return self.value
-
-class CannotDouble(SkillComponent):
-    nid = 'cannot_double'
-    desc = "Unit cannot double"
-    tag = 'combat2'
-
-    def no_double(self, unit):
-        return True
-
-class CanDoubleOnDefense(SkillComponent):
-    nid = 'can_double_on_defense'
-    desc = "Unit can double while defending (extraneous if set to True in constants)"
-    tag = 'combat2'
-
-    def def_double(self, unit):
-        return True
-
-class Vantage(SkillComponent):
-    nid = 'vantage'
-    desc = "Unit will attack first even while defending"
-    tag = 'combat2'
-
-    def vantage(self, unit):
-        return True
-
-class GuaranteedCrit(SkillComponent):
-    nid = 'guaranteed_crit'
-    desc = "Unit will have chance to crit even if crit constant is turned off"
-    tag = 'combat2'
-
-    def crit_anyway(self, unit):
-        return True
-
-class DistantCounter(SkillComponent):
-    nid = 'distant_counter'
-    desc = "Unit has infinite range when defending"
-    tag = 'combat2'
-
-    def distant_counter(self, unit):
-        return True
-
-class Oversplash(SkillComponent):
-    nid = 'oversplash'
-    desc = "Grants unit +X area of effect for regular and blast items"
-    tag = 'combat2'
-
-    expose = Type.Int
-    value = 1
-
-    def empower_splash(self, unit):
-        return self.value
-
-    def alternate_splash(self, unit):
-        from app.engine.item_components.aoe_components import BlastAOE
-        return BlastAOE(0)
-
-class Cleave(SkillComponent):
-    nid = 'Cleave'
-    desc = "Grants unit the ability to cleave with all their non-splash attacks"
-    tag = 'combat2'
-
-    def alternate_splash(self, unit):
-        from app.engine.item_components.aoe_components import EnemyCleaveAOE
-        return EnemyCleaveAOE()
-
-class GiveStatusAfterCombat(SkillComponent):
-    nid = 'give_status_after_combat'
-    desc = "Gives a status to target after combat"
-    tag = 'combat2'
-
-    expose = Type.Skill
-
-    def end_combat(self, playback, unit, item, target, mode):
-        from app.engine import skill_system
-        if target and skill_system.check_enemy(unit, target):
-            action.do(action.AddSkill(target, self.value, unit))
-            action.do(action.TriggerCharge(unit, self.skill))
-
-class GiveStatusAfterAttack(SkillComponent):
-    nid = 'give_status_after_attack'
-    desc = "Gives a status to target after attacking the target"
-    tag = 'combat2'
-
-    expose = Type.Skill
-
-    def end_combat(self, playback, unit, item, target, mode):
-        mark_playbacks = [p for p in playback if p[0] in ('mark_miss', 'mark_hit', 'mark_crit')]
-        if target and any(p[3] == unit for p in mark_playbacks):  # Unit is overall attacker
-            action.do(action.AddSkill(target, self.value, unit))
-            action.do(action.TriggerCharge(unit, self.skill))
-
-class GiveStatusAfterHit(SkillComponent):
-    nid = 'give_status_after_hit'
-    desc = "Gives a status to target after hitting them"
-    tag = 'combat2'
-
-    expose = Type.Skill
-
-    def after_hit(self, actions, playback, unit, item, target, mode, attack_info):
-        mark_playbacks = [p for p in playback if p[0] in ('mark_hit', 'mark_crit')]
-        if target and any(p[3] == unit for p in mark_playbacks):  # Unit is overall attacker
-            actions.append(action.AddSkill(target, self.value, unit))
-            actions.append(action.TriggerCharge(unit, self.skill))
-
-class GainSkillAfterKill(SkillComponent):
-    nid = 'gain_skill_after_kill'
-    desc = "Gives a skill to user after a kill"
-    tag = 'combat2'
-
-    expose = Type.Skill
-
-    def end_combat(self, playback, unit, item, target, mode):
-        if target and target.get_hp() <= 0:
-            action.do(action.AddSkill(unit, self.value))
-            action.do(action.TriggerCharge(unit, self.skill))
-
-class GainSkillAfterAttacking(SkillComponent):
-    nid = 'gain_skill_after_attack'
-    desc = "Gives a skill to user after an attack"
-    tag = 'combat2'
-
-    expose = Type.Skill
-
-    def end_combat(self, playback, unit, item, target, mode):
-        mark_playbacks = [p for p in playback if p[0] in ('mark_miss', 'mark_hit', 'mark_crit')]
-        if any(p[3] == unit for p in mark_playbacks):  # Unit is overall attacker
-            action.do(action.AddSkill(unit, self.value))
-            action.do(action.TriggerCharge(unit, self.skill))
-
-class GainSkillAfterActiveKill(SkillComponent):
-    nid = 'gain_skill_after_active_kill'
-    desc = "Gives a skill after a kill on personal phase"
-    tag = 'combat2'
-
-    expose = Type.Skill
-
-    def end_combat(self, playback, unit, item, target, mode):
-        mark_playbacks = [p for p in playback if p[0] in ('mark_miss', 'mark_hit', 'mark_crit')]
-        if target and target.get_hp() <= 0 and any(p[3] == unit for p in mark_playbacks):  # Unit is overall attacker
-            action.do(action.AddSkill(unit, self.value))
-            action.do(action.TriggerCharge(unit, self.skill))
-
-class DelayInitiativeOrder(SkillComponent):
-    nid = 'delay_initiative_order'
-    desc = "Delays the target's next turn by X after hit. Cannot activate when unit is defending."
-    tag = 'combat2'
-
-    expose = Type.Int
-    value = 1
-    author = "KD"
-
-    def after_hit(self, actions, playback, unit, item, target, mode, attack_info):
-        mark_playbacks = [p for p in playback if p[0] in ('mark_miss', 'mark_hit', 'mark_crit')]
-        if target and target.get_hp() <= 0 and any(p[3] == unit for p in mark_playbacks):  # Unit is overall attacker
-            actions.append(action.MoveInInitiative(target, self.value))
-            actions.append(action.TriggerCharge(unit, self.skill))
-
-class Recoil(SkillComponent):
-    nid = 'recoil'
-    desc = "Unit takes non-lethal damage after combat with an enemy"
-    tag = 'combat2'
-
-    expose = Type.Int
-    value = 0
-    author = 'Lord_Tweed'
-
-    def end_combat(self, playback, unit, item, target, mode):
-        if target and skill_system.check_enemy(unit, target):
-            end_health = unit.get_hp() - self.value
-            action.do(action.SetHP(unit, max(1, end_health)))
-            action.do(action.TriggerCharge(unit, self.skill))
-
-class PostCombatDamage(SkillComponent):
-    nid = 'post_combat_damage'
-    desc = "Target takes non-lethal flat damage after combat"
-    tag = 'combat2'
-
-    expose = Type.Int
-    value = 0
-    author = 'Lord_Tweed'
-
-    def end_combat(self, playback, unit, item, target, mode):
-        if target and skill_system.check_enemy(unit, target):
-            end_health = target.get_hp() - self.value
-            action.do(action.SetHP(target, max(1, end_health)))
-            action.do(action.TriggerCharge(unit, self.skill))
-
-class PostCombatDamagePercent(SkillComponent):
-    nid = 'post_combat_damage_percent'
-    desc = "Target takes non-lethal MaxHP percent damage after combat"
-    tag = 'combat2'
-
-    expose = Type.Float
-    value = 0.2
-    author = 'Lord_Tweed'
-    
-    def end_combat(self, playback, unit, item, target, mode):
-        if target and skill_system.check_enemy(unit, target):
-            end_health = int(target.get_hp() - (target.get_max_hp() * self.value))
-            action.do(action.SetHP(target, max(1, end_health)))
-            action.do(action.TriggerCharge(unit, self.skill))
-
-class PostCombatSplash(SkillComponent):
-    nid = 'post_combat_splash'
-    desc = "Deals flat damage to enemies in a range defined by the PostCombatSplashAOE component"
-    tag = 'combat2'
-    paired_with = ('post_combat_splash_aoe', )
-
-    expose = Type.Int
-    value = 0
-    author = 'Lord_Tweed'
-
-    def post_combat_damage(self) -> int:
-        return self.value
-
-class PostCombatSplashAOE(SkillComponent):
-    nid = 'post_combat_splash_aoe'
-    desc = 'Defines the range for PostCombatSplash damage to hit.'
-    tag = 'combat2'
-    paired_with = ('post_combat_splash', )
-
-    expose = Type.Int
-    value = 0
-    author = 'Lord_Tweed'
-
-    def end_combat(self, playback, unit, item, target, mode):
-        if target and skill_system.check_enemy(unit, target):
-            r = set(range(self.value+1))
-            locations = target_system.get_shell({target.position}, r, game.tilemap.width, game.tilemap.height)
-            damage = get_pc_damage(unit, self.skill)
-            if damage > 0:
-                for loc in locations:
-                    target2 = game.board.get_unit(loc)
-                    if target2 and target2 is not target and skill_system.check_enemy(unit, target2):
-                        end_health = target2.get_hp() - damage
-                        action.do(action.SetHP(target2, max(1, end_health)))
-
-def get_pc_damage(unit, skill) -> int:
-    for component in skill.components:
-        if component.defines('post_combat_damage'):
-            return component.post_combat_damage()
-    return 0  # 0 is default
+from app.data.skill_components import SkillComponent
+from app.data.components import Type
+
+from app.utilities import utils
+from app.engine import action, skill_system, target_system
+from app.engine.game_state import game
+
+class Miracle(SkillComponent):
+    nid = 'miracle'
+    desc = "Unit cannot be reduced below 1 HP"
+    tag = 'combat2'
+
+    def cleanup_combat(self, playback, unit, item, target, mode):
+        if unit.get_hp() <= 0:
+            action.do(action.SetHP(unit, 1))
+            game.death.miracle(unit)
+            action.do(action.TriggerCharge(unit, self.skill))
+
+class IgnoreDamage(SkillComponent):
+    nid = 'ignore_damage'
+    desc = "Unit will ignore all damage"
+    tag = 'combat2'
+
+    def after_take_hit(self, actions, playback, unit, item, target, mode, attack_info):
+        # Remove any acts that reduce my HP!
+        did_something = False
+        for act in reversed(actions):
+            if isinstance(act, action.ChangeHP) and act.num < 0:
+                actions.remove(act)
+                did_something = True
+
+        if did_something:
+            actions.append(action.TriggerCharge(unit, self.skill))
+
+class LiveToServe(SkillComponent):
+    nid = 'live_to_serve'
+    desc = r"Unit will be healed X% of amount healed"
+    tag = 'combat2'
+
+    expose = Type.Float
+    value = 1.0
+
+    def after_hit(self, actions, playback, unit, item, target, mode, attack_info):
+        total_amount_healed = 0
+        playbacks = [p for p in playback if p[0] == 'heal_hit' and p[1] is unit and p[3] is not unit]
+        for p in playbacks:
+            total_amount_healed += p[4]
+
+        amount = int(total_amount_healed * self.value)
+        if amount > 0:
+            true_heal = min(amount, unit.get_max_hp() - unit.get_hp())
+            playback.append(('heal_hit', unit, item, unit, true_heal, true_heal))
+            actions.append(action.ChangeHP(unit, amount))
+            actions.append(action.TriggerCharge(unit, self.skill))
+
+class Lifelink(SkillComponent):
+    nid = 'lifelink'
+    desc = "Heals user %% of damage dealt"
+    tag = 'combat2'
+
+    expose = Type.Float
+    value = 0.5
+
+    def after_hit(self, actions, playback, unit, item, target, mode, attack_info):
+        total_damage_dealt = 0
+        playbacks = [p for p in playback if p[0] in ('damage_hit', 'damage_crit') and p[1] == unit]
+        for p in playbacks:
+            total_damage_dealt += p[5]
+
+        damage = utils.clamp(total_damage_dealt, 0, target.get_hp())
+        true_damage = int(damage * self.value)
+        actions.append(action.ChangeHP(unit, true_damage))
+
+        playback.append(('heal_hit', unit, item, unit, true_damage, true_damage))
+
+        actions.append(action.TriggerCharge(unit, self.skill))
+
+class LimitMaximumRange(SkillComponent):
+    nid = 'limit_maximum_range'
+    desc = "limits unit's maximum allowed range"
+    tag = 'combat2'
+
+    expose = Type.Int
+    value = 1
+
+    def limit_maximum_range(self, unit, item):
+        return self.value
+
+class ModifyMaximumRange(SkillComponent):
+    nid = 'modify_maximum_range'
+    desc = "modifies unit's maximum allowed range"
+    tag = 'combat2'
+
+    expose = Type.Int
+    value = 1
+
+    def modify_maximum_range(self, unit, item):
+        return self.value
+
+class CannotDouble(SkillComponent):
+    nid = 'cannot_double'
+    desc = "Unit cannot double"
+    tag = 'combat2'
+
+    def no_double(self, unit):
+        return True
+
+class CanDoubleOnDefense(SkillComponent):
+    nid = 'can_double_on_defense'
+    desc = "Unit can double while defending (extraneous if set to True in constants)"
+    tag = 'combat2'
+
+    def def_double(self, unit):
+        return True
+
+class Vantage(SkillComponent):
+    nid = 'vantage'
+    desc = "Unit will attack first even while defending"
+    tag = 'combat2'
+
+    def vantage(self, unit):
+        return True
+
+class GuaranteedCrit(SkillComponent):
+    nid = 'guaranteed_crit'
+    desc = "Unit will have chance to crit even if crit constant is turned off"
+    tag = 'combat2'
+
+    def crit_anyway(self, unit):
+        return True
+
+class DistantCounter(SkillComponent):
+    nid = 'distant_counter'
+    desc = "Unit has infinite range when defending"
+    tag = 'combat2'
+
+    def distant_counter(self, unit):
+        return True
+
+class Oversplash(SkillComponent):
+    nid = 'oversplash'
+    desc = "Grants unit +X area of effect for regular and blast items"
+    tag = 'combat2'
+
+    expose = Type.Int
+    value = 1
+
+    def empower_splash(self, unit):
+        return self.value
+
+    def alternate_splash(self, unit):
+        from app.engine.item_components.aoe_components import BlastAOE
+        return BlastAOE(0)
+
+class Cleave(SkillComponent):
+    nid = 'Cleave'
+    desc = "Grants unit the ability to cleave with all their non-splash attacks"
+    tag = 'combat2'
+
+    def alternate_splash(self, unit):
+        from app.engine.item_components.aoe_components import EnemyCleaveAOE
+        return EnemyCleaveAOE()
+
+class GiveStatusAfterCombat(SkillComponent):
+    nid = 'give_status_after_combat'
+    desc = "Gives a status to target after combat"
+    tag = 'combat2'
+
+    expose = Type.Skill
+
+    def end_combat(self, playback, unit, item, target, mode):
+        from app.engine import skill_system
+        if target and skill_system.check_enemy(unit, target):
+            action.do(action.AddSkill(target, self.value, unit))
+            action.do(action.TriggerCharge(unit, self.skill))
+
+class GiveStatusAfterAttack(SkillComponent):
+    nid = 'give_status_after_attack'
+    desc = "Gives a status to target after attacking the target"
+    tag = 'combat2'
+
+    expose = Type.Skill
+
+    def end_combat(self, playback, unit, item, target, mode):
+        mark_playbacks = [p for p in playback if p[0] in ('mark_miss', 'mark_hit', 'mark_crit')]
+        if target and any(p[3] == unit for p in mark_playbacks):  # Unit is overall attacker
+            action.do(action.AddSkill(target, self.value, unit))
+            action.do(action.TriggerCharge(unit, self.skill))
+
+class GiveStatusAfterHit(SkillComponent):
+    nid = 'give_status_after_hit'
+    desc = "Gives a status to target after hitting them"
+    tag = 'combat2'
+
+    expose = Type.Skill
+
+    def after_hit(self, actions, playback, unit, item, target, mode, attack_info):
+        mark_playbacks = [p for p in playback if p[0] in ('mark_hit', 'mark_crit')]
+        if target and any(p[3] == unit for p in mark_playbacks):  # Unit is overall attacker
+            actions.append(action.AddSkill(target, self.value, unit))
+            actions.append(action.TriggerCharge(unit, self.skill))
+
+class GainSkillAfterKill(SkillComponent):
+    nid = 'gain_skill_after_kill'
+    desc = "Gives a skill to user after a kill"
+    tag = 'combat2'
+
+    expose = Type.Skill
+
+    def end_combat(self, playback, unit, item, target, mode):
+        if target and target.get_hp() <= 0:
+            action.do(action.AddSkill(unit, self.value))
+            action.do(action.TriggerCharge(unit, self.skill))
+
+class GainSkillAfterAttacking(SkillComponent):
+    nid = 'gain_skill_after_attack'
+    desc = "Gives a skill to user after an attack"
+    tag = 'combat2'
+
+    expose = Type.Skill
+
+    def end_combat(self, playback, unit, item, target, mode):
+        mark_playbacks = [p for p in playback if p[0] in ('mark_miss', 'mark_hit', 'mark_crit')]
+        if any(p[3] == unit for p in mark_playbacks):  # Unit is overall attacker
+            action.do(action.AddSkill(unit, self.value))
+            action.do(action.TriggerCharge(unit, self.skill))
+
+class GainSkillAfterActiveKill(SkillComponent):
+    nid = 'gain_skill_after_active_kill'
+    desc = "Gives a skill after a kill on personal phase"
+    tag = 'combat2'
+
+    expose = Type.Skill
+
+    def end_combat(self, playback, unit, item, target, mode):
+        mark_playbacks = [p for p in playback if p[0] in ('mark_miss', 'mark_hit', 'mark_crit')]
+        if target and target.get_hp() <= 0 and any(p[3] == unit for p in mark_playbacks):  # Unit is overall attacker
+            action.do(action.AddSkill(unit, self.value))
+            action.do(action.TriggerCharge(unit, self.skill))
+
+class DelayInitiativeOrder(SkillComponent):
+    nid = 'delay_initiative_order'
+    desc = "Delays the target's next turn by X after hit. Cannot activate when unit is defending."
+    tag = 'combat2'
+
+    expose = Type.Int
+    value = 1
+    author = "KD"
+
+    def after_hit(self, actions, playback, unit, item, target, mode, attack_info):
+        mark_playbacks = [p for p in playback if p[0] in ('mark_miss', 'mark_hit', 'mark_crit')]
+        if target and target.get_hp() <= 0 and any(p[3] == unit for p in mark_playbacks):  # Unit is overall attacker
+            actions.append(action.MoveInInitiative(target, self.value))
+            actions.append(action.TriggerCharge(unit, self.skill))
+
+class Recoil(SkillComponent):
+    nid = 'recoil'
+    desc = "Unit takes non-lethal damage after combat with an enemy"
+    tag = 'combat2'
+
+    expose = Type.Int
+    value = 0
+    author = 'Lord_Tweed'
+
+    def end_combat(self, playback, unit, item, target, mode):
+        if target and skill_system.check_enemy(unit, target):
+            end_health = unit.get_hp() - self.value
+            action.do(action.SetHP(unit, max(1, end_health)))
+            action.do(action.TriggerCharge(unit, self.skill))
+
+class PostCombatDamage(SkillComponent):
+    nid = 'post_combat_damage'
+    desc = "Target takes non-lethal flat damage after combat"
+    tag = 'combat2'
+
+    expose = Type.Int
+    value = 0
+    author = 'Lord_Tweed'
+
+    def end_combat(self, playback, unit, item, target, mode):
+        if target and skill_system.check_enemy(unit, target):
+            end_health = target.get_hp() - self.value
+            action.do(action.SetHP(target, max(1, end_health)))
+            action.do(action.TriggerCharge(unit, self.skill))
+
+class PostCombatDamagePercent(SkillComponent):
+    nid = 'post_combat_damage_percent'
+    desc = "Target takes non-lethal MaxHP percent damage after combat"
+    tag = 'combat2'
+
+    expose = Type.Float
+    value = 0.2
+    author = 'Lord_Tweed'
+    
+    def end_combat(self, playback, unit, item, target, mode):
+        if target and skill_system.check_enemy(unit, target):
+            end_health = int(target.get_hp() - (target.get_max_hp() * self.value))
+            action.do(action.SetHP(target, max(1, end_health)))
+            action.do(action.TriggerCharge(unit, self.skill))
+
+class PostCombatSplash(SkillComponent):
+    nid = 'post_combat_splash'
+    desc = "Deals flat damage to enemies in a range defined by the PostCombatSplashAOE component"
+    tag = 'combat2'
+    paired_with = ('post_combat_splash_aoe', )
+
+    expose = Type.Int
+    value = 0
+    author = 'Lord_Tweed'
+
+    def post_combat_damage(self) -> int:
+        return self.value
+
+class PostCombatSplashAOE(SkillComponent):
+    nid = 'post_combat_splash_aoe'
+    desc = 'Defines the range for PostCombatSplash damage to hit.'
+    tag = 'combat2'
+    paired_with = ('post_combat_splash', )
+
+    expose = Type.Int
+    value = 0
+    author = 'Lord_Tweed'
+
+    def end_combat(self, playback, unit, item, target, mode):
+        if target and skill_system.check_enemy(unit, target):
+            r = set(range(self.value+1))
+            locations = target_system.get_shell({target.position}, r, game.tilemap.width, game.tilemap.height)
+            damage = get_pc_damage(unit, self.skill)
+            if damage > 0:
+                for loc in locations:
+                    target2 = game.board.get_unit(loc)
+                    if target2 and target2 is not target and skill_system.check_enemy(unit, target2):
+                        end_health = target2.get_hp() - damage
+                        action.do(action.SetHP(target2, max(1, end_health)))
+
+def get_pc_damage(unit, skill) -> int:
+    for component in skill.components:
+        if component.defines('post_combat_damage'):
+            return component.post_combat_damage()
+    return 0  # 0 is default