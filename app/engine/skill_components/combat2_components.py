from app.data.database.skill_components import SkillComponent, SkillTags
from app.data.database.components import ComponentType

from app.utilities import utils
from app.utilities.enums import Strike
from app.engine import action, item_system, skill_system, target_system
from app.engine.game_state import game
from app.engine.combat import playback as pb

import logging


class Miracle(SkillComponent):
    nid = 'miracle'
    desc = "Unit will not die after combat, but will instead be resurrected with 1 hp"
    tag = SkillTags.COMBAT2

    def cleanup_combat(self, playback, unit, item, target, mode):
        if unit.get_hp() <= 0:
            action.do(action.SetHP(unit, 1))
            game.death.miracle(unit)
            action.do(action.TriggerCharge(unit, self.skill))


class TrueMiracle(SkillComponent):
    nid = 'TrueMiracle'
    desc = "Unit cannot go beneath 1hp"
    tag = SkillTags.COMBAT2

    def after_take_strike(self, actions, playback, unit, item, target, mode, attack_info, strike):
        did_something = False
        for act in reversed(actions):
            if isinstance(act, action.ChangeHP) and -act.num >= act.old_hp and act.unit == unit:
                act.num = -act.old_hp + 1
                did_something = True

        if did_something:
            actions.append(action.TriggerCharge(unit, self.skill))


class IgnoreDamage(SkillComponent):
    nid = 'ignore_damage'
    desc = "Unit will ignore all damage"
    tag = SkillTags.COMBAT2

    def after_take_strike(self, actions, playback, unit, item, target, mode, attack_info, strike):
        # Remove any acts that reduce my HP!
        did_something = False
        for act in reversed(actions):
            if isinstance(act, action.ChangeHP) and act.num < 0 and act.unit == unit:
                actions.remove(act)
                did_something = True

        if did_something:
            actions.append(action.TriggerCharge(unit, self.skill))


class LiveToServe(SkillComponent):
    nid = 'live_to_serve'
    desc = r"Unit will be healed X% of amount healed"
    tag = SkillTags.COMBAT2

    expose = ComponentType.Float
    value = 1.0

    def after_strike(self, actions, playback, unit, item, target, mode, attack_info, strike):
        total_amount_healed = 0
        playbacks = [p for p in playback if p.nid ==
                     'heal_hit' and p.attacker is unit and p.defender is not unit]
        for p in playbacks:
            total_amount_healed += p.damage

        amount = int(total_amount_healed * self.value)
        if amount > 0:
            true_heal = min(amount, unit.get_max_hp() - unit.get_hp())
            playback.append(pb.HealHit(unit, item, unit, true_heal, true_heal))
            actions.append(action.ChangeHP(unit, amount))
            actions.append(action.TriggerCharge(unit, self.skill))


class Lifetaker(SkillComponent):
    nid = 'lifetaker'
    desc = r"Heal % of total HP after a kill"
    tag = SkillTags.COMBAT2

    expose = ComponentType.Float
    value = 0.5

    def end_combat(self, playback, unit, item, target, mode):
        playbacks = [p for p in playback if p.nid in (
            'mark_hit', 'mark_crit') and p.attacker is unit and p.defender is not unit and p.defender.is_dying]
        unique_units = {p.defender for p in playbacks}
        num_playbacks = len(unique_units)
        if num_playbacks > 0:
            amount = max(2, int(unit.get_max_hp() *
                                self.value * num_playbacks))
            if amount > 0:
                true_heal = min(amount, unit.get_max_hp() - unit.get_hp())
                playback.append(pb.HealHit(
                    unit, item, unit, true_heal, true_heal))
                action.do(action.ChangeHP(unit, amount))
                action.do(action.TriggerCharge(unit, self.skill))


class Lifelink(SkillComponent):
    nid = 'lifelink'
    desc = "Heals user %% of damage dealt"
    tag = SkillTags.COMBAT2

    expose = ComponentType.Float
    value = 0.5

    def after_strike(self, actions, playback, unit, item, target, mode, attack_info, strike):
        total_damage_dealt = 0
        playbacks = [p for p in playback if p.nid in (
            'damage_hit', 'damage_crit') and p.attacker == unit]
        for p in playbacks:
            total_damage_dealt += p.true_damage

        damage = utils.clamp(total_damage_dealt, 0, target.get_hp())
        true_damage = int(damage * self.value)
        actions.append(action.ChangeHP(unit, true_damage))

        playback.append(pb.HealHit(unit, item, unit, true_damage, true_damage))

        actions.append(action.TriggerCharge(unit, self.skill))


class AllyLifelink(SkillComponent):
    nid = 'ally_lifelink'
    desc = "Heals adjacent allies %% of damage dealt"
    tag = SkillTags.COMBAT2

    expose = ComponentType.Float
    value = 0.5

    def after_strike(self, actions, playback, unit, item, target, mode, attack_info, strike):
        total_damage_dealt = 0
        playbacks = [p for p in playback if p.nid in (
            'damage_hit', 'damage_crit') and p.attacker == unit]
        for p in playbacks:
            total_damage_dealt += p.true_damage

        damage = utils.clamp(total_damage_dealt, 0, target.get_hp())
        true_damage = int(damage * self.value)
        if true_damage > 0 and unit.position:
            adj_positions = target_system.get_adjacent_positions(unit.position)
            did_happen = False
            for adj_pos in adj_positions:
                other = game.board.get_unit(adj_pos)
                if other and skill_system.check_ally(other, unit):
                    actions.append(action.ChangeHP(other, true_damage))
                    playback.append(pb.HealHit(
                        unit, item, other, true_damage, true_damage))
                    did_happen = True

            if did_happen:
                actions.append(action.TriggerCharge(unit, self.skill))


class Armsthrift(SkillComponent):
    nid = 'armsthrift'
    desc = 'Restores uses on hit.'
    tag = SkillTags.COMBAT2

    expose = ComponentType.Int
    value = 1

    _did_something = False

    def _after_strike(self, actions, unit, item):
        if item_system.unrepairable(unit, item):
            return  # Don't restore for unrepairable items
        # Handles Uses
        if item.data.get('uses', None) and item.data.get('starting_uses', None):
            curr_uses = item.data.get('uses')
            max_uses = item.data.get('starting_uses')
            actions.append(action.SetObjData(
                item, 'uses', min(curr_uses + self.value - 1, max_uses)))
        # Handles Chapter Uses
        if item.data.get('c_uses', None) and item.data.get('starting_c_uses', None):
            curr_uses = item.data.get('c_uses')
            max_uses = item.data.get('starting_c_uses')
            actions.append(action.SetObjData(
                item, 'c_uses', min(curr_uses + self.value - 1, max_uses)))

    def _post_combat(self, unit, item):
        if item_system.unrepairable(unit, item):
            return  # Don't restore for unrepairable items
        # Handles Uses
        if item.data.get('uses', None) and item.data.get('starting_uses', None):
            curr_uses = item.data.get('uses')
            max_uses = item.data.get('starting_uses')
            # No -1 for post combat since action.do has already happened
            action.do(action.SetObjData(item, 'uses', min(curr_uses + self.value, max_uses)))
        # Handles Chapter Uses
        if item.data.get('c_uses', None) and item.data.get('starting_c_uses', None):
            curr_uses = item.data.get('c_uses')
            max_uses = item.data.get('starting_c_uses')
            action.do(action.SetObjData(item, 'c_uses', min(curr_uses + self.value, max_uses)))

    def after_strike(self, actions, playback, unit, item, target, mode, attack_info, strike):
        if not item:
            return

        if item.parent_item:
            self.after_strike(actions, playback, unit,
                              item.parent_item, target, mode, attack_info, strike)
        if strike != Strike.MISS or (item.uses_options and item.uses_options.lose_uses_on_miss()):
            self._did_something = True
            self._after_strike(actions, unit, item)

<<<<<<< HEAD
    def post_combat(self, playback, unit, item, target, mode):
        # handles one loss per combat + armsthift interaction
        if not item:
            return

        if self._did_something:
            if item.parent_item:
                self.post_combat(playback, unit, item.parent_item, target, mode)
            if (item.uses_options and item.uses_options.one_loss_per_combat()):
                self._post_combat(unit, item)

        self._did_something = False
=======
>>>>>>> 5402be4f

class LimitMaximumRange(SkillComponent):
    nid = 'limit_maximum_range'
    desc = "limits unit's maximum allowed range"
    tag = SkillTags.COMBAT2

    expose = ComponentType.Int
    value = 1

    def limit_maximum_range(self, unit, item):
        return self.value


class ModifyMaximumRange(SkillComponent):
    nid = 'modify_maximum_range'
    desc = "modifies unit's maximum allowed range"
    tag = SkillTags.COMBAT2

    expose = ComponentType.Int
    value = 1

    def modify_maximum_range(self, unit, item):
        return self.value


class EvalMaximumRange(SkillComponent):
    nid = 'eval_range'
    desc = "Gives +X range solved using evaluate"
    tag = SkillTags.COMBAT2

    expose = ComponentType.String

    def modify_maximum_range(self, unit, item):
        from app.engine import evaluate
        try:
            return int(evaluate.evaluate(self.value, unit, local_args={'item': item}))
        except:
            logging.error("Couldn't evaluate %s conditional" % self.value)
        return 0

    def has_dynamic_range(sellf, unit):
        return True


class CannotDouble(SkillComponent):
    nid = 'cannot_double'
    desc = "Unit cannot double"
    tag = SkillTags.COMBAT2

    def no_double(self, unit):
        return True


class CanDoubleOnDefense(SkillComponent):
    nid = 'can_double_on_defense'
    desc = "Unit can double while defending (extraneous if set to True in constants)"
    tag = SkillTags.COMBAT2

    def def_double(self, unit):
        return True


class Vantage(SkillComponent):
    nid = 'vantage'
    desc = "Unit will attack first even while defending"
    tag = SkillTags.COMBAT2

    def vantage(self, unit):
        return True


class Desperation(SkillComponent):
    nid = 'desperation'
    desc = "Unit will attack as much as possible when given the opportunity"
    tag = SkillTags.COMBAT2

    def desperation(self, unit):
        return True


class GuaranteedCrit(SkillComponent):
    nid = 'guaranteed_crit'
    desc = "Unit will always crit even if crit constant is turned off"
    tag = SkillTags.COMBAT2

    def crit_anyway(self, unit):
        return True


class DistantCounter(SkillComponent):
    nid = 'distant_counter'
    desc = "Unit has infinite range when defending"
    tag = SkillTags.COMBAT2

    def distant_counter(self, unit):
        return True


class CloseCounter(SkillComponent):
    nid = 'close_counter'
    desc = "Unit can retaliate against adjacent foes even if otherwise unable to"
    tag = SkillTags.COMBAT2

    def close_counter(self, unit):
        return True


class Cleave(SkillComponent):
    nid = 'Cleave'
    desc = "Grants unit the ability to cleave with all their non-splash attacks"
    tag = SkillTags.COMBAT2

    def alternate_splash(self, unit):
        from app.engine.item_components.aoe_components import EnemyCleaveAOE
        return EnemyCleaveAOE()


class GiveStatusAfterCombat(SkillComponent):
    nid = 'give_status_after_combat'
    desc = "Gives a status to target enemy after combat"
    tag = SkillTags.COMBAT2

    expose = ComponentType.Skill

    def end_combat(self, playback, unit, item, target, mode):
        from app.engine import skill_system
        if target and skill_system.check_enemy(unit, target):
            action.do(action.AddSkill(target, self.value, unit))
            action.do(action.TriggerCharge(unit, self.skill))


class GiveAllyStatusAfterCombat(SkillComponent):
    nid = 'give_ally_status_after_combat'
    desc = "Gives a status to target ally after combat"
    tag = SkillTags.COMBAT2

    expose = ComponentType.Skill

    def end_combat(self, playback, unit, item, target, mode):
        from app.engine import skill_system
        if target and skill_system.check_ally(unit, target):
            action.do(action.AddSkill(target, self.value, unit))
            action.do(action.TriggerCharge(unit, self.skill))


class GiveStatusAfterAttack(SkillComponent):
    nid = 'give_status_after_attack'
    desc = "Gives a status to target after attacking the target"
    tag = SkillTags.COMBAT2

    expose = ComponentType.Skill

    def end_combat(self, playback, unit, item, target, mode):
        mark_playbacks = [p for p in playback if p.nid in (
            'mark_miss', 'mark_hit', 'mark_crit')]
        if target and any(p.attacker is unit and (p.main_attacker is unit or p.attacker is p.main_attacker.strike_partner)
                          for p in mark_playbacks):  # Unit is overall attacker
            action.do(action.AddSkill(target, self.value, unit))
            action.do(action.TriggerCharge(unit, self.skill))


class GiveStatusAfterCombatOnHit(SkillComponent):
    nid = 'give_status_after_combat_on_hit'
    desc = "Gives a status to target after combat assuming you hit the target"
    tag = SkillTags.COMBAT2

    expose = ComponentType.Skill

    def end_combat(self, playback, unit, item, target, mode):
        mark_playbacks = [p for p in playback if p.nid in (
            'mark_hit', 'mark_crit')]
        if target and any(p.attacker is unit and (p.main_attacker is unit or p.attacker is p.main_attacker.strike_partner)
                          for p in mark_playbacks):  # Unit is overall attacker
            action.do(action.AddSkill(target, self.value, unit))
            action.do(action.TriggerCharge(unit, self.skill))


class GiveStatusAfterHit(SkillComponent):
    nid = 'give_status_after_hit'
    desc = "Gives a status to target after hitting them"
    tag = SkillTags.COMBAT2

    expose = ComponentType.Skill

    def after_strike(self, actions, playback, unit, item, target, mode, attack_info, strike):
        mark_playbacks = [p for p in playback if p.nid in (
            'mark_hit', 'mark_crit')]

        if target and any(p.attacker == unit for p in mark_playbacks):
            actions.append(action.AddSkill(target, self.value, unit))
            actions.append(action.TriggerCharge(unit, self.skill))


class GainSkillAfterKill(SkillComponent):
    nid = 'gain_skill_after_kill'
    desc = "Gives a skill to user after a kill"
    tag = SkillTags.COMBAT2

    expose = ComponentType.Skill

    def end_combat(self, playback, unit, item, target, mode):
        if target and target.get_hp() <= 0:
            action.do(action.AddSkill(unit, self.value))
            action.do(action.TriggerCharge(unit, self.skill))


class GainSkillAfterCombat(SkillComponent):
    nid = 'gain_skill_after_combat'
    desc = "Gives a skill to user after any combat"
    tag = SkillTags.COMBAT2

    expose = ComponentType.Skill

    def end_combat(self, playback, unit, item, target, mode):
        action.do(action.AddSkill(unit, self.value))
        action.do(action.TriggerCharge(unit, self.skill))


class GainSkillAfterAttacking(SkillComponent):
    nid = 'gain_skill_after_attack'
    desc = "Gives a skill to user after an attack"
    tag = SkillTags.COMBAT2

    expose = ComponentType.Skill

    def end_combat(self, playback, unit, item, target, mode):
        mark_playbacks = [p for p in playback if p.nid in (
            'mark_miss', 'mark_hit', 'mark_crit')]
        # Unit is overall attacker
        if any(p.attacker is unit and p.main_attacker is unit for p in mark_playbacks):
            action.do(action.AddSkill(unit, self.value))
            action.do(action.TriggerCharge(unit, self.skill))


class GainSkillAfterActiveKill(SkillComponent):
    nid = 'gain_skill_after_active_kill'
    desc = "Gives a skill after a kill on personal phase"
    tag = SkillTags.COMBAT2

    expose = ComponentType.Skill

    def end_combat(self, playback, unit, item, target, mode):
        mark_playbacks = [p for p in playback if p.nid in (
            'mark_miss', 'mark_hit', 'mark_crit')]
        if target and target.get_hp() <= 0 and any(p.main_attacker is unit for p in mark_playbacks):  # Unit is overall attacker
            action.do(action.AddSkill(unit, self.value))
            action.do(action.TriggerCharge(unit, self.skill))


class GainSkillAfterTakeMiss(SkillComponent):
    nid = 'gain_skill_after_take_miss'
    desc = "Gain a skill immediately after an enemy misses you"
    tag = SkillTags.COMBAT2

    expose = ComponentType.Skill

    def after_take_strike(self, actions, playback, unit, item, target, mode, attack_info, strike):
        if strike == Strike.MISS:
            actions.append(action.AddSkill(unit, self.value, unit))
            actions.append(action.TriggerCharge(unit, self.skill))


class GainSkillAfterTakeDamage(SkillComponent):
    nid = 'gain_skill_after_take_damage'
    desc = "Gain a skill immediately after an enemy damages you"
    tag = SkillTags.COMBAT2

    expose = ComponentType.Skill

    def after_take_strike(self, actions, playback, unit, item, target, mode, attack_info, strike):
        for act in actions:
            if isinstance(act, action.ChangeHP) and act.num < 0 and act.unit == unit:
                actions.append(action.AddSkill(unit, self.value, unit))
                actions.append(action.TriggerCharge(unit, self.skill))
                return


class DelayInitiativeOrder(SkillComponent):
    nid = 'delay_initiative_order'
    desc = "Delays the target's next turn by X after hit. Cannot activate when unit is defending."
    tag = SkillTags.COMBAT2

    expose = ComponentType.Int
    value = 1
    author = "KD"

    def after_strike(self, actions, playback, unit, item, target, mode, attack_info, strike):
        mark_playbacks = [p for p in playback if p.nid in (
            'mark_hit', 'mark_crit')]
        if target and target.get_hp() >= 0 and any(p.attacker is unit and p.main_attacker is unit for p in mark_playbacks):  # Unit is overall attacker
            actions.append(action.MoveInInitiative(target, self.value))
            actions.append(action.TriggerCharge(unit, self.skill))


class Recoil(SkillComponent):
    nid = 'recoil'
    desc = "Unit takes non-lethal damage after combat with an enemy"
    tag = SkillTags.COMBAT2

    expose = ComponentType.Int
    value = 0
    author = 'Lord_Tweed'

    def end_combat(self, playback, unit, item, target, mode):
        if target and skill_system.check_enemy(unit, target):
            end_health = unit.get_hp() - self.value
            action.do(action.SetHP(unit, max(1, end_health)))
            action.do(action.TriggerCharge(unit, self.skill))


class PostCombatDamage(SkillComponent):
    nid = 'post_combat_damage'
    desc = "Target takes non-lethal flat damage after combat"
    tag = SkillTags.COMBAT2

    expose = ComponentType.Int
    value = 0
    author = 'Lord_Tweed'

    def end_combat(self, playback, unit, item, target, mode):
        if target and skill_system.check_enemy(unit, target):
            end_health = target.get_hp() - self.value
            action.do(action.SetHP(target, max(1, end_health)))
            action.do(action.TriggerCharge(unit, self.skill))


class PostCombatDamagePercent(SkillComponent):
    nid = 'post_combat_damage_percent'
    desc = "Target takes non-lethal MaxHP percent damage after combat"
    tag = SkillTags.COMBAT2

    expose = ComponentType.Float
    value = 0.2
    author = 'Lord_Tweed'

    def end_combat(self, playback, unit, item, target, mode):
        if target and skill_system.check_enemy(unit, target):
            end_health = int(target.get_hp() -
                             (target.get_max_hp() * self.value))
            action.do(action.SetHP(target, max(1, end_health)))
            action.do(action.TriggerCharge(unit, self.skill))


class PostCombatSplash(SkillComponent):
    nid = 'post_combat_splash'
    desc = "Deals flat damage to enemies in a range defined by the PostCombatSplashAOE component"
    tag = SkillTags.COMBAT2
    paired_with = ('post_combat_splash_aoe', )

    expose = ComponentType.Int
    value = 0
    author = 'Lord_Tweed'

    def post_combat_damage(self) -> int:
        return self.value


class PostCombatSplashAOE(SkillComponent):
    nid = 'post_combat_splash_aoe'
    desc = 'Defines the range for PostCombatSplash damage to hit.'
    tag = SkillTags.COMBAT2
    paired_with = ('post_combat_splash', )

    expose = ComponentType.Int
    value = 0
    author = 'Lord_Tweed'

    def end_combat(self, playback, unit, item, target, mode):
        if target and skill_system.check_enemy(unit, target):
            r = set(range(self.value+1))
            locations = target_system.get_shell(
                {target.position}, r, game.board.bounds)
            damage = get_pc_damage(unit, self.skill)
            if damage > 0:
                for loc in locations:
                    target2 = game.board.get_unit(loc)
                    if target2 and target2 is not target and skill_system.check_enemy(unit, target2):
                        end_health = target2.get_hp() - damage
                        action.do(action.SetHP(target2, max(1, end_health)))


def get_pc_damage(unit, skill) -> int:
    for component in skill.components:
        if component.defines('post_combat_damage'):
            return component.post_combat_damage()
    return 0  # 0 is default


class AllBrave(SkillComponent):
    nid = 'all_brave'
    desc = "All items multi-attack"
    tag = SkillTags.COMBAT2
    author = 'BigMood'

    def dynamic_multiattacks(self, unit, item, target, mode, attack_info, base_value):
        return 1<|MERGE_RESOLUTION|>--- conflicted
+++ resolved
@@ -210,7 +210,6 @@
             self._did_something = True
             self._after_strike(actions, unit, item)
 
-<<<<<<< HEAD
     def post_combat(self, playback, unit, item, target, mode):
         # handles one loss per combat + armsthift interaction
         if not item:
@@ -223,8 +222,7 @@
                 self._post_combat(unit, item)
 
         self._did_something = False
-=======
->>>>>>> 5402be4f
+
 
 class LimitMaximumRange(SkillComponent):
     nid = 'limit_maximum_range'
