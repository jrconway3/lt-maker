from app.data.database import DB
from app.engine import (equations, item_funcs, item_system, line_of_sight,
                        pathfinding, skill_system, combat_calcs)
from app.engine.game_state import game
from app.utilities import utils


# Consider making these sections faster
def get_shell(valid_moves: set, potential_range: set, width: int, height: int) -> set:
    valid_attacks = set()
    for valid_move in valid_moves:
        valid_attacks |= find_manhattan_spheres(potential_range, valid_move[0], valid_move[1])
    return {pos for pos in valid_attacks if 0 <= pos[0] < width and 0 <= pos[1] < height}

# Consider making these sections faster -- use memory?
def find_manhattan_spheres(rng: set, x: int, y: int) -> set:
    _range = range
    _abs = abs
    main_set = set()
    for r in rng:
        # Finds manhattan spheres of radius r
        for i in _range(-r, r + 1):
            magn = _abs(i)
            main_set.add((x + i, y + r - magn))
            main_set.add((x + i, y - r + magn))
    return main_set

def get_nearest_open_tile(unit, position):
    r = 0
    _abs = abs
    while r < 10:
        for x in range(-r, r + 1):
            magn = _abs(x)
            n1 = position[0] + x, position[1] + r - magn
            n2 = position[0] + x, position[1] - r + magn
            if game.movement.check_traversable(unit, n1) and not game.board.get_unit(n1):
                return n1
            elif game.movement.check_traversable(unit, n2) and not game.board.get_unit(n2):
                return n2
        r += 1
    return None

def distance_to_closest_enemy(unit, pos=None):
    if pos is None:
        pos = unit.position
    enemy_list = [u for u in game.units if u.position and skill_system.check_enemy(u, unit)]
    if not enemy_list:
        return 100  # No enemies
    dist_list = [utils.calculate_distance(enemy.position, pos) for enemy in enemy_list]
    return min(dist_list)

def get_adjacent_positions(pos):
    x, y = pos
    adjs = ((x, y - 1), (x - 1, y), (x + 1, y), (x, y + 1))
    return [a for a in adjs if 0 <= a[0] < game.tilemap.width and 0 <= a[1] < game.tilemap.height]

def get_adj_units(unit) -> list:
    adj_positions = get_adjacent_positions(unit.position)
    adj_units = [game.board.get_unit(pos) for pos in adj_positions]
    adj_units = [_ for _ in adj_units if _]
    return adj_units

def get_adj_allies(unit) -> list:
    adj_units = get_adj_units(unit)
    adj_allies = [u for u in adj_units if skill_system.check_ally(unit, u)]
    return adj_allies

def get_attacks(unit, item=None, force=False) -> set:
    """
    Determines all possible positions the unit could attack
    Does not attempt to determine if an enemy is actually in that place
    """
    if not force and unit.has_attacked:
        return set()
    if not item:
        item = unit.get_weapon()
    if not item:
        return set()

    item_range = item_funcs.get_range(unit, item)
    if max(item_range) >= 99:
        attacks = {(x, y) for x in range(game.tilemap.width) for y in range(game.tilemap.height)}
    else:
        attacks = get_shell({unit.position}, item_range, game.tilemap.width, game.tilemap.height)
    return attacks

def get_possible_attacks(unit, valid_moves) -> set:
    attacks = set()
    max_range = 0
    for item in get_all_weapons(unit):
        item_range = item_funcs.get_range(unit, item)
        max_range = max(max_range, max(item_range))
        if max_range >= 99:
            attacks = {(x, y) for x in range(game.tilemap.width) for y in range(game.tilemap.height)}
        else:
            attacks |= get_shell(valid_moves, item_range, game.tilemap.width, game.tilemap.height)

    if DB.constants.value('line_of_sight'):
        attacks = set(line_of_sight.line_of_sight(valid_moves, attacks, max_range))
    return attacks

def get_possible_spell_attacks(unit, valid_moves) -> set:
    attacks = set()
    max_range = 0
    for item in get_all_spells(unit):
        item_range = item_funcs.get_range(unit, item)
        max_range = max(max_range, max(item_range))
        if max_range >= 99:
            attacks = {(x, y) for x in range(game.tilemap.width) for y in range(game.tilemap.height)}
        else:
            attacks |= get_shell(valid_moves, item_range, game.tilemap.width, game.tilemap.height)

    if DB.constants.value('line_of_sight'):
        attacks = set(line_of_sight.line_of_sight(valid_moves, attacks, max_range))
    return attacks

# Uses all weapons the unit has access to to find its potential range
def find_potential_range(unit, weapon=True, spell=False, boundary=False) -> set:
    if weapon and spell:
        items = [item for item in unit.items if item_funcs.available(unit, item) and
                 item_system.is_weapon(unit, item) or item_system.is_spell(unit, item)]
    elif weapon:
        items = get_all_weapons(unit)
    elif spell:
        items = get_all_spells(unit)
    else:
        return set()
    potential_range = set()
    for item in items:
        for rng in item_funcs.get_range(unit, item):
            potential_range.add(rng)
    return potential_range

def get_valid_moves(unit, force=False) -> set:
    # Assumes unit is on the map
    if not force and unit.finished:
        return set()
    from app.engine.movement import MovementManager
    mtype = MovementManager.get_movement_group(unit)
    grid = game.board.get_grid(mtype)
    width, height = game.tilemap.width, game.tilemap.height
    pass_through = skill_system.pass_through(unit)
    ai_fog_of_war = DB.constants.value('ai_fog_of_war')
    pathfinder = pathfinding.Djikstra(unit.position, grid, width, height, unit.team, pass_through, ai_fog_of_war)

    movement_left = equations.parser.movement(unit) if force else unit.movement_left

    valid_moves = pathfinder.process(game.board, movement_left)
    valid_moves.add(unit.position)
    return valid_moves

def get_path(unit, position, ally_block=False) -> list:
    from app.engine.movement import MovementManager
    mtype = MovementManager.get_movement_group(unit)
    grid = game.board.get_grid(mtype)

    width, height = game.tilemap.width, game.tilemap.height
    pass_through = skill_system.pass_through(unit)
    ai_fog_of_war = DB.constants.value('ai_fog_of_war')
    pathfinder = pathfinding.AStar(unit.position, position, grid, width, height, unit.team, pass_through, ai_fog_of_war)

    path = pathfinder.process(game.board, ally_block=ally_block)
    if path is None:
        return []
    return path

def check_path(unit, path) -> bool:
    movement = equations.parser.movement(unit)
    prev_pos = None
    for pos in path[:-1]:  # Don't need to count the starting position
        if prev_pos and pos not in get_adjacent_positions(prev_pos):
            return False
        mcost = game.movement.get_mcost(unit, pos)
        movement -= mcost
        if movement < 0:
            return False
        prev_pos = pos
    return True

def travel_algorithm(path, moves, unit, grid):
    """
    Given a long path, travels along that path as far as possible
    """
    if not path:
        return unit.position

    moves_left = moves
    through_path = 0
    for position in path[::-1][1:]:  # Remove start position, travel backwards
        moves_left -= grid[position[0] * game.tilemap.height + position[1]].cost
        if moves_left >= 0:
            through_path += 1
        else:
            break
    # Don't move where a unit already is, and don't make through path < 0
    # Lower the through path by one, cause we can't move that far
    while through_path > 0 and any(other_unit.position == path[-(through_path + 1)] for other_unit in game.units if unit is not other_unit):
        through_path -= 1
    return path[-(through_path + 1)]  # Travel as far as we can

def get_valid_targets(unit, item=None) -> set:
    """
    Determines all the valid targets given use of the item
    item_system.valid_targets takes care of range
    """
    if not item:
        item = unit.get_weapon()
    if not item:
        return set()

    # Check sequence item targeting
    if item.sequence_item:
        all_targets = set()
        for subitem in item.subitems:
            valid_targets = get_valid_targets(unit, subitem)
            if not valid_targets:
                return set()
            all_targets |= valid_targets
        # If not enough legal targets, also no legal targets
        if not item_system.allow_same_target(unit, item) and len(all_targets) < len(item.subitems):
            return set()

    # Handle regular item targeting
    all_targets = item_system.valid_targets(unit, item)
    valid_targets = set()
    for position in all_targets:
        splash = item_system.splash(unit, item, position)
        valid = item_system.target_restrict(unit, item, *splash)
        if valid:
            valid_targets.add(position)
    # Fog of War
    if unit.team == 'player' or DB.constants.value('ai_fog_of_war'):
        valid_targets = {position for position in valid_targets if game.board.in_vision(position, unit.team)}
    # Line of Sight
    if DB.constants.value('line_of_sight'):
        max_item_range = max(item_funcs.get_range(unit, item))
        valid_targets = set(line_of_sight.line_of_sight([unit.position], valid_targets, max_item_range))
    return valid_targets

def get_all_weapons(unit) -> list:
    return [item for item in item_funcs.get_all_items(unit) if item_system.is_weapon(unit, item) and item_funcs.available(unit, item)]

def get_all_weapon_targets(unit) -> set:
    weapons = get_all_weapons(unit)
    targets = set()
    for weapon in weapons:
        targets |= get_valid_targets(unit, weapon)
    return targets

def get_all_spells(unit):
    return [item for item in item_funcs.get_all_items(unit) if item_system.is_spell(unit, item) and item_funcs.available(unit, item)]

def get_all_spell_targets(unit) -> set:
    spells = get_all_spells(unit)
    targets = set()
    for spell in spells:
        targets |= get_valid_targets(unit, spell)
    return targets

def find_strike_partners(attacker, defender, item):
    '''Finds and returns a tuple of strike partners for the specified units
    First item in tuple is attacker partner, second is target partner
    Returns a tuple of None if no valid partner'''
    if not DB.constants.value('pairup'):
        return None, None
    if not attacker or not defender:
        return None, None
    if skill_system.check_ally(attacker, defender): # If targeting same team
        return None, None
    if attacker.traveler or defender.traveler: # Dual guard cancels
        return None, None
<<<<<<< HEAD
    if not item_system.is_weapon(attacker, item): # If you're healing someone else
=======

    partners = []
    for u in units:
        adj_allies = get_adj_allies(u)
        for ally in adj_allies:
            if not ally.get_weapon():
                adj_allies.remove(ally)
        adj_allies = strike_partner_formula(adj_allies, units)
        if adj_allies:
            if adj_allies[0] not in partners: # Sets don't work here because they're unordered
                partners.append(adj_allies[0])
        else:
            partners.append(None)

    if not partners:
>>>>>>> 0f463e0b
        return None, None

    attacker_partner = None
    defender_partner = None
    attacker_adj_allies = get_adj_allies(attacker)
    for ally in attacker_adj_allies:
        if ally.get_weapon():
            attacker_partner = ally
    defender_adj_allies = get_adj_allies(defender)
    for ally in defender_adj_allies:
        if ally.get_weapon():
            defender_partner = ally

    if attacker_partner is defender_partner:
        # If both attacker and defender have the same partner something is weird
        return None, None
<<<<<<< HEAD
    return attacker_partner, defender_partner
=======
    return partners

def strike_partner_formula(partners: list, main: tuple):
    '''This is the formula for the best choice to make
    when autoselecting strike partners
    It returns a new list!'''
    p = partners.copy()
    i = 0
    while i < len(p) - 1:
        cur_dmg = combat_calcs.compute_assist_damage(p[i], main[1], p[i].get_weapon(), main[1].get_weapon(), 'attack')
        ii = i + 1
        stop = False
        while ii < len(p) and not stop:
            next_dmg = combat_calcs.compute_assist_damage(p[ii], main[1], p[ii].get_weapon(), main[1].get_weapon(), 'attack')
            if cur_dmg < next_dmg:
                stop = True
                p.remove(p[i])
            ii += 1
        i += 1
    return p
>>>>>>> 0f463e0b
<|MERGE_RESOLUTION|>--- conflicted
+++ resolved
@@ -269,62 +269,32 @@
         return None, None
     if attacker.traveler or defender.traveler: # Dual guard cancels
         return None, None
-<<<<<<< HEAD
     if not item_system.is_weapon(attacker, item): # If you're healing someone else
-=======
-
-    partners = []
-    for u in units:
-        adj_allies = get_adj_allies(u)
-        for ally in adj_allies:
-            if not ally.get_weapon():
-                adj_allies.remove(ally)
-        adj_allies = strike_partner_formula(adj_allies, units)
-        if adj_allies:
-            if adj_allies[0] not in partners: # Sets don't work here because they're unordered
-                partners.append(adj_allies[0])
-        else:
-            partners.append(None)
-
-    if not partners:
->>>>>>> 0f463e0b
         return None, None
 
     attacker_partner = None
     defender_partner = None
     attacker_adj_allies = get_adj_allies(attacker)
-    for ally in attacker_adj_allies:
-        if ally.get_weapon():
-            attacker_partner = ally
+    attacker_adj_allies = [ally for ally in attacker_adj_allies if ally.get_weapon()]
     defender_adj_allies = get_adj_allies(defender)
-    for ally in defender_adj_allies:
-        if ally.get_weapon():
-            defender_partner = ally
+    defender_adj_allies = [ally for ally in defender_adj_allies if ally.get_weapon()]
+    attacker_partner = strike_partner_formula(attacker_adj_allies, attacker, defender, 'attack')
+    defender_partner = strike_partner_formula(defender_adj_allies, defender, attacker, 'defense')
 
     if attacker_partner is defender_partner:
         # If both attacker and defender have the same partner something is weird
         return None, None
-<<<<<<< HEAD
     return attacker_partner, defender_partner
-=======
-    return partners
-
-def strike_partner_formula(partners: list, main: tuple):
+
+def strike_partner_formula(allies: list, attacker, defender, mode):
     '''This is the formula for the best choice to make
     when autoselecting strike partners
     It returns a new list!'''
-    p = partners.copy()
-    i = 0
-    while i < len(p) - 1:
-        cur_dmg = combat_calcs.compute_assist_damage(p[i], main[1], p[i].get_weapon(), main[1].get_weapon(), 'attack')
-        ii = i + 1
-        stop = False
-        while ii < len(p) and not stop:
-            next_dmg = combat_calcs.compute_assist_damage(p[ii], main[1], p[ii].get_weapon(), main[1].get_weapon(), 'attack')
-            if cur_dmg < next_dmg:
-                stop = True
-                p.remove(p[i])
-            ii += 1
-        i += 1
-    return p
->>>>>>> 0f463e0b
+    if not allies:
+        return None
+    damage = [combat_calcs.compute_assist_damage(ally, defender, ally.get_weapon(), defender.get_weapon(), mode) for ally in allies]
+    accuracy = [utils.clamp(combat_calcs.compute_hit(ally, defender, ally.get_weapon(), defender.get_weapon(), mode)/100., 0, 1) for ally in allies]
+    score = [dam * acc for dam, acc in zip(damage, accuracy)]
+    max_score = max(score)
+    max_index = score.index(max_score)
+    return allies[max_index]