import sys, os

from app.constants import WINWIDTH, WINHEIGHT
from app.resources.resources import RESOURCES
from app.data.database import DB

from app.engine.sprites import SPRITES
from app.engine.sound import SOUNDTHREAD
from app.engine.state import State
from app.engine.background import PanoramaBackground
from app.engine import engine, save, image_mods, banner, menus
from app.engine import config as cf
from app import autoupdate
from app.engine.fluid_scroll import FluidScroll
from app.engine.game_state import game


import logging
logger = logging.getLogger(__name__)

class TitleStartState(State):
    name = "title_start"
    in_level = False
    show_map = False

    def start(self):
        self.logo = SPRITES.get('logo')
        imgs = RESOURCES.panoramas.get('title_background')
        self.bg = PanoramaBackground(imgs) if imgs else None
        game.memory['title_bg'] = self.bg
        game.memory['transition_speed'] = 0.5

        # Wait until saving thread has finished
        if save.SAVE_THREAD:
            save.SAVE_THREAD.join()
        
        game.state.refresh()
        game.state.change('transition_in')
        return 'repeat'

    def take_input(self, event):
        if event:
            game.memory['next_state'] = 'title_main'
            game.state.change('transition_to')

    def draw(self, surf):
        if self.bg:
            self.bg.draw(surf)
        if self.logo:
            engine.blit_center(surf, self.logo)
        return surf

class TitleMainState(State):
    name = 'title_main'
    in_level = False
    show_map = False

    menu = None
    bg = None

    def start(self):
        save.check_save_slots()
        options = ['New Game', 'Extras']
        if any(ss.kind for ss in save.SAVE_SLOTS):
            options.insert(0, 'Restart Level')
            options.insert(0, 'Load Game')
        if os.path.exists(save.SUSPEND_LOC):
            options.insert(0, 'Continue')
        # Only check for updates in frozen version
        if hasattr(sys, 'frozen') and autoupdate.check_for_update():
            options.append('Update')

        self.bg = game.memory['title_bg']

        self.state = 'transition_in'
        self.position_x = -WINWIDTH//2

        # For fading out to load suspend
        self.background = SPRITES.get('bg_black')
        self.transition = 100

        self.banner_flag = False

        self.selection = None
        self.menu = menus.Main(options, "title_menu_dark")
        game.state.change('transition_in')
        return 'repeat'

    def take_input(self, event):
        if self.state == 'alert':
            self.state = 'transition_out'
        if self.state == 'normal':
            self.menu.handle_mouse()
            if event == 'DOWN':
                self.menu.move_down()
            elif event == 'UP':
                self.menu.move_up()

            elif event == 'BACK':
                game.memory['next_state'] = 'title_start'
                game.state.change('transition_to')

            elif event == 'SELECT':
                self.selection = self.menu.get_current()
                if self.selection == 'Continue':
                    self.state = 'wait'
                elif os.path.exists(save.SUSPEND_LOC) and not self.banner_flag and \
                        self.selection in ('Load Game', 'Restart Level', 'New Game'):
                    if self.selection == 'New Game':
                        text = 'Starting a new game will remove suspend!'
                    elif self.selection == 'Load Game':
                        text = 'Loading a game will remove suspend!'
                    else:
                        text = 'Restarting a game will remove suspend!'
                    game.alerts.append(banner.Custom(text))
                    game.state.change('alert')
                    self.state = 'alert'
                    self.banner_flag = True
                elif self.selection == 'Update':
                    updating = autoupdate.update()
                    if updating:
                        engine.terminate()
                    else:
                        print("Failed to update?")
                else:
                    self.state = 'transition_out'

    def update(self):
        if self.menu:
            self.menu.update()

        if self.state == 'transition_in':
            self.position_x += 20
            if self.position_x >= WINWIDTH//2:
                self.position_x = WINWIDTH//2
                self.state = 'normal'

        elif self.state == 'transition_out':
            self.position_x -= 20
            if self.position_x <= -WINWIDTH//2:
                self.position_x = -WINWIDTH//2
                if self.selection == 'Load Game':
                    game.state.change('title_load')
                elif self.selection == 'Restart Level':
                    game.state.change('title_restart')
                elif self.selection == 'Extras':
                    game.state.change('title_extras')
                elif self.selection == 'New Game':
                    # game.state.change('title_mode')
                    game.state.change('title_new')
                self.state = 'transition_in'
                return 'repeat'

        elif self.state == 'wait':
            self.transition -= 5
            if self.transition <= 0:
                self.continue_suspend()
                return 'repeat'

    def continue_suspend(self):
        self.menu = None
        suspend = save.SaveSlot(save.SUSPEND_LOC, None)
        logger.info("Loading suspend...")
        save.load_game(game, suspend)

    def draw(self, surf):
        if self.bg:
            self.bg.draw(surf)
        if self.menu:
            self.menu.draw(surf, center=(self.position_x, WINHEIGHT//2), show_cursor=(self.state == 'normal'))

        bb = image_mods.make_translucent(self.background, self.transition/100.)
        surf.blit(bb, (0, 0))

        return surf

class TitleLoadState(State):
    name = 'title_load'
    in_level = False
    show_map = False

    menu = None
    bg = None

    def start(self):
        self.state = 'transition_in'
        self.position_x = int(WINWIDTH * 1.5)

        self.bg = game.memory['title_bg']

<<<<<<< HEAD
        save.check_save_slots()
        options, colors = save.get_save_title(save.SAVE_SLOTS)
=======
        self.save_slots = save.SAVE_SLOTS
        options, colors = save.get_save_title(self.save_slots)
>>>>>>> 8903e6b6
        self.menu = menus.ChapterSelect(options, colors)
        most_recent = self.save_slots.index(max(self.save_slots, key=lambda x: x.realtime))
        self.menu.move_to(most_recent)

    def take_input(self, event):
        # Only take input in normal state
        if self.state != 'normal':
            return

        self.menu.handle_mouse()
        if event == 'DOWN':
            self.menu.move_down()
        elif event == 'UP':
            self.menu.move_up()

        elif event == 'BACK':
            self.state = 'transition_out'

        elif event == 'SELECT':
            selection = self.menu.current_index
            save_slot = save.SAVE_SLOTS[selection]
            if save_slot.kind:
                logger.info("Loading save of kind %s...", save_slot.kind)
                game.state.clear()
                game.state.process_temp_state()
                game.build_new()
                save.load_game(game, save_slot)
                if save_slot.kind == 'start':  # Restart
                    # Restart level
                    next_level_nid = game.game_vars['_next_level_nid']
                    game.load_states(['turn_change'])
                    game.start_level(next_level_nid)
                game.memory['transition_from'] = 'Load Game'
                game.state.change('title_wait')
                game.state.process_temp_state()
                save.remove_suspend()
            else:
                # TODO Error sound
                pass

    def update(self):
        if self.menu:
            self.menu.update()

        if self.state == 'transition_in':
            self.position_x -= 20
            if self.position_x <= WINWIDTH//2:
                self.position_x = WINWIDTH//2
                self.state = 'normal'

        elif self.state == 'transition_out':
            self.position_x += 20
            if self.position_x >= int(WINWIDTH * 1.5):
                self.position_x = int(WINWIDTH * 1.5)
                game.state.back()
                self.state = 'transition_in'
                return 'repeat'

    def draw(self, surf):
        if self.bg:
            self.bg.draw(surf)
        if self.menu:
            self.menu.draw(surf, center=(self.position_x, WINHEIGHT//2))
        return surf

class TitleRestartState(TitleLoadState):
    name = 'title_restart'

    def take_input(self, event):
        # Only take input in normal state
        if self.state != 'normal':
            return

        self.menu.handle_mouse()
        if event == 'DOWN':
            self.menu.move_down()
        elif event == 'UP':
            self.menu.move_up()

        elif event == 'BACK':
            self.state = 'transition_out'

        elif event == 'SELECT':
            selection = self.menu.current_index
            save_slot = save.RESTART_SLOTS[selection]
            if save_slot.kind:
                logger.info("Loading game...")
                game.build_new()
                save.load_game(game, save_slot)
                # Restart level
                next_level_nid = game.game_vars['_next_level_nid']
                game.start_level(next_level_nid)
                game.memory['transition_from'] = 'Restart Level'
                game.memory['title_menu'] = self.menu
                game.state.change('title_wait')
                game.state.process_temp_state()
                save.remove_suspend()
            else:
                # TODO Error sound
                pass

def build_new_game(slot):
    game.build_new()

    game.state.clear()
    game.state.change('turn_change')
    game.state.process_temp_state()

    first_level_nid = DB.levels[0].nid
    game.start_level(first_level_nid)

    save.suspend_game(game, 'start', slot)
    save.remove_suspend()

class TitleNewState(TitleLoadState):
    name = 'title_new'

    def take_input(self, event):
        # Only take input in normal state
        if self.state != 'normal':
            return

        self.menu.handle_mouse()
        if event == 'DOWN':
            self.menu.move_down()
        elif event == 'UP':
            self.menu.move_up()

        elif event == 'BACK':
            self.state = 'transition_out'

        elif event == 'SELECT':
            selection = self.menu.current_index
            save_slot = save.SAVE_SLOTS[selection]
            if save_slot.kind:
                game.memory['option_owner'] = selection
                game.memory['option_menu'] = self.menu
                game.state.change('title_new_child')
            else:
                # TODO Save Sound
                build_new_game(selection)
                options, color = save.get_save_title(save.SAVE_SLOTS)
                self.menu.set_colors(color)
                self.menu.update_options(options)
                game.state.change('title_wait')

class TitleNewChildState(State):
    name = 'title_new_child'
    transparent = True
    in_level = False
    show_map = False

    def start(self):
        selection = game.memory['option_owner']
        options = ['Overwrite', 'Back']
        self.menu = menus.Choice(selection, options, (8, WINHEIGHT - 24))
        self.menu.set_horizontal(True)

    def take_input(self, event):
        self.menu.handle_mouse()
        if event == 'RIGHT':
            self.menu.move_down()
        elif event == 'LEFT':
            self.menu.move_up()

        elif event == 'BACK':
            game.state.back()

        elif event == 'SELECT':
            selection = self.menu.get_current()
            if selection == 'Overwrite':
                build_new_game(self.menu.owner)  # game.memory['option_owner']
            elif selection == 'Back':
                game.state.back()

    def update(self):
        self.menu.update()

    def draw(self, surf):
        surf = self.menu.draw(surf)
        return surf

class TitleExtrasState(TitleLoadState):
    name = 'title_extras'
    in_level = False
    show_map = False

    def start(self):
        self.position_x = int(WINWIDTH * 1.5)
        self.state = 'transition_in'

        self.bg = game.memory['title_bg']

        options = ['Options', 'Credits']
        if cf.SETTINGS['debug']:
            options.insert(0, 'All Saves')
        self.menu = menus.Main(options, 'title_menu_dark')

    def take_input(self, event):
        # Only take input in normal state
        if self.state != 'normal':
            return

        self.menu.handle_mouse()
        if event == 'DOWN':
            self.menu.move_down()
        elif event == 'UP':
            self.menu.move_up()

        elif event == 'BACK':
            self.state = 'transition_out'

        elif event == 'SELECT':
            selection = self.menu.get_current()
            if selection == 'Credits':
                game.memory['next_state'] = 'credits'
                game.state.change('transition_to')
            elif selection == 'Options':
                game.memory['next_state'] = 'settings_menu'
                game.state.change('transition_to')
            elif selection == 'All Saves':
                game.memory['next_state'] = 'title_all_saves'
                game.state.change('transition_to')

class TitleAllSavesState(TitleLoadState):
    name = 'title_all_saves'
    in_level = False
    show_map = False

    def start(self):
        self.fluid = FluidScroll(128)
        self.state = 'transition_in'
        self.position_x = int(WINWIDTH * 1.5)

        self.bg = game.memory['title_bg']
    
        self.save_slots = save.get_all_saves()
        options, colors = save.get_save_title(self.save_slots)
        self.menu = menus.ChapterSelect(options, colors)

class TitleWaitState(State):
    name = 'title_wait'
    in_level = False
    show_map = False
    # NOT TRANSPARENT!!!

    def start(self):
        self.wait_flag = False
        self.wait_time = engine.get_time()
        self.menu = game.memory.get('title_menu')

    def update(self):
        if self.menu:
            self.menu.update()
        if not self.wait_flag and engine.get_time() - self.wait_time > 750:
            self.wait_flag = True
            game.state.change('transition_pop')

    def draw(self, surf):
        if self.menu:
            if 100 < engine.get_time() - self.wait_time > 200:
                self.menu.draw(surf, flicker=True)
            else:
                self.menu.draw(surf)
        return surf

class TitleSaveState(State):
    name = 'title_save'
    in_level = False
    show_map = False

    def start(self):
        imgs = RESOURCES.panoramas.get('title_background')
        self.bg = PanoramaBackground(imgs) if imgs else None
        game.memory['title_bg'] = self.bg
        game.memory['transition_speed'] = 0.5

        self.leave_flag = False
        self.wait_time = 0

        save.check_save_slots()
        options, colors = save.get_save_title(save.SAVE_SLOTS)
        self.menu = menus.ChapterSelect(options, colors)
        most_recent = save.SAVE_SLOTS.index(max(save.SAVE_SLOTS, key=lambda x: x.realtime))
        self.menu.move_to(most_recent)

        game.state.change('transition_in')
        return 'repeat'

    def take_input(self, event):
        if self.wait_time > 0:
            return

        self.menu.handle_mouse()
        if event == 'DOWN':
            self.menu.move_down()
        elif event == 'UP':
            self.menu.move_up()

        elif event == 'BACK':
            # Proceed to next level anyway
            game.state.change('transition_pop')

        elif event == 'SELECT':
            # Rename selection
            self.wait_time = engine.get_time()
            if self.name == 'in_chapter_save':
                name = game.level.name
                self.menu.set_text(self.menu.current_index, name)
            elif DB.constants.value('overworld'):
                name = 'overworld'
                self.menu.set_name(self.menu.current_index, name)
            else:
                next_level_nid = game.game_vars['_next_level_nid']
                name = DB.levels.get(next_level_nid).name
                self.menu.set_text(self.menu.current_index, name)
            self.menu.set_color(self.menu.current_index, 'green')
            
    def update(self):
        if self.menu:
            self.menu.update()

        if self.wait_time and engine.get_time() - self.wait_time > 1250 and not self.leave_flag:
            self.leave_flag = True

            if self.name == 'in_chapter_save':
                saved_state = game.state.state[:]
                game.state.state = game.state.state[:-1]  # All except this one
                save.suspend_game(game, game.memory['save_kind'], slot=self.menu.current_index)
                # Put states back
                game.state.state = saved_state
                game.state.change('transition_pop')
            else:
                current_state = game.state.state[-1]
                print(game.state.state, flush=True)
                next_level_nid = game.game_vars['_next_level_nid']

                game.load_states(['turn_change'])
                save.suspend_game(game, game.memory['save_kind'], slot=self.menu.current_index)

                game.start_level(next_level_nid)
                print(game.state.state, flush=True)

                game.state.state.append(current_state)
                game.state.change('transition_pop')
                print(game.state.state, flush=True)

    def draw(self, surf):
        if self.bg:
            self.bg.draw(surf)
        if self.menu:
            if 100 < engine.get_time() - self.wait_time < 200:
                self.menu.draw(surf, flicker=True)
            else:
                self.menu.draw(surf)
        return surf
<|MERGE_RESOLUTION|>--- conflicted
+++ resolved
@@ -1,553 +1,549 @@
-import sys, os
-
-from app.constants import WINWIDTH, WINHEIGHT
-from app.resources.resources import RESOURCES
-from app.data.database import DB
-
-from app.engine.sprites import SPRITES
-from app.engine.sound import SOUNDTHREAD
-from app.engine.state import State
-from app.engine.background import PanoramaBackground
-from app.engine import engine, save, image_mods, banner, menus
-from app.engine import config as cf
-from app import autoupdate
-from app.engine.fluid_scroll import FluidScroll
-from app.engine.game_state import game
-
-
-import logging
-logger = logging.getLogger(__name__)
-
-class TitleStartState(State):
-    name = "title_start"
-    in_level = False
-    show_map = False
-
-    def start(self):
-        self.logo = SPRITES.get('logo')
-        imgs = RESOURCES.panoramas.get('title_background')
-        self.bg = PanoramaBackground(imgs) if imgs else None
-        game.memory['title_bg'] = self.bg
-        game.memory['transition_speed'] = 0.5
-
-        # Wait until saving thread has finished
-        if save.SAVE_THREAD:
-            save.SAVE_THREAD.join()
-        
-        game.state.refresh()
-        game.state.change('transition_in')
-        return 'repeat'
-
-    def take_input(self, event):
-        if event:
-            game.memory['next_state'] = 'title_main'
-            game.state.change('transition_to')
-
-    def draw(self, surf):
-        if self.bg:
-            self.bg.draw(surf)
-        if self.logo:
-            engine.blit_center(surf, self.logo)
-        return surf
-
-class TitleMainState(State):
-    name = 'title_main'
-    in_level = False
-    show_map = False
-
-    menu = None
-    bg = None
-
-    def start(self):
-        save.check_save_slots()
-        options = ['New Game', 'Extras']
-        if any(ss.kind for ss in save.SAVE_SLOTS):
-            options.insert(0, 'Restart Level')
-            options.insert(0, 'Load Game')
-        if os.path.exists(save.SUSPEND_LOC):
-            options.insert(0, 'Continue')
-        # Only check for updates in frozen version
-        if hasattr(sys, 'frozen') and autoupdate.check_for_update():
-            options.append('Update')
-
-        self.bg = game.memory['title_bg']
-
-        self.state = 'transition_in'
-        self.position_x = -WINWIDTH//2
-
-        # For fading out to load suspend
-        self.background = SPRITES.get('bg_black')
-        self.transition = 100
-
-        self.banner_flag = False
-
-        self.selection = None
-        self.menu = menus.Main(options, "title_menu_dark")
-        game.state.change('transition_in')
-        return 'repeat'
-
-    def take_input(self, event):
-        if self.state == 'alert':
-            self.state = 'transition_out'
-        if self.state == 'normal':
-            self.menu.handle_mouse()
-            if event == 'DOWN':
-                self.menu.move_down()
-            elif event == 'UP':
-                self.menu.move_up()
-
-            elif event == 'BACK':
-                game.memory['next_state'] = 'title_start'
-                game.state.change('transition_to')
-
-            elif event == 'SELECT':
-                self.selection = self.menu.get_current()
-                if self.selection == 'Continue':
-                    self.state = 'wait'
-                elif os.path.exists(save.SUSPEND_LOC) and not self.banner_flag and \
-                        self.selection in ('Load Game', 'Restart Level', 'New Game'):
-                    if self.selection == 'New Game':
-                        text = 'Starting a new game will remove suspend!'
-                    elif self.selection == 'Load Game':
-                        text = 'Loading a game will remove suspend!'
-                    else:
-                        text = 'Restarting a game will remove suspend!'
-                    game.alerts.append(banner.Custom(text))
-                    game.state.change('alert')
-                    self.state = 'alert'
-                    self.banner_flag = True
-                elif self.selection == 'Update':
-                    updating = autoupdate.update()
-                    if updating:
-                        engine.terminate()
-                    else:
-                        print("Failed to update?")
-                else:
-                    self.state = 'transition_out'
-
-    def update(self):
-        if self.menu:
-            self.menu.update()
-
-        if self.state == 'transition_in':
-            self.position_x += 20
-            if self.position_x >= WINWIDTH//2:
-                self.position_x = WINWIDTH//2
-                self.state = 'normal'
-
-        elif self.state == 'transition_out':
-            self.position_x -= 20
-            if self.position_x <= -WINWIDTH//2:
-                self.position_x = -WINWIDTH//2
-                if self.selection == 'Load Game':
-                    game.state.change('title_load')
-                elif self.selection == 'Restart Level':
-                    game.state.change('title_restart')
-                elif self.selection == 'Extras':
-                    game.state.change('title_extras')
-                elif self.selection == 'New Game':
-                    # game.state.change('title_mode')
-                    game.state.change('title_new')
-                self.state = 'transition_in'
-                return 'repeat'
-
-        elif self.state == 'wait':
-            self.transition -= 5
-            if self.transition <= 0:
-                self.continue_suspend()
-                return 'repeat'
-
-    def continue_suspend(self):
-        self.menu = None
-        suspend = save.SaveSlot(save.SUSPEND_LOC, None)
-        logger.info("Loading suspend...")
-        save.load_game(game, suspend)
-
-    def draw(self, surf):
-        if self.bg:
-            self.bg.draw(surf)
-        if self.menu:
-            self.menu.draw(surf, center=(self.position_x, WINHEIGHT//2), show_cursor=(self.state == 'normal'))
-
-        bb = image_mods.make_translucent(self.background, self.transition/100.)
-        surf.blit(bb, (0, 0))
-
-        return surf
-
-class TitleLoadState(State):
-    name = 'title_load'
-    in_level = False
-    show_map = False
-
-    menu = None
-    bg = None
-
-    def start(self):
-        self.state = 'transition_in'
-        self.position_x = int(WINWIDTH * 1.5)
-
-        self.bg = game.memory['title_bg']
-
-<<<<<<< HEAD
-        save.check_save_slots()
-        options, colors = save.get_save_title(save.SAVE_SLOTS)
-=======
-        self.save_slots = save.SAVE_SLOTS
-        options, colors = save.get_save_title(self.save_slots)
->>>>>>> 8903e6b6
-        self.menu = menus.ChapterSelect(options, colors)
-        most_recent = self.save_slots.index(max(self.save_slots, key=lambda x: x.realtime))
-        self.menu.move_to(most_recent)
-
-    def take_input(self, event):
-        # Only take input in normal state
-        if self.state != 'normal':
-            return
-
-        self.menu.handle_mouse()
-        if event == 'DOWN':
-            self.menu.move_down()
-        elif event == 'UP':
-            self.menu.move_up()
-
-        elif event == 'BACK':
-            self.state = 'transition_out'
-
-        elif event == 'SELECT':
-            selection = self.menu.current_index
-            save_slot = save.SAVE_SLOTS[selection]
-            if save_slot.kind:
-                logger.info("Loading save of kind %s...", save_slot.kind)
-                game.state.clear()
-                game.state.process_temp_state()
-                game.build_new()
-                save.load_game(game, save_slot)
-                if save_slot.kind == 'start':  # Restart
-                    # Restart level
-                    next_level_nid = game.game_vars['_next_level_nid']
-                    game.load_states(['turn_change'])
-                    game.start_level(next_level_nid)
-                game.memory['transition_from'] = 'Load Game'
-                game.state.change('title_wait')
-                game.state.process_temp_state()
-                save.remove_suspend()
-            else:
-                # TODO Error sound
-                pass
-
-    def update(self):
-        if self.menu:
-            self.menu.update()
-
-        if self.state == 'transition_in':
-            self.position_x -= 20
-            if self.position_x <= WINWIDTH//2:
-                self.position_x = WINWIDTH//2
-                self.state = 'normal'
-
-        elif self.state == 'transition_out':
-            self.position_x += 20
-            if self.position_x >= int(WINWIDTH * 1.5):
-                self.position_x = int(WINWIDTH * 1.5)
-                game.state.back()
-                self.state = 'transition_in'
-                return 'repeat'
-
-    def draw(self, surf):
-        if self.bg:
-            self.bg.draw(surf)
-        if self.menu:
-            self.menu.draw(surf, center=(self.position_x, WINHEIGHT//2))
-        return surf
-
-class TitleRestartState(TitleLoadState):
-    name = 'title_restart'
-
-    def take_input(self, event):
-        # Only take input in normal state
-        if self.state != 'normal':
-            return
-
-        self.menu.handle_mouse()
-        if event == 'DOWN':
-            self.menu.move_down()
-        elif event == 'UP':
-            self.menu.move_up()
-
-        elif event == 'BACK':
-            self.state = 'transition_out'
-
-        elif event == 'SELECT':
-            selection = self.menu.current_index
-            save_slot = save.RESTART_SLOTS[selection]
-            if save_slot.kind:
-                logger.info("Loading game...")
-                game.build_new()
-                save.load_game(game, save_slot)
-                # Restart level
-                next_level_nid = game.game_vars['_next_level_nid']
-                game.start_level(next_level_nid)
-                game.memory['transition_from'] = 'Restart Level'
-                game.memory['title_menu'] = self.menu
-                game.state.change('title_wait')
-                game.state.process_temp_state()
-                save.remove_suspend()
-            else:
-                # TODO Error sound
-                pass
-
-def build_new_game(slot):
-    game.build_new()
-
-    game.state.clear()
-    game.state.change('turn_change')
-    game.state.process_temp_state()
-
-    first_level_nid = DB.levels[0].nid
-    game.start_level(first_level_nid)
-
-    save.suspend_game(game, 'start', slot)
-    save.remove_suspend()
-
-class TitleNewState(TitleLoadState):
-    name = 'title_new'
-
-    def take_input(self, event):
-        # Only take input in normal state
-        if self.state != 'normal':
-            return
-
-        self.menu.handle_mouse()
-        if event == 'DOWN':
-            self.menu.move_down()
-        elif event == 'UP':
-            self.menu.move_up()
-
-        elif event == 'BACK':
-            self.state = 'transition_out'
-
-        elif event == 'SELECT':
-            selection = self.menu.current_index
-            save_slot = save.SAVE_SLOTS[selection]
-            if save_slot.kind:
-                game.memory['option_owner'] = selection
-                game.memory['option_menu'] = self.menu
-                game.state.change('title_new_child')
-            else:
-                # TODO Save Sound
-                build_new_game(selection)
-                options, color = save.get_save_title(save.SAVE_SLOTS)
-                self.menu.set_colors(color)
-                self.menu.update_options(options)
-                game.state.change('title_wait')
-
-class TitleNewChildState(State):
-    name = 'title_new_child'
-    transparent = True
-    in_level = False
-    show_map = False
-
-    def start(self):
-        selection = game.memory['option_owner']
-        options = ['Overwrite', 'Back']
-        self.menu = menus.Choice(selection, options, (8, WINHEIGHT - 24))
-        self.menu.set_horizontal(True)
-
-    def take_input(self, event):
-        self.menu.handle_mouse()
-        if event == 'RIGHT':
-            self.menu.move_down()
-        elif event == 'LEFT':
-            self.menu.move_up()
-
-        elif event == 'BACK':
-            game.state.back()
-
-        elif event == 'SELECT':
-            selection = self.menu.get_current()
-            if selection == 'Overwrite':
-                build_new_game(self.menu.owner)  # game.memory['option_owner']
-            elif selection == 'Back':
-                game.state.back()
-
-    def update(self):
-        self.menu.update()
-
-    def draw(self, surf):
-        surf = self.menu.draw(surf)
-        return surf
-
-class TitleExtrasState(TitleLoadState):
-    name = 'title_extras'
-    in_level = False
-    show_map = False
-
-    def start(self):
-        self.position_x = int(WINWIDTH * 1.5)
-        self.state = 'transition_in'
-
-        self.bg = game.memory['title_bg']
-
-        options = ['Options', 'Credits']
-        if cf.SETTINGS['debug']:
-            options.insert(0, 'All Saves')
-        self.menu = menus.Main(options, 'title_menu_dark')
-
-    def take_input(self, event):
-        # Only take input in normal state
-        if self.state != 'normal':
-            return
-
-        self.menu.handle_mouse()
-        if event == 'DOWN':
-            self.menu.move_down()
-        elif event == 'UP':
-            self.menu.move_up()
-
-        elif event == 'BACK':
-            self.state = 'transition_out'
-
-        elif event == 'SELECT':
-            selection = self.menu.get_current()
-            if selection == 'Credits':
-                game.memory['next_state'] = 'credits'
-                game.state.change('transition_to')
-            elif selection == 'Options':
-                game.memory['next_state'] = 'settings_menu'
-                game.state.change('transition_to')
-            elif selection == 'All Saves':
-                game.memory['next_state'] = 'title_all_saves'
-                game.state.change('transition_to')
-
-class TitleAllSavesState(TitleLoadState):
-    name = 'title_all_saves'
-    in_level = False
-    show_map = False
-
-    def start(self):
-        self.fluid = FluidScroll(128)
-        self.state = 'transition_in'
-        self.position_x = int(WINWIDTH * 1.5)
-
-        self.bg = game.memory['title_bg']
-    
-        self.save_slots = save.get_all_saves()
-        options, colors = save.get_save_title(self.save_slots)
-        self.menu = menus.ChapterSelect(options, colors)
-
-class TitleWaitState(State):
-    name = 'title_wait'
-    in_level = False
-    show_map = False
-    # NOT TRANSPARENT!!!
-
-    def start(self):
-        self.wait_flag = False
-        self.wait_time = engine.get_time()
-        self.menu = game.memory.get('title_menu')
-
-    def update(self):
-        if self.menu:
-            self.menu.update()
-        if not self.wait_flag and engine.get_time() - self.wait_time > 750:
-            self.wait_flag = True
-            game.state.change('transition_pop')
-
-    def draw(self, surf):
-        if self.menu:
-            if 100 < engine.get_time() - self.wait_time > 200:
-                self.menu.draw(surf, flicker=True)
-            else:
-                self.menu.draw(surf)
-        return surf
-
-class TitleSaveState(State):
-    name = 'title_save'
-    in_level = False
-    show_map = False
-
-    def start(self):
-        imgs = RESOURCES.panoramas.get('title_background')
-        self.bg = PanoramaBackground(imgs) if imgs else None
-        game.memory['title_bg'] = self.bg
-        game.memory['transition_speed'] = 0.5
-
-        self.leave_flag = False
-        self.wait_time = 0
-
-        save.check_save_slots()
-        options, colors = save.get_save_title(save.SAVE_SLOTS)
-        self.menu = menus.ChapterSelect(options, colors)
-        most_recent = save.SAVE_SLOTS.index(max(save.SAVE_SLOTS, key=lambda x: x.realtime))
-        self.menu.move_to(most_recent)
-
-        game.state.change('transition_in')
-        return 'repeat'
-
-    def take_input(self, event):
-        if self.wait_time > 0:
-            return
-
-        self.menu.handle_mouse()
-        if event == 'DOWN':
-            self.menu.move_down()
-        elif event == 'UP':
-            self.menu.move_up()
-
-        elif event == 'BACK':
-            # Proceed to next level anyway
-            game.state.change('transition_pop')
-
-        elif event == 'SELECT':
-            # Rename selection
-            self.wait_time = engine.get_time()
-            if self.name == 'in_chapter_save':
-                name = game.level.name
-                self.menu.set_text(self.menu.current_index, name)
-            elif DB.constants.value('overworld'):
-                name = 'overworld'
-                self.menu.set_name(self.menu.current_index, name)
-            else:
-                next_level_nid = game.game_vars['_next_level_nid']
-                name = DB.levels.get(next_level_nid).name
-                self.menu.set_text(self.menu.current_index, name)
-            self.menu.set_color(self.menu.current_index, 'green')
-            
-    def update(self):
-        if self.menu:
-            self.menu.update()
-
-        if self.wait_time and engine.get_time() - self.wait_time > 1250 and not self.leave_flag:
-            self.leave_flag = True
-
-            if self.name == 'in_chapter_save':
-                saved_state = game.state.state[:]
-                game.state.state = game.state.state[:-1]  # All except this one
-                save.suspend_game(game, game.memory['save_kind'], slot=self.menu.current_index)
-                # Put states back
-                game.state.state = saved_state
-                game.state.change('transition_pop')
-            else:
-                current_state = game.state.state[-1]
-                print(game.state.state, flush=True)
-                next_level_nid = game.game_vars['_next_level_nid']
-
-                game.load_states(['turn_change'])
-                save.suspend_game(game, game.memory['save_kind'], slot=self.menu.current_index)
-
-                game.start_level(next_level_nid)
-                print(game.state.state, flush=True)
-
-                game.state.state.append(current_state)
-                game.state.change('transition_pop')
-                print(game.state.state, flush=True)
-
-    def draw(self, surf):
-        if self.bg:
-            self.bg.draw(surf)
-        if self.menu:
-            if 100 < engine.get_time() - self.wait_time < 200:
-                self.menu.draw(surf, flicker=True)
-            else:
-                self.menu.draw(surf)
-        return surf
+import sys, os
+
+from app.constants import WINWIDTH, WINHEIGHT
+from app.resources.resources import RESOURCES
+from app.data.database import DB
+
+from app.engine.sprites import SPRITES
+from app.engine.sound import SOUNDTHREAD
+from app.engine.state import State
+from app.engine.background import PanoramaBackground
+from app.engine import engine, save, image_mods, banner, menus
+from app.engine import config as cf
+from app import autoupdate
+from app.engine.fluid_scroll import FluidScroll
+from app.engine.game_state import game
+
+
+import logging
+logger = logging.getLogger(__name__)
+
+class TitleStartState(State):
+    name = "title_start"
+    in_level = False
+    show_map = False
+
+    def start(self):
+        self.logo = SPRITES.get('logo')
+        imgs = RESOURCES.panoramas.get('title_background')
+        self.bg = PanoramaBackground(imgs) if imgs else None
+        game.memory['title_bg'] = self.bg
+        game.memory['transition_speed'] = 0.5
+
+        # Wait until saving thread has finished
+        if save.SAVE_THREAD:
+            save.SAVE_THREAD.join()
+        
+        game.state.refresh()
+        game.state.change('transition_in')
+        return 'repeat'
+
+    def take_input(self, event):
+        if event:
+            game.memory['next_state'] = 'title_main'
+            game.state.change('transition_to')
+
+    def draw(self, surf):
+        if self.bg:
+            self.bg.draw(surf)
+        if self.logo:
+            engine.blit_center(surf, self.logo)
+        return surf
+
+class TitleMainState(State):
+    name = 'title_main'
+    in_level = False
+    show_map = False
+
+    menu = None
+    bg = None
+
+    def start(self):
+        save.check_save_slots()
+        options = ['New Game', 'Extras']
+        if any(ss.kind for ss in save.SAVE_SLOTS):
+            options.insert(0, 'Restart Level')
+            options.insert(0, 'Load Game')
+        if os.path.exists(save.SUSPEND_LOC):
+            options.insert(0, 'Continue')
+        # Only check for updates in frozen version
+        if hasattr(sys, 'frozen') and autoupdate.check_for_update():
+            options.append('Update')
+
+        self.bg = game.memory['title_bg']
+
+        self.state = 'transition_in'
+        self.position_x = -WINWIDTH//2
+
+        # For fading out to load suspend
+        self.background = SPRITES.get('bg_black')
+        self.transition = 100
+
+        self.banner_flag = False
+
+        self.selection = None
+        self.menu = menus.Main(options, "title_menu_dark")
+        game.state.change('transition_in')
+        return 'repeat'
+
+    def take_input(self, event):
+        if self.state == 'alert':
+            self.state = 'transition_out'
+        if self.state == 'normal':
+            self.menu.handle_mouse()
+            if event == 'DOWN':
+                self.menu.move_down()
+            elif event == 'UP':
+                self.menu.move_up()
+
+            elif event == 'BACK':
+                game.memory['next_state'] = 'title_start'
+                game.state.change('transition_to')
+
+            elif event == 'SELECT':
+                self.selection = self.menu.get_current()
+                if self.selection == 'Continue':
+                    self.state = 'wait'
+                elif os.path.exists(save.SUSPEND_LOC) and not self.banner_flag and \
+                        self.selection in ('Load Game', 'Restart Level', 'New Game'):
+                    if self.selection == 'New Game':
+                        text = 'Starting a new game will remove suspend!'
+                    elif self.selection == 'Load Game':
+                        text = 'Loading a game will remove suspend!'
+                    else:
+                        text = 'Restarting a game will remove suspend!'
+                    game.alerts.append(banner.Custom(text))
+                    game.state.change('alert')
+                    self.state = 'alert'
+                    self.banner_flag = True
+                elif self.selection == 'Update':
+                    updating = autoupdate.update()
+                    if updating:
+                        engine.terminate()
+                    else:
+                        print("Failed to update?")
+                else:
+                    self.state = 'transition_out'
+
+    def update(self):
+        if self.menu:
+            self.menu.update()
+
+        if self.state == 'transition_in':
+            self.position_x += 20
+            if self.position_x >= WINWIDTH//2:
+                self.position_x = WINWIDTH//2
+                self.state = 'normal'
+
+        elif self.state == 'transition_out':
+            self.position_x -= 20
+            if self.position_x <= -WINWIDTH//2:
+                self.position_x = -WINWIDTH//2
+                if self.selection == 'Load Game':
+                    game.state.change('title_load')
+                elif self.selection == 'Restart Level':
+                    game.state.change('title_restart')
+                elif self.selection == 'Extras':
+                    game.state.change('title_extras')
+                elif self.selection == 'New Game':
+                    # game.state.change('title_mode')
+                    game.state.change('title_new')
+                self.state = 'transition_in'
+                return 'repeat'
+
+        elif self.state == 'wait':
+            self.transition -= 5
+            if self.transition <= 0:
+                self.continue_suspend()
+                return 'repeat'
+
+    def continue_suspend(self):
+        self.menu = None
+        suspend = save.SaveSlot(save.SUSPEND_LOC, None)
+        logger.info("Loading suspend...")
+        save.load_game(game, suspend)
+
+    def draw(self, surf):
+        if self.bg:
+            self.bg.draw(surf)
+        if self.menu:
+            self.menu.draw(surf, center=(self.position_x, WINHEIGHT//2), show_cursor=(self.state == 'normal'))
+
+        bb = image_mods.make_translucent(self.background, self.transition/100.)
+        surf.blit(bb, (0, 0))
+
+        return surf
+
+class TitleLoadState(State):
+    name = 'title_load'
+    in_level = False
+    show_map = False
+
+    menu = None
+    bg = None
+
+    def start(self):
+        self.state = 'transition_in'
+        self.position_x = int(WINWIDTH * 1.5)
+
+        self.bg = game.memory['title_bg']
+
+        save.check_save_slots()
+        self.save_slots = save.SAVE_SLOTS
+        options, colors = save.get_save_title(self.save_slots)
+        self.menu = menus.ChapterSelect(options, colors)
+        most_recent = self.save_slots.index(max(self.save_slots, key=lambda x: x.realtime))
+        self.menu.move_to(most_recent)
+
+    def take_input(self, event):
+        # Only take input in normal state
+        if self.state != 'normal':
+            return
+
+        self.menu.handle_mouse()
+        if event == 'DOWN':
+            self.menu.move_down()
+        elif event == 'UP':
+            self.menu.move_up()
+
+        elif event == 'BACK':
+            self.state = 'transition_out'
+
+        elif event == 'SELECT':
+            selection = self.menu.current_index
+            save_slot = save.SAVE_SLOTS[selection]
+            if save_slot.kind:
+                logger.info("Loading save of kind %s...", save_slot.kind)
+                game.state.clear()
+                game.state.process_temp_state()
+                game.build_new()
+                save.load_game(game, save_slot)
+                if save_slot.kind == 'start':  # Restart
+                    # Restart level
+                    next_level_nid = game.game_vars['_next_level_nid']
+                    game.load_states(['turn_change'])
+                    game.start_level(next_level_nid)
+                game.memory['transition_from'] = 'Load Game'
+                game.state.change('title_wait')
+                game.state.process_temp_state()
+                save.remove_suspend()
+            else:
+                # TODO Error sound
+                pass
+
+    def update(self):
+        if self.menu:
+            self.menu.update()
+
+        if self.state == 'transition_in':
+            self.position_x -= 20
+            if self.position_x <= WINWIDTH//2:
+                self.position_x = WINWIDTH//2
+                self.state = 'normal'
+
+        elif self.state == 'transition_out':
+            self.position_x += 20
+            if self.position_x >= int(WINWIDTH * 1.5):
+                self.position_x = int(WINWIDTH * 1.5)
+                game.state.back()
+                self.state = 'transition_in'
+                return 'repeat'
+
+    def draw(self, surf):
+        if self.bg:
+            self.bg.draw(surf)
+        if self.menu:
+            self.menu.draw(surf, center=(self.position_x, WINHEIGHT//2))
+        return surf
+
+class TitleRestartState(TitleLoadState):
+    name = 'title_restart'
+
+    def take_input(self, event):
+        # Only take input in normal state
+        if self.state != 'normal':
+            return
+
+        self.menu.handle_mouse()
+        if event == 'DOWN':
+            self.menu.move_down()
+        elif event == 'UP':
+            self.menu.move_up()
+
+        elif event == 'BACK':
+            self.state = 'transition_out'
+
+        elif event == 'SELECT':
+            selection = self.menu.current_index
+            save_slot = save.RESTART_SLOTS[selection]
+            if save_slot.kind:
+                logger.info("Loading game...")
+                game.build_new()
+                save.load_game(game, save_slot)
+                # Restart level
+                next_level_nid = game.game_vars['_next_level_nid']
+                game.start_level(next_level_nid)
+                game.memory['transition_from'] = 'Restart Level'
+                game.memory['title_menu'] = self.menu
+                game.state.change('title_wait')
+                game.state.process_temp_state()
+                save.remove_suspend()
+            else:
+                # TODO Error sound
+                pass
+
+def build_new_game(slot):
+    game.build_new()
+
+    game.state.clear()
+    game.state.change('turn_change')
+    game.state.process_temp_state()
+
+    first_level_nid = DB.levels[0].nid
+    game.start_level(first_level_nid)
+
+    save.suspend_game(game, 'start', slot)
+    save.remove_suspend()
+
+class TitleNewState(TitleLoadState):
+    name = 'title_new'
+
+    def take_input(self, event):
+        # Only take input in normal state
+        if self.state != 'normal':
+            return
+
+        self.menu.handle_mouse()
+        if event == 'DOWN':
+            self.menu.move_down()
+        elif event == 'UP':
+            self.menu.move_up()
+
+        elif event == 'BACK':
+            self.state = 'transition_out'
+
+        elif event == 'SELECT':
+            selection = self.menu.current_index
+            save_slot = save.SAVE_SLOTS[selection]
+            if save_slot.kind:
+                game.memory['option_owner'] = selection
+                game.memory['option_menu'] = self.menu
+                game.state.change('title_new_child')
+            else:
+                # TODO Save Sound
+                build_new_game(selection)
+                options, color = save.get_save_title(save.SAVE_SLOTS)
+                self.menu.set_colors(color)
+                self.menu.update_options(options)
+                game.state.change('title_wait')
+
+class TitleNewChildState(State):
+    name = 'title_new_child'
+    transparent = True
+    in_level = False
+    show_map = False
+
+    def start(self):
+        selection = game.memory['option_owner']
+        options = ['Overwrite', 'Back']
+        self.menu = menus.Choice(selection, options, (8, WINHEIGHT - 24))
+        self.menu.set_horizontal(True)
+
+    def take_input(self, event):
+        self.menu.handle_mouse()
+        if event == 'RIGHT':
+            self.menu.move_down()
+        elif event == 'LEFT':
+            self.menu.move_up()
+
+        elif event == 'BACK':
+            game.state.back()
+
+        elif event == 'SELECT':
+            selection = self.menu.get_current()
+            if selection == 'Overwrite':
+                build_new_game(self.menu.owner)  # game.memory['option_owner']
+            elif selection == 'Back':
+                game.state.back()
+
+    def update(self):
+        self.menu.update()
+
+    def draw(self, surf):
+        surf = self.menu.draw(surf)
+        return surf
+
+class TitleExtrasState(TitleLoadState):
+    name = 'title_extras'
+    in_level = False
+    show_map = False
+
+    def start(self):
+        self.position_x = int(WINWIDTH * 1.5)
+        self.state = 'transition_in'
+
+        self.bg = game.memory['title_bg']
+
+        options = ['Options', 'Credits']
+        if cf.SETTINGS['debug']:
+            options.insert(0, 'All Saves')
+        self.menu = menus.Main(options, 'title_menu_dark')
+
+    def take_input(self, event):
+        # Only take input in normal state
+        if self.state != 'normal':
+            return
+
+        self.menu.handle_mouse()
+        if event == 'DOWN':
+            self.menu.move_down()
+        elif event == 'UP':
+            self.menu.move_up()
+
+        elif event == 'BACK':
+            self.state = 'transition_out'
+
+        elif event == 'SELECT':
+            selection = self.menu.get_current()
+            if selection == 'Credits':
+                game.memory['next_state'] = 'credits'
+                game.state.change('transition_to')
+            elif selection == 'Options':
+                game.memory['next_state'] = 'settings_menu'
+                game.state.change('transition_to')
+            elif selection == 'All Saves':
+                game.memory['next_state'] = 'title_all_saves'
+                game.state.change('transition_to')
+
+class TitleAllSavesState(TitleLoadState):
+    name = 'title_all_saves'
+    in_level = False
+    show_map = False
+
+    def start(self):
+        self.fluid = FluidScroll(128)
+        self.state = 'transition_in'
+        self.position_x = int(WINWIDTH * 1.5)
+
+        self.bg = game.memory['title_bg']
+    
+        self.save_slots = save.get_all_saves()
+        options, colors = save.get_save_title(self.save_slots)
+        self.menu = menus.ChapterSelect(options, colors)
+
+class TitleWaitState(State):
+    name = 'title_wait'
+    in_level = False
+    show_map = False
+    # NOT TRANSPARENT!!!
+
+    def start(self):
+        self.wait_flag = False
+        self.wait_time = engine.get_time()
+        self.menu = game.memory.get('title_menu')
+
+    def update(self):
+        if self.menu:
+            self.menu.update()
+        if not self.wait_flag and engine.get_time() - self.wait_time > 750:
+            self.wait_flag = True
+            game.state.change('transition_pop')
+
+    def draw(self, surf):
+        if self.menu:
+            if 100 < engine.get_time() - self.wait_time > 200:
+                self.menu.draw(surf, flicker=True)
+            else:
+                self.menu.draw(surf)
+        return surf
+
+class TitleSaveState(State):
+    name = 'title_save'
+    in_level = False
+    show_map = False
+
+    def start(self):
+        imgs = RESOURCES.panoramas.get('title_background')
+        self.bg = PanoramaBackground(imgs) if imgs else None
+        game.memory['title_bg'] = self.bg
+        game.memory['transition_speed'] = 0.5
+
+        self.leave_flag = False
+        self.wait_time = 0
+
+        save.check_save_slots()
+        options, colors = save.get_save_title(save.SAVE_SLOTS)
+        self.menu = menus.ChapterSelect(options, colors)
+        most_recent = save.SAVE_SLOTS.index(max(save.SAVE_SLOTS, key=lambda x: x.realtime))
+        self.menu.move_to(most_recent)
+
+        game.state.change('transition_in')
+        return 'repeat'
+
+    def take_input(self, event):
+        if self.wait_time > 0:
+            return
+
+        self.menu.handle_mouse()
+        if event == 'DOWN':
+            self.menu.move_down()
+        elif event == 'UP':
+            self.menu.move_up()
+
+        elif event == 'BACK':
+            # Proceed to next level anyway
+            game.state.change('transition_pop')
+
+        elif event == 'SELECT':
+            # Rename selection
+            self.wait_time = engine.get_time()
+            if self.name == 'in_chapter_save':
+                name = game.level.name
+                self.menu.set_text(self.menu.current_index, name)
+            elif DB.constants.value('overworld'):
+                name = 'overworld'
+                self.menu.set_name(self.menu.current_index, name)
+            else:
+                next_level_nid = game.game_vars['_next_level_nid']
+                name = DB.levels.get(next_level_nid).name
+                self.menu.set_text(self.menu.current_index, name)
+            self.menu.set_color(self.menu.current_index, 'green')
+            
+    def update(self):
+        if self.menu:
+            self.menu.update()
+
+        if self.wait_time and engine.get_time() - self.wait_time > 1250 and not self.leave_flag:
+            self.leave_flag = True
+
+            if self.name == 'in_chapter_save':
+                saved_state = game.state.state[:]
+                game.state.state = game.state.state[:-1]  # All except this one
+                save.suspend_game(game, game.memory['save_kind'], slot=self.menu.current_index)
+                # Put states back
+                game.state.state = saved_state
+                game.state.change('transition_pop')
+            else:
+                current_state = game.state.state[-1]
+                print(game.state.state, flush=True)
+                next_level_nid = game.game_vars['_next_level_nid']
+
+                game.load_states(['turn_change'])
+                save.suspend_game(game, game.memory['save_kind'], slot=self.menu.current_index)
+
+                game.start_level(next_level_nid)
+                print(game.state.state, flush=True)
+
+                game.state.state.append(current_state)
+                game.state.change('transition_pop')
+                print(game.state.state, flush=True)
+
+    def draw(self, surf):
+        if self.bg:
+            self.bg.draw(surf)
+        if self.menu:
+            if 100 < engine.get_time() - self.wait_time < 200:
+                self.menu.draw(surf, flicker=True)
+            else:
+                self.menu.draw(surf)
+        return surf