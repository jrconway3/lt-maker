--- conflicted
+++ resolved
@@ -1,807 +1,774 @@
-from app.utilities import utils
-from app.constants import WINWIDTH, WINHEIGHT, TILEX, TILEY
-from app.data.database import DB
-
-from app.engine.sprites import SPRITES
-from app.engine.fonts import FONT
-from app.engine import engine, base_surf, image_mods, text_funcs, icons, evaluate, \
-    combat_calcs, skill_system, equations, item_system, item_funcs, menu_options
-import app.engine.config as cf
-from app.engine.game_state import game
-
-class UIView():
-    legal_states = ('free', 'prep_formation', 'prep_formation_select')
-    initiative_states = ('status_endstep', 'turn_change', 'ai', 'phase_change', 'menu', 'turnwheel')
-    x_positions = (0, 0, 0, 0, 1, 2, 3, 4, 5, 6, 6, 6, 6, 5, 4, 3, 2, 1)
-    y_positions = (0, 1, 2, 3, 3, 3, 3, 3, 3, 3, 2, 1, 0, 0, 0, 0, 0, 0)
-
-    def __init__(self):
-        self.unit_info_disp = None
-        self.tile_info_disp = None
-        self.obj_info_disp = None
-        self.attack_info_disp = None
-        self.spell_info_disp = None
-        self.initiative_info_disp = None
-
-        self.cursor_right: bool = False
-
-        self.unit_info_offset = 0
-        self.obj_info_offset = 0
-        self.attack_info_offset = 0
-        self.initiative_info_offset = 0
-
-        # Tile Info Offset
-        self.tile_transition_state = 'normal'
-        self.tile_progress: float = 0
-        self.tile_last_update: int = 0
-        self.current_tile_pos = None
-
-        self.remove_unit_info = True
-        self.obj_top = False
-
-    def remove_unit_display(self):
-        self.remove_unit_info = True
-
-    def get_cursor_right(self):
-        return game.cursor.position[0] > TILEX // 2 + game.camera.get_x() - 1
-
-    def update(self):
-        current_time = engine.get_time()
-
-        # Tile info handling
-        if self.cursor_right == self.get_cursor_right():
-            pass  # No need to transition
-        else:
-            self.cursor_right = self.get_cursor_right()
-            self.tile_transition_state = 'out'
-            self.tile_progress = 0
-            self.tile_last_update = engine.get_time()
-
-        # Handle tile info slide in
-        if self.tile_transition_state != 'normal':
-            diff = current_time - self.tile_last_update
-            self.tile_progress = utils.clamp(diff / utils.frames2ms(4), 0, 1)
-            if self.tile_progress >= 1:
-                self.tile_progress = 0
-                self.tile_last_update = current_time
-                if self.tile_transition_state == 'out':
-                    self.tile_transition_state = 'in'
-                    self.current_tile_pos = game.cursor.position
-                else:
-                    self.tile_transition_state = 'normal'
-        else:
-            self.current_tile_pos = game.cursor.position
-
-    def draw(self, surf):
-        self.update()
-        # Unit info handling
-        if self.remove_unit_info:
-            hover = game.cursor.get_hover()
-            if game.state.current() in self.legal_states and hover:
-                self.remove_unit_info = False
-                self.unit_info_disp = self.create_unit_info(hover)
-                self.unit_info_offset = min(self.unit_info_disp.get_width(), self.unit_info_offset)
-            elif self.unit_info_disp:
-                self.unit_info_offset += 20
-                if self.unit_info_offset >= 200:
-                    self.unit_info_disp = None
-        else:
-            self.unit_info_offset -= 20
-            self.unit_info_offset = max(0, self.unit_info_offset)
-
-        # Objective info handling
-        if game.state.current() in self.legal_states and cf.SETTINGS['show_objective']:
-            self.obj_info_disp = self.create_obj_info()
-            self.obj_info_offset -= 20
-            self.obj_info_offset = max(0, self.obj_info_offset)
-        elif self.obj_info_disp:
-            self.obj_info_offset += 20
-            if self.obj_info_offset >= 200:
-                self.obj_info_disp = None
-
-        if (game.state.current() in self.legal_states or game.state.current() in self.initiative_states) \
-                and DB.constants.value('initiative') \
-                and not game.current_level.roam and game.initiative.draw_me:
-            self.initiative_info_disp = self.create_initiative_info()
-            self.initiative_info_offset = max(0, self.initiative_info_offset)
-        elif self.initiative_info_disp:
-            if self.initiative_info_offset >= 200:
-                self.initiative_info_disp = None
-
-        if DB.constants.value('initiative') and not game.initiative.draw_me:
-            self.initiative_info_disp = None
-
-        # === Final drawing
-        # Should be in topleft, unless cursor is in topleft, in which case it should be in bottomleft
-        if self.unit_info_disp:
-            # If in top and not in right
-            if not DB.constants.value('initiative') or not game.initiative.draw_me:
-                if game.cursor.position[1] < TILEY // 2 + game.camera.get_y() and \
-                        not (game.cursor.position[0] > TILEX // 2 + game.camera.get_x() - 1):
-                    surf.blit(self.unit_info_disp, (-self.unit_info_offset, WINHEIGHT - self.unit_info_disp.get_height()))
-                else:
-                    surf.blit(self.unit_info_disp, (-self.unit_info_offset, 0))
-            else:
-                pass
-
-        if game.state.current() in self.legal_states and cf.SETTINGS['show_terrain'] and \
-                (game.level_vars['_fog_of_war'] != 2 or game.board.in_vision(game.cursor.position)):
-            self.tile_info_disp = self.create_tile_info(self.current_tile_pos)
-            if self.tile_info_disp:
-                right = self.cursor_right
-
-                # Handle transition offset
-                if self.tile_transition_state == 'out':
-                    right = not right  # Mirror on the way out
-                    offset = self.tile_info_disp.get_width() * self.tile_progress
-                elif self.tile_transition_state == 'in':
-                    offset = self.tile_info_disp.get_width() * (1 - self.tile_progress)
-                else:
-                    offset = 0
-
-                # Should be in bottom, no matter what. Can be in bottomleft or bottomright, depending on where cursor is
-                if right:
-                    surf.blit(self.tile_info_disp, (5 - offset, WINHEIGHT - self.tile_info_disp.get_height() - 3)) # Bottomleft
-                else:
-                    xpos = WINWIDTH - self.tile_info_disp.get_width() - 5 + offset
-                    ypos = WINHEIGHT - self.tile_info_disp.get_height() - 3
-                    surf.blit(self.tile_info_disp, (xpos, ypos)) # Bottomright
-
-        if self.obj_info_disp and not self.initiative_info_disp:
-            # Should be in topright, unless the cursor is in the topright
-            # TopRight - I believe this has RIGHT precedence
-            if game.cursor.position[1] < TILEY // 2 + game.camera.get_y() and \
-                    game.cursor.position[0] > TILEX // 2 + game.camera.get_x() - 1:
-                # Gotta place in bottomright, because cursor is in topright
-                if self.obj_top:
-                    self.obj_top = False
-                    self.obj_info_offset = self.obj_info_disp.get_width()
-                pos = (WINWIDTH - 4 + self.obj_info_offset - self.obj_info_disp.get_width(),
-                       WINHEIGHT - 4 - self.obj_info_disp.get_height())
-                surf.blit(self.obj_info_disp, pos) # Should be bottom right
-            else:
-                # Place in topright
-                if not self.obj_top:
-                    self.obj_top = True
-                    self.obj_info_offset = self.obj_info_disp.get_width()
-                surf.blit(self.obj_info_disp, (WINWIDTH - 4 + self.obj_info_offset - self.obj_info_disp.get_width(), 1))
-
-        if self.initiative_info_disp:
-            surf.blit(self.initiative_info_disp, (0, 0))
-
-        return surf
-
-    def create_initiative_info(self):
-        x_increment = 20
-        y_offset = 0
-        surf = engine.subsurface(SPRITES.get('bg_black').copy(), (0, 0, WINWIDTH, 40))
-        surf = image_mods.make_translucent(surf, .75)
-        
-        current_unit = game.initiative.get_current_unit()
-        unit_list = game.initiative.unit_line[:]
-        current_idx = game.initiative.current_idx
-        min_scroll, max_scroll = current_idx - 9, current_idx + 10
-        min_scroll = max(min_scroll, 0)
-        max_scroll = min(max_scroll, len(unit_list))
-        unit_list = unit_list[min_scroll:max_scroll]
-
-        for idx, unit_nid in enumerate(unit_list):
-            unit = game.get_unit(unit_nid)
-            if current_unit and unit is current_unit:
-                y_offset = 10
-                char_sprite = unit.sprite.create_image('active')
-            else:
-                y_offset = 0
-                char_sprite = unit.sprite.create_image('passive')
-            surf.blit(SPRITES.get('initiative_platform'), (idx * x_increment, 8 + y_offset))
-            surf.blit(char_sprite, (-17 + idx * x_increment, -19 + y_offset))
-        return surf
-
-    def create_unit_info(self, unit):
-        font = FONT['info-grey']
-        dimensions = (112, 40)
-        width, height = dimensions
-        surf = SPRITES.get('unit_info_bg').copy()
-        top, left = 4, 6
-        if unit.generic:
-            icons.draw_faction(surf, DB.factions.get(unit.faction), (left + 1, top + 4))
-        else:
-            portrait_nid = unit.portrait_nid
-            icons.draw_chibi(surf, portrait_nid, (left + 1, top + 4))
-
-        name = unit.name
-        if unit.generic:
-            short_name = DB.classes.get(unit.klass).name
-            name = short_name + ' ' + str(unit.level)
-        pos = (left + width//2 + 6 - font.width(name)//2, top + 4)
-        font.blit(name, surf, pos)
-
-        # Health text
-        surf.blit(SPRITES.get('unit_info_hp'), (left + 34, top + height - 20))
-        surf.blit(SPRITES.get('unit_info_slash'), (left + 68, top + height - 19))
-        current_hp = unit.get_hp()
-        max_hp = equations.parser.hitpoints(unit)
-        font.blit_right(str(current_hp), surf, (left + 66, top + 16))
-        font.blit_right(str(max_hp), surf, (left + 90, top + 16))
-
-        # Health BG
-        bg_surf = SPRITES.get('health_bar2_bg')
-        surf.blit(bg_surf, (left + 36, top + height - 10))
-
-        # Health Bar
-        hp_ratio = utils.clamp(current_hp / float(max_hp), 0, 1)
-        if hp_ratio > 0:
-            hp_surf = SPRITES.get('health_bar2')
-            idx = int(hp_ratio * hp_surf.get_width())
-            hp_surf = engine.subsurface(hp_surf, (0, 0, idx, 2))
-            surf.blit(hp_surf, (left + 37, top + height - 9))
-
-        # Weapon Icon
-        weapon = unit.get_weapon()
-        icon = icons.get_icon(weapon)
-        if icon:
-            pos = (left + width - 20, top + height//2 - 8)
-            # icon = item_system.item_icon_mod(unit, weapon, defender, icon)
-            surf.blit(icon, pos)
-        return surf
-
-    def create_tile_info(self, coord):
-        terrain_nid = game.tilemap.get_terrain(coord)
-        terrain = DB.terrain.get(terrain_nid)
-        current_unit = game.board.get_unit(coord)
-        if current_unit and 'Tile' in current_unit.tags:
-            current_hp = current_unit.get_hp()
-            bg_surf = SPRITES.get('tile_info_destructible_opaque').copy()
-            bg_surf = image_mods.make_translucent(bg_surf, .1)
-            at_icon = SPRITES.get('icon_attackable_terrain')
-            bg_surf.blit(at_icon, (7, bg_surf.get_height() - 7 - at_icon.get_height()))
-            cur = str(current_hp)
-            FONT['small-white'].blit_right(cur, bg_surf, (bg_surf.get_width() - 9, 24))
-        else:
-            bg_surf = SPRITES.get('tile_info_quick_opaque').copy()
-            bg_surf = image_mods.make_translucent(bg_surf, .1)
-            tile_def, tile_avoid = 0, 0
-            if terrain.status:
-                status_prefab = DB.skills.get(terrain.status)
-                for component in status_prefab.components:
-                    if component.defines('tile_def'):
-                        tile_def += component.tile_def()
-                    if component.defines('tile_avoid'):
-                        tile_avoid += component.tile_avoid()
-            FONT['small-white'].blit_right(str(tile_def), bg_surf, (bg_surf.get_width() - 4, 17))
-            FONT['small-white'].blit_right(str(tile_avoid), bg_surf, (bg_surf.get_width() - 4, 25))
-
-        name = terrain.name
-        width, height = FONT['text-white'].size(name)
-        pos = (bg_surf.get_width()//2 - width//2, 22 - height)
-        FONT['text-white'].blit(name, bg_surf, pos)
-        return bg_surf
-
-    def create_obj_info(self):
-        font = FONT['text-white']
-        obj = game.level.objective['simple']
-        text_lines = evaluate.eval_string(obj).split(',')
-        longest_surf_width = text_funcs.get_max_width(font, text_lines)
-        bg_surf = base_surf.create_base_surf(longest_surf_width + 16, 16 * len(text_lines) + 8, 'menu_bg_base_opaque')
-
-        if len(text_lines) == 1:
-            shimmer = SPRITES.get('menu_shimmer1')
-        else:
-            shimmer = SPRITES.get('menu_shimmer2')
-        bg_surf.blit(shimmer, (bg_surf.get_width() - 1 - shimmer.get_width(), 4))
-        surf = engine.create_surface((bg_surf.get_width(), bg_surf.get_height() + 3), transparent=True)
-        surf.blit(bg_surf, (0, 3))
-        gem = SPRITES.get('combat_gem_blue')
-        surf.blit(gem, (bg_surf.get_width()//2 - gem.get_width()//2, 0))
-        surf = image_mods.make_translucent(surf, .1)
-
-        for idx, line in enumerate(text_lines):
-            pos = (surf.get_width()//2 - font.width(line)//2, 16 * idx + 6)
-            font.blit(line, surf, pos)
-
-        return surf
-
-    def prepare_attack_info(self):
-        self.attack_info_disp = None
-        self.attack_info_offset = 80
-
-    def reset_info(self):
-        self.attack_info_disp = None
-        self.spell_info_disp = None
-
-    def create_attack_info(self, attacker, weapon, defender):
-        def blit_num(surf, num, x_pos, y_pos):
-            if num is None:
-                FONT['text-blue'].blit_right('--', surf, (x_pos, y_pos))
-                return
-            if not isinstance(num, str) and num >= 100:
-                surf.blit(SPRITES.get('blue_100'), (x_pos - 16, y_pos))
-            else:
-                FONT['text-blue'].blit_right(str(num), surf, (x_pos, y_pos))
-
-        grandmaster = game.mode.rng_choice == 'Grandmaster'
-        crit_flag = DB.constants.value('crit')
-
-        # Choose attack info background
-        prefix = 'attack_info_'
-        if grandmaster:
-            infix = 'grandmaster'
-        elif crit_flag:
-            infix = 'crit'
-        else:
-            infix = ''
-        color = utils.get_team_color(defender.team)
-        if color not in ('red', 'purple'):
-            color = 'red'
-        final = prefix + infix + ('_' if infix else '') + color
-        surf = SPRITES.get(final).copy()
-
-        # Name
-        width = FONT['text-white'].width(attacker.name)
-        FONT['text-white'].blit(attacker.name, surf, (43 - width//2, 3))
-        # Enemy name
-        y_pos = 84
-        if not crit_flag:
-            y_pos -= 16
-        if grandmaster:
-            y_pos -= 16
-        position = 26 - FONT['text-white'].width(defender.name)//2, y_pos
-        FONT['text-white'].blit(defender.name, surf, position)
-        # Enemy Weapon
-        if defender.get_weapon():
-            width = FONT['text-white'].width(defender.get_weapon().name)
-            y_pos = 100
-            if not crit_flag:
-                y_pos -= 16
-            if grandmaster:
-                y_pos -= 16
-            position = 32 - width//2, y_pos
-            FONT['text-white'].blit(defender.get_weapon().name, surf, position)
-        # Self HP
-        blit_num(surf, attacker.get_hp(), 64, 19)
-        # Enemy HP
-        blit_num(surf, defender.get_hp(), 20, 19)
-        # Self MT
-        mt = combat_calcs.compute_damage(attacker, defender, weapon, defender.get_weapon(), 'attack')
-        if grandmaster:
-            hit = combat_calcs.compute_hit(attacker, defender, weapon, defender.get_weapon(), 'attack')
-            blit_num(surf, int(mt * float(hit) / 100), 64, 35)
-        else:
-            blit_num(surf, mt, 64, 35)
-            hit = combat_calcs.compute_hit(attacker, defender, weapon, defender.get_weapon(), 'attack')
-            blit_num(surf, hit, 64, 51)
-            # Blit crit if applicable
-            if crit_flag:
-                c = combat_calcs.compute_crit(attacker, defender, weapon, defender.get_weapon(), 'attack')
-                blit_num(surf, c, 64, 67)
-        # Enemy Hit and Mt
-        if defender.get_weapon() and \
-                combat_calcs.can_counterattack(attacker, weapon, defender, defender.get_weapon()):
-            e_mt = combat_calcs.compute_damage(defender, attacker, defender.get_weapon(), weapon, 'defense')
-            e_hit = combat_calcs.compute_hit(defender, attacker, defender.get_weapon(), weapon, 'defense')
-            if crit_flag:
-                e_crit = combat_calcs.compute_crit(defender, attacker, defender.get_weapon(), weapon, 'defense')
-            else:
-                e_crit = 0
-        else:
-            e_mt = '--'
-            e_hit = '--'
-            e_crit = '--'
-
-        if grandmaster:
-            if e_mt == '--' or e_hit == '--':
-                blit_num(surf, e_mt, 20, 35)
-            else:
-                blit_num(surf, int(e_mt * float(e_hit) / 100), 20, 35)
-        else:
-            blit_num(surf, e_mt, 20, 35)
-            blit_num(surf, e_hit, 20, 51)
-            if crit_flag:
-                blit_num(surf, e_crit, 20, 67)
-
-        return surf
-
-    def draw_adv_arrows(self, surf, attacker, defender, weapon, def_weapon, topleft):
-        adv = combat_calcs.compute_advantage(attacker, defender, weapon, def_weapon)
-        disadv = combat_calcs.compute_advantage(attacker, defender, weapon, def_weapon, False)
-        
-        up_arrow = engine.subsurface(SPRITES.get('arrow_advantage'), (game.map_view.arrow_counter.count * 7, 0, 7, 10))
-        down_arrow = engine.subsurface(SPRITES.get('arrow_advantage'), (game.map_view.arrow_counter.count * 7, 10, 7, 10))
-
-        if adv and adv.modification > 0:
-            surf.blit(up_arrow, topleft)
-        elif adv and adv.modification < 0:
-            surf.blit(down_arrow, topleft)
-        elif disadv and disadv.modification > 0:
-            surf.blit(down_arrow, topleft)
-        elif disadv and disadv.modification < 0:
-            surf.blit(up_arrow, topleft)
-
-    def draw_attack_info(self, surf, attacker, weapon, defender):
-        # Turns on appropriate combat conditionals to get an accurate read
-        skill_system.test_on([], attacker, weapon, defender, 'attack')
-
-        if not self.attack_info_disp:
-            self.attack_info_disp = self.create_attack_info(attacker, weapon, defender)
-
-        grandmaster = game.mode.rng_choice == 'Grandmaster'
-        crit = DB.constants.get('crit').value
-
-        if game.cursor.position[0] > TILEX // 2 + game.camera.get_x() - 1:
-            topleft = (8 - self.attack_info_offset, 4)
-        else:
-            topleft = (WINWIDTH - 77 + self.attack_info_offset, 4)
-        if self.attack_info_offset > 0:
-            self.attack_info_offset -= 20
-
-        surf.blit(self.attack_info_disp, topleft)
-
-        # Attacker Item
-        icon = icons.get_icon(weapon)
-        if icon:
-            icon = item_system.item_icon_mod(attacker, weapon, defender, icon)
-            surf.blit(icon, (topleft[0] + 2, topleft[1] + 4))
-
-        # Defender Item
-        if defender.get_weapon():
-            eweapon = defender.get_weapon()
-            icon = icons.get_icon(eweapon)
-            if icon:
-                icon = item_system.item_icon_mod(defender, eweapon, attacker, icon)
-                y_pos = topleft[1] + 83
-                if not crit:
-                    y_pos -= 16
-                if grandmaster:
-                    y_pos -= 16
-                surf.blit(icon, (topleft[0] + 50, y_pos))
-
-        # Advantage arrows
-        if skill_system.check_enemy(attacker, defender):
-<<<<<<< HEAD
-            self.draw_adv_arrows(surf, attacker, defender, weapon, defender.get_weapon(), (topleft[0] + 13, topleft[1] + 8))
-=======
-            adv = combat_calcs.compute_advantage(attacker, defender, weapon, defender.get_weapon())
-            disadv = combat_calcs.compute_advantage(attacker, defender, weapon, defender.get_weapon(), False)
-
-            up_arrow = engine.subsurface(SPRITES.get('arrow_advantage'), (game.map_view.arrow_counter.count * 7, 0, 7, 10))
-            down_arrow = engine.subsurface(SPRITES.get('arrow_advantage'), (game.map_view.arrow_counter.count * 7, 10, 7, 10))
-
-            if adv and adv.modification > 0:
-                surf.blit(up_arrow, (topleft[0] + 13, topleft[1] + 8))
-            elif adv and adv.modification < 0:
-                surf.blit(down_arrow, (topleft[0] + 13, topleft[1] + 8))
-            elif disadv and disadv.modification > 0:
-                surf.blit(down_arrow, (topleft[0] + 13, topleft[1] + 8))
-            elif disadv and disadv.modification < 0:
-                surf.blit(up_arrow, (topleft[0] + 13, topleft[1] + 8))
-
->>>>>>> 2aeac1f8
-            y_pos = topleft[1] + 105
-            if not crit:
-                y_pos -= 16
-            if not grandmaster:
-                y_pos -= 16
-<<<<<<< HEAD
-            self.draw_adv_arrows(surf, defender, attacker, defender.get_weapon(), weapon, (topleft[0] + 61, y_pos))
-=======
-            adv = combat_calcs.compute_advantage(defender, attacker, defender.get_weapon(), weapon)
-            disadv = combat_calcs.compute_advantage(defender, attacker, defender.get_weapon(), weapon, False)
-
-            up_arrow = engine.subsurface(SPRITES.get('arrow_advantage'), (game.map_view.arrow_counter.count * 7, 0, 7, 10))
-            down_arrow = engine.subsurface(SPRITES.get('arrow_advantage'), (game.map_view.arrow_counter.count * 7, 10, 7, 10))
-
-            if adv and adv.modification > 0:
-                surf.blit(up_arrow, (topleft[0] + 61, y_pos))
-            elif adv and adv.modification < 0:
-                surf.blit(down_arrow, (topleft[0] + 61, y_pos))
-            elif disadv and disadv.modification > 0:
-                surf.blit(down_arrow, (topleft[0] + 61, y_pos))
-            elif disadv and disadv.modification < 0:
-                surf.blit(up_arrow, (topleft[0] + 61, y_pos))
->>>>>>> 2aeac1f8
-
-        # Doubling
-        count = game.map_view.x2_counter.count
-        x2_pos_player = (topleft[0] + 59 + self.x_positions[count], topleft[1] + 38 + self.y_positions[count])
-        x2_pos_enemy = (topleft[0] + 20 + self.x_positions[count], topleft[1] + 38 + self.y_positions[count])
-
-        my_num = combat_calcs.outspeed(attacker, defender, weapon, defender.get_weapon(), "attack")
-        my_num *= combat_calcs.compute_multiattacks(attacker, defender, weapon, "attack")
-        my_num = min(my_num, weapon.data.get('uses', 100))
-
-        if my_num == 2:
-            surf.blit(SPRITES.get('x2'), x2_pos_player)
-        elif my_num == 3:
-            surf.blit(SPRITES.get('x3'), x2_pos_player)
-        elif my_num == 4:
-            surf.blit(SPRITES.get('x4'), x2_pos_player)
-
-        # Enemy doubling
-        eweapon = defender.get_weapon()
-        if eweapon and combat_calcs.can_counterattack(attacker, weapon, defender, eweapon):
-            if DB.constants.value('def_double') or skill_system.def_double(defender):
-                e_num = combat_calcs.outspeed(defender, attacker, eweapon, weapon, 'defense')
-            else:
-                e_num = 1
-            e_num *= combat_calcs.compute_multiattacks(defender, attacker, eweapon, 'defense')
-            e_num = min(e_num, eweapon.data.get('uses', 100))
-
-            if e_num == 2:
-                surf.blit(SPRITES.get('x2'), x2_pos_enemy)
-            elif e_num == 3:
-                surf.blit(SPRITES.get('x3'), x2_pos_enemy)
-            elif e_num == 4:
-                surf.blit(SPRITES.get('x4'), x2_pos_enemy)
-
-        # Turns off combat conditionals
-        skill_system.test_off([], attacker, weapon, defender, 'attack')
-
-        return surf
-
-    def create_spell_info(self, attacker, spell, defender):
-        if defender:
-            height = 2
-            mt = combat_calcs.compute_damage(attacker, defender, spell, defender.get_weapon(), 'attack')
-            if mt is not None:
-                height += 1
-            hit = combat_calcs.compute_hit(attacker, defender, spell, defender.get_weapon(), 'attack')
-            if hit is not None:
-                height += 1
-
-            bg_surf = SPRITES.get('spell_window' + str(height))
-            bg_surf = image_mods.make_translucent(bg_surf, .1)
-            width, height = bg_surf.get_width(), bg_surf.get_height()
-
-            running_height = 8
-
-            FONT['text-white'].blit(defender.name, bg_surf, (30, running_height))
-
-            running_height += 16
-            # Blit HP
-            FONT['text-yellow'].blit('HP', bg_surf, (9, running_height))
-            # Blit /
-            FONT['text-yellow'].blit('/', bg_surf, (width - 25, running_height))
-            # Blit stats['HP']
-            maxhp = str(equations.parser.hitpoints(defender))
-            maxhp_width = FONT['text-blue'].width(maxhp)
-            FONT['text-blue'].blit(maxhp, bg_surf, (width - 5 - maxhp_width, running_height))
-            # Blit currenthp
-            currenthp = str(defender.get_hp())
-            currenthp_width = FONT['text-blue'].width(currenthp)
-            FONT['text-blue'].blit(currenthp, bg_surf, (width - 26 - currenthp_width, running_height))
-
-            if mt is not None:
-                running_height += 16
-                FONT['text-yellow'].blit('Mt', bg_surf, (9, running_height))
-                mt_width = FONT['text-blue'].width(str(mt))
-                FONT['text-blue'].blit(str(mt), bg_surf, (width - 5 - mt_width, running_height))
-
-            if hit is not None:
-                running_height += 16
-                FONT['text-yellow'].blit('Hit', bg_surf, (9, running_height))
-                if hit >= 100:
-                    bg_surf.blit(SPRITES.get('blue_100'), (width - 21, running_height))
-                else:
-                    hit_width = FONT['text-blue'].width(str(hit))
-                    position = width - 5 - hit_width, running_height
-                    FONT['text-blue'].blit(str(hit), bg_surf, position)
-
-            crit = combat_calcs.compute_crit(attacker, defender, spell, defender.get_weapon(), 'attack')
-            if DB.constants.value('crit') and crit is not None:
-                running_height += 16
-                FONT['text-yellow'].blit('Crit', bg_surf, (9, running_height))
-                if crit >= 100:
-                    bg_surf.blit(SPRITES.get('blue_100'), (width - 21, running_height))
-                else:
-                    crit_width = FONT['text-blue'].width(str(crit))
-                    position = width - 5 - crit_width, running_height
-                    FONT['text-blue'].blit(str(crit), bg_surf, position)
-
-            # Blit name
-            running_height += 16
-            icon = icons.get_icon(spell)
-            if icon:
-                icon = item_system.item_icon_mod(attacker, spell, defender, icon)
-                bg_surf.blit(icon, (8, running_height))
-            name_width = FONT['text-white'].width(spell.name)
-            FONT['text-white'].blit(spell.name, bg_surf, (52 - name_width//2, running_height))
-
-            return bg_surf
-
-        else:
-            height = 24
-            mt = combat_calcs.damage(attacker, spell)
-            if mt is not None:
-                height += 16
-            real_surf = base_surf.create_base_surf((80, height), 'menu_bg_base_opaque')
-            bg_surf = engine.create_surface((real_surf.get_width() + 2, real_surf.get_height() + 4), transparent=True)
-            bg_surf.blit(real_surf, (2, 4))
-            bg_surf.blit(SPRITES.get('menu_gem_small'), (0, 0))
-            shimmer = SPRITES.get('menu_shimmer1')
-            bg_surf.blit(shimmer, (bg_surf.get_width() - shimmer.get_width() - 1, bg_surf.get_height() - shimmer.get_height() - 5))
-            bg_surf = image_mods.make_translucent(bg_surf, .1)
-            width, height = bg_surf.get_width(), bg_surf.get_height()
-
-            running_height = -10
-
-            if mt is not None:
-                running_height += 16
-                FONT['text-yellow'].blit('Mt', bg_surf, (5, running_height))
-                mt_size = FONT['text-blue'].width(str(mt))
-                FONT['text-blue'].blit(str(mt), bg_surf, (width - 5 - mt_size, running_height))
-
-            # Blit name
-            running_height += 16
-            icons.draw(bg_surf, spell, (4, running_height))
-            name_width = FONT['text-white'].width(spell.name)
-            FONT['text-white'].blit(spell.name, bg_surf, (52 - name_width//2, running_height))
-
-            return bg_surf
-
-    def prepare_spell_info(self):
-        self.spell_info_disp = None
-
-    def draw_spell_info(self, surf, attacker, spell, defender):
-        # Turns on appropriate combat conditionals to get accurate stats
-        skill_system.test_on([], attacker, spell, defender, 'attack')
-
-        if not self.spell_info_disp:
-            self.spell_info_disp = self.create_spell_info(attacker, spell, defender)
-            if self.spell_info_disp:
-                return
-
-        width = self.spell_info_disp.get_width()
-        if defender:
-            unit_surf = defender.sprite.create_image('passive')
-
-        if game.cursor.position[0] > TILEX // 2 + game.camera.get_x() - 1:
-            topleft = (4, 4)
-            if defender:
-                u_topleft = (16 - max(0, (unit_surf.get_width() - 16)//2), 12 - max(0, (unit_surf.get_width() - 16)//2))
-        else:
-            topleft = (WINWIDTH - 4 - width, 4)
-            if defender:
-                u_topleft = (WINWIDTH - width + 8 - max(0, (unit_surf.get_width() - 16)//2), 12 - max(0, (unit_surf.get_width() - 16)//2))
-
-        surf.blit(self.spell_info_disp, topleft)
-        if defender:
-            surf.blit(unit_surf, u_topleft)
-
-        # Turns off combat conditionals
-        skill_system.test_off([], attacker, spell, defender, 'attack')
-
-        return surf
-
-    @staticmethod
-    def draw_trade_preview(unit, surf):
-        items = unit.items
-        # Build window
-        window = SPRITES.get('trade_window')
-        width, height = window.get_width(), window.get_height()
-        top = engine.subsurface(window, (0, 0, width, 27))
-        bottom = engine.subsurface(window, (0, height - 5, width, 5))
-        middle = engine.subsurface(window, (0, height//2 + 3, width, 16))
-        size = (width, -2 + 27 + 5 + 16 * max(1, len(items)))
-        bg_surf = engine.create_surface(size, transparent=True)
-        bg_surf.blit(top, (0, 0))
-
-        for idx, item in enumerate(items):
-            bg_surf.blit(middle, (0, 27 + idx * 16))
-        if not items:
-            bg_surf.blit(middle, (0, 27))
-        bg_surf.blit(bottom, (0, size[1] - 5))
-        bg_surf = image_mods.make_translucent(bg_surf, .1)
-
-        for idx, item in enumerate(items):
-            item_option = menu_options.ItemOption(idx, item)
-            item_option.draw(bg_surf, 5, 27 + idx * 16 - 2)
-        if not items:
-            FONT['text-grey'].blit('Nothing', bg_surf, (25, 27 - 2))
-
-        unit_sprite = unit.sprite.create_image('passive')
-        FONT['text-white'].blit(unit.name, bg_surf, (32, 8))
-
-        if game.cursor.position[0] > TILEX//2 + game.camera.get_x() - 1:
-            topleft = (0, 0)
-        else:
-            topleft = (WINWIDTH - 4 - window.get_width(), 0)
-        surf.blit(bg_surf, topleft)
-
-        surf.blit(unit_sprite, (topleft[0] - 12, topleft[1] - 16))
-
-        return surf
-
-
-class ItemDescriptionPanel():
-    """
-    The panel that shows up in the weapon selection state
-    opposite the selection menu
-    """
-
-    def __init__(self, unit, item):
-        self.unit = unit
-        self.item = item
-        self.surf = None
-
-    def set_item(self, item):
-        self.item = item
-        self.surf = None
-
-    def create_surf(self):
-        width, height = 96, 56
-        sub_bg_surf = base_surf.create_base_surf(width, height, 'menu_bg_base_opaque')
-        bg_surf = engine.create_surface((width + 2, height + 4), transparent=True)
-        bg_surf.blit(sub_bg_surf, (2, 4))
-        bg_surf.blit(SPRITES.get('menu_gem_small'), (0, 0))
-        bg_surf = image_mods.make_translucent(bg_surf, .1)
-
-        weapon = item_system.is_weapon(self.unit, self.item)
-        available = item_funcs.available(self.unit, self.item)
-
-        if weapon and available:
-            top = 4
-            left = 2
-            affin_width = FONT['text-white'].width('Affin')
-            FONT['text-white'].blit('Affin', bg_surf, (left + width//2 - 16//2 - affin_width//2, top + 4))
-            FONT['text-white'].blit('Atk', bg_surf, (5 + left, top + 20))
-            FONT['text-white'].blit('Hit', bg_surf, (5 + left, top + 36))
-            if DB.constants.value('crit'):
-                FONT['text-white'].blit('Crit', bg_surf, (width//2 + 5 + left, top + 20))
-            else:
-                FONT['text-white'].blit('AS', bg_surf, (width//2 + 5 + left, top + 20))
-            FONT['text-white'].blit('Avo', bg_surf, (width//2 + 5 + left, top + 36))
-
-            damage = combat_calcs.damage(self.unit, self.item)
-            accuracy = combat_calcs.accuracy(self.unit, self.item)
-            crit = combat_calcs.crit_accuracy(self.unit, self.item)
-            if crit is None:
-                crit = '--'
-            avoid = combat_calcs.avoid(self.unit, self.item)
-            attack_speed = combat_calcs.attack_speed(self.unit, self.item)
-
-            FONT['text-blue'].blit_right(str(damage), bg_surf, (left + width//2 - 3, top + 20))
-            FONT['text-blue'].blit_right(str(accuracy), bg_surf, (left + width//2 - 3, top + 36))
-            if DB.constants.value('crit'):
-                FONT['text-blue'].blit_right(str(crit), bg_surf, (left + width - 10, top + 20))
-            else:
-                FONT['text-blue'].blit_right(str(attack_speed), bg_surf, (left + width - 10, top + 20))
-            FONT['text-blue'].blit_right(str(avoid), bg_surf, (left + width - 10, top + 36))
-
-            weapon_type = item_system.weapon_type(self.unit, self.item)
-            if weapon_type:
-                icons.draw_weapon(bg_surf, weapon_type, (left + width//2 - 16//2 + affin_width//2 + 8, top + 4))
-            else:
-                FONT['text-blue'].blit('--', bg_surf, (left + width//2 - 16//2 + affin_width + 8, top + 4))
-
-        else:
-            if self.item.desc:
-                desc = self.item.desc
-            else:
-                desc = "Cannot wield."
-            lines = text_funcs.line_wrap(FONT['text-white'], desc, width - 8)
-            for idx, line in enumerate(lines):
-                FONT['text-white'].blit(line, bg_surf, (4 + 2, 8 + idx * 16))
-
-        return bg_surf
-
-    def draw(self, surf):
-        if not self.item:
-            return surf
-        if not self.surf:
-            self.surf = self.create_surf()
-
-        cursor_left = False
-        if game.cursor.position[0] > TILEX // 2 + game.camera.get_x():
-            topleft = (WINWIDTH - 8 - self.surf.get_width(), WINHEIGHT - 8 - self.surf.get_height())
-        else:
-            cursor_left = True
-            topleft = (8, WINHEIGHT - 8 - self.surf.get_height())
-
-        portrait = icons.get_portrait(self.unit)
-        if portrait:
-            if cursor_left:
-                portrait = engine.flip_horiz(portrait)
-            surf.blit(portrait, (topleft[0] + 2, topleft[1] - 76))
-
-        surf.blit(self.surf, topleft)
-        return surf
+from app.utilities import utils
+from app.constants import WINWIDTH, WINHEIGHT, TILEX, TILEY
+from app.data.database import DB
+
+from app.engine.sprites import SPRITES
+from app.engine.fonts import FONT
+from app.engine import engine, base_surf, image_mods, text_funcs, icons, evaluate, \
+    combat_calcs, skill_system, equations, item_system, item_funcs, menu_options
+import app.engine.config as cf
+from app.engine.game_state import game
+
+class UIView():
+    legal_states = ('free', 'prep_formation', 'prep_formation_select')
+    initiative_states = ('status_endstep', 'turn_change', 'ai', 'phase_change', 'menu', 'turnwheel')
+    x_positions = (0, 0, 0, 0, 1, 2, 3, 4, 5, 6, 6, 6, 6, 5, 4, 3, 2, 1)
+    y_positions = (0, 1, 2, 3, 3, 3, 3, 3, 3, 3, 2, 1, 0, 0, 0, 0, 0, 0)
+
+    def __init__(self):
+        self.unit_info_disp = None
+        self.tile_info_disp = None
+        self.obj_info_disp = None
+        self.attack_info_disp = None
+        self.spell_info_disp = None
+        self.initiative_info_disp = None
+
+        self.cursor_right: bool = False
+
+        self.unit_info_offset = 0
+        self.obj_info_offset = 0
+        self.attack_info_offset = 0
+        self.initiative_info_offset = 0
+
+        # Tile Info Offset
+        self.tile_transition_state = 'normal'
+        self.tile_progress: float = 0
+        self.tile_last_update: int = 0
+        self.current_tile_pos = None
+
+        self.remove_unit_info = True
+        self.obj_top = False
+
+    def remove_unit_display(self):
+        self.remove_unit_info = True
+
+    def get_cursor_right(self):
+        return game.cursor.position[0] > TILEX // 2 + game.camera.get_x() - 1
+
+    def update(self):
+        current_time = engine.get_time()
+
+        # Tile info handling
+        if self.cursor_right == self.get_cursor_right():
+            pass  # No need to transition
+        else:
+            self.cursor_right = self.get_cursor_right()
+            self.tile_transition_state = 'out'
+            self.tile_progress = 0
+            self.tile_last_update = engine.get_time()
+
+        # Handle tile info slide in
+        if self.tile_transition_state != 'normal':
+            diff = current_time - self.tile_last_update
+            self.tile_progress = utils.clamp(diff / utils.frames2ms(4), 0, 1)
+            if self.tile_progress >= 1:
+                self.tile_progress = 0
+                self.tile_last_update = current_time
+                if self.tile_transition_state == 'out':
+                    self.tile_transition_state = 'in'
+                    self.current_tile_pos = game.cursor.position
+                else:
+                    self.tile_transition_state = 'normal'
+        else:
+            self.current_tile_pos = game.cursor.position
+
+    def draw(self, surf):
+        self.update()
+        # Unit info handling
+        if self.remove_unit_info:
+            hover = game.cursor.get_hover()
+            if game.state.current() in self.legal_states and hover:
+                self.remove_unit_info = False
+                self.unit_info_disp = self.create_unit_info(hover)
+                self.unit_info_offset = min(self.unit_info_disp.get_width(), self.unit_info_offset)
+            elif self.unit_info_disp:
+                self.unit_info_offset += 20
+                if self.unit_info_offset >= 200:
+                    self.unit_info_disp = None
+        else:
+            self.unit_info_offset -= 20
+            self.unit_info_offset = max(0, self.unit_info_offset)
+
+        # Objective info handling
+        if game.state.current() in self.legal_states and cf.SETTINGS['show_objective']:
+            self.obj_info_disp = self.create_obj_info()
+            self.obj_info_offset -= 20
+            self.obj_info_offset = max(0, self.obj_info_offset)
+        elif self.obj_info_disp:
+            self.obj_info_offset += 20
+            if self.obj_info_offset >= 200:
+                self.obj_info_disp = None
+
+        if (game.state.current() in self.legal_states or game.state.current() in self.initiative_states) \
+                and DB.constants.value('initiative') \
+                and not game.current_level.roam and game.initiative.draw_me:
+            self.initiative_info_disp = self.create_initiative_info()
+            self.initiative_info_offset = max(0, self.initiative_info_offset)
+        elif self.initiative_info_disp:
+            if self.initiative_info_offset >= 200:
+                self.initiative_info_disp = None
+
+        if DB.constants.value('initiative') and not game.initiative.draw_me:
+            self.initiative_info_disp = None
+
+        # === Final drawing
+        # Should be in topleft, unless cursor is in topleft, in which case it should be in bottomleft
+        if self.unit_info_disp:
+            # If in top and not in right
+            if not DB.constants.value('initiative') or not game.initiative.draw_me:
+                if game.cursor.position[1] < TILEY // 2 + game.camera.get_y() and \
+                        not (game.cursor.position[0] > TILEX // 2 + game.camera.get_x() - 1):
+                    surf.blit(self.unit_info_disp, (-self.unit_info_offset, WINHEIGHT - self.unit_info_disp.get_height()))
+                else:
+                    surf.blit(self.unit_info_disp, (-self.unit_info_offset, 0))
+            else:
+                pass
+
+        if game.state.current() in self.legal_states and cf.SETTINGS['show_terrain'] and \
+                (game.level_vars['_fog_of_war'] != 2 or game.board.in_vision(game.cursor.position)):
+            self.tile_info_disp = self.create_tile_info(self.current_tile_pos)
+            if self.tile_info_disp:
+                right = self.cursor_right
+
+                # Handle transition offset
+                if self.tile_transition_state == 'out':
+                    right = not right  # Mirror on the way out
+                    offset = self.tile_info_disp.get_width() * self.tile_progress
+                elif self.tile_transition_state == 'in':
+                    offset = self.tile_info_disp.get_width() * (1 - self.tile_progress)
+                else:
+                    offset = 0
+
+                # Should be in bottom, no matter what. Can be in bottomleft or bottomright, depending on where cursor is
+                if right:
+                    surf.blit(self.tile_info_disp, (5 - offset, WINHEIGHT - self.tile_info_disp.get_height() - 3)) # Bottomleft
+                else:
+                    xpos = WINWIDTH - self.tile_info_disp.get_width() - 5 + offset
+                    ypos = WINHEIGHT - self.tile_info_disp.get_height() - 3
+                    surf.blit(self.tile_info_disp, (xpos, ypos)) # Bottomright
+
+        if self.obj_info_disp and not self.initiative_info_disp:
+            # Should be in topright, unless the cursor is in the topright
+            # TopRight - I believe this has RIGHT precedence
+            if game.cursor.position[1] < TILEY // 2 + game.camera.get_y() and \
+                    game.cursor.position[0] > TILEX // 2 + game.camera.get_x() - 1:
+                # Gotta place in bottomright, because cursor is in topright
+                if self.obj_top:
+                    self.obj_top = False
+                    self.obj_info_offset = self.obj_info_disp.get_width()
+                pos = (WINWIDTH - 4 + self.obj_info_offset - self.obj_info_disp.get_width(),
+                       WINHEIGHT - 4 - self.obj_info_disp.get_height())
+                surf.blit(self.obj_info_disp, pos) # Should be bottom right
+            else:
+                # Place in topright
+                if not self.obj_top:
+                    self.obj_top = True
+                    self.obj_info_offset = self.obj_info_disp.get_width()
+                surf.blit(self.obj_info_disp, (WINWIDTH - 4 + self.obj_info_offset - self.obj_info_disp.get_width(), 1))
+
+        if self.initiative_info_disp:
+            surf.blit(self.initiative_info_disp, (0, 0))
+
+        return surf
+
+    def create_initiative_info(self):
+        x_increment = 20
+        y_offset = 0
+        surf = engine.subsurface(SPRITES.get('bg_black').copy(), (0, 0, WINWIDTH, 40))
+        surf = image_mods.make_translucent(surf, .75)
+        
+        current_unit = game.initiative.get_current_unit()
+        unit_list = game.initiative.unit_line[:]
+        current_idx = game.initiative.current_idx
+        min_scroll, max_scroll = current_idx - 9, current_idx + 10
+        min_scroll = max(min_scroll, 0)
+        max_scroll = min(max_scroll, len(unit_list))
+        unit_list = unit_list[min_scroll:max_scroll]
+
+        for idx, unit_nid in enumerate(unit_list):
+            unit = game.get_unit(unit_nid)
+            if current_unit and unit is current_unit:
+                y_offset = 10
+                char_sprite = unit.sprite.create_image('active')
+            else:
+                y_offset = 0
+                char_sprite = unit.sprite.create_image('passive')
+            surf.blit(SPRITES.get('initiative_platform'), (idx * x_increment, 8 + y_offset))
+            surf.blit(char_sprite, (-17 + idx * x_increment, -19 + y_offset))
+        return surf
+
+    def create_unit_info(self, unit):
+        font = FONT['info-grey']
+        dimensions = (112, 40)
+        width, height = dimensions
+        surf = SPRITES.get('unit_info_bg').copy()
+        top, left = 4, 6
+        if unit.generic:
+            icons.draw_faction(surf, DB.factions.get(unit.faction), (left + 1, top + 4))
+        else:
+            portrait_nid = unit.portrait_nid
+            icons.draw_chibi(surf, portrait_nid, (left + 1, top + 4))
+
+        name = unit.name
+        if unit.generic:
+            short_name = DB.classes.get(unit.klass).name
+            name = short_name + ' ' + str(unit.level)
+        pos = (left + width//2 + 6 - font.width(name)//2, top + 4)
+        font.blit(name, surf, pos)
+
+        # Health text
+        surf.blit(SPRITES.get('unit_info_hp'), (left + 34, top + height - 20))
+        surf.blit(SPRITES.get('unit_info_slash'), (left + 68, top + height - 19))
+        current_hp = unit.get_hp()
+        max_hp = equations.parser.hitpoints(unit)
+        font.blit_right(str(current_hp), surf, (left + 66, top + 16))
+        font.blit_right(str(max_hp), surf, (left + 90, top + 16))
+
+        # Health BG
+        bg_surf = SPRITES.get('health_bar2_bg')
+        surf.blit(bg_surf, (left + 36, top + height - 10))
+
+        # Health Bar
+        hp_ratio = utils.clamp(current_hp / float(max_hp), 0, 1)
+        if hp_ratio > 0:
+            hp_surf = SPRITES.get('health_bar2')
+            idx = int(hp_ratio * hp_surf.get_width())
+            hp_surf = engine.subsurface(hp_surf, (0, 0, idx, 2))
+            surf.blit(hp_surf, (left + 37, top + height - 9))
+
+        # Weapon Icon
+        weapon = unit.get_weapon()
+        icon = icons.get_icon(weapon)
+        if icon:
+            pos = (left + width - 20, top + height//2 - 8)
+            # icon = item_system.item_icon_mod(unit, weapon, defender, icon)
+            surf.blit(icon, pos)
+        return surf
+
+    def create_tile_info(self, coord):
+        terrain_nid = game.tilemap.get_terrain(coord)
+        terrain = DB.terrain.get(terrain_nid)
+        current_unit = game.board.get_unit(coord)
+        if current_unit and 'Tile' in current_unit.tags:
+            current_hp = current_unit.get_hp()
+            bg_surf = SPRITES.get('tile_info_destructible_opaque').copy()
+            bg_surf = image_mods.make_translucent(bg_surf, .1)
+            at_icon = SPRITES.get('icon_attackable_terrain')
+            bg_surf.blit(at_icon, (7, bg_surf.get_height() - 7 - at_icon.get_height()))
+            cur = str(current_hp)
+            FONT['small-white'].blit_right(cur, bg_surf, (bg_surf.get_width() - 9, 24))
+        else:
+            bg_surf = SPRITES.get('tile_info_quick_opaque').copy()
+            bg_surf = image_mods.make_translucent(bg_surf, .1)
+            tile_def, tile_avoid = 0, 0
+            if terrain.status:
+                status_prefab = DB.skills.get(terrain.status)
+                for component in status_prefab.components:
+                    if component.defines('tile_def'):
+                        tile_def += component.tile_def()
+                    if component.defines('tile_avoid'):
+                        tile_avoid += component.tile_avoid()
+            FONT['small-white'].blit_right(str(tile_def), bg_surf, (bg_surf.get_width() - 4, 17))
+            FONT['small-white'].blit_right(str(tile_avoid), bg_surf, (bg_surf.get_width() - 4, 25))
+
+        name = terrain.name
+        width, height = FONT['text-white'].size(name)
+        pos = (bg_surf.get_width()//2 - width//2, 22 - height)
+        FONT['text-white'].blit(name, bg_surf, pos)
+        return bg_surf
+
+    def create_obj_info(self):
+        font = FONT['text-white']
+        obj = game.level.objective['simple']
+        text_lines = evaluate.eval_string(obj).split(',')
+        longest_surf_width = text_funcs.get_max_width(font, text_lines)
+        bg_surf = base_surf.create_base_surf(longest_surf_width + 16, 16 * len(text_lines) + 8, 'menu_bg_base_opaque')
+
+        if len(text_lines) == 1:
+            shimmer = SPRITES.get('menu_shimmer1')
+        else:
+            shimmer = SPRITES.get('menu_shimmer2')
+        bg_surf.blit(shimmer, (bg_surf.get_width() - 1 - shimmer.get_width(), 4))
+        surf = engine.create_surface((bg_surf.get_width(), bg_surf.get_height() + 3), transparent=True)
+        surf.blit(bg_surf, (0, 3))
+        gem = SPRITES.get('combat_gem_blue')
+        surf.blit(gem, (bg_surf.get_width()//2 - gem.get_width()//2, 0))
+        surf = image_mods.make_translucent(surf, .1)
+
+        for idx, line in enumerate(text_lines):
+            pos = (surf.get_width()//2 - font.width(line)//2, 16 * idx + 6)
+            font.blit(line, surf, pos)
+
+        return surf
+
+    def prepare_attack_info(self):
+        self.attack_info_disp = None
+        self.attack_info_offset = 80
+
+    def reset_info(self):
+        self.attack_info_disp = None
+        self.spell_info_disp = None
+
+    def create_attack_info(self, attacker, weapon, defender):
+        def blit_num(surf, num, x_pos, y_pos):
+            if num is None:
+                FONT['text-blue'].blit_right('--', surf, (x_pos, y_pos))
+                return
+            if not isinstance(num, str) and num >= 100:
+                surf.blit(SPRITES.get('blue_100'), (x_pos - 16, y_pos))
+            else:
+                FONT['text-blue'].blit_right(str(num), surf, (x_pos, y_pos))
+
+        grandmaster = game.mode.rng_choice == 'Grandmaster'
+        crit_flag = DB.constants.value('crit')
+
+        # Choose attack info background
+        prefix = 'attack_info_'
+        if grandmaster:
+            infix = 'grandmaster'
+        elif crit_flag:
+            infix = 'crit'
+        else:
+            infix = ''
+        color = utils.get_team_color(defender.team)
+        if color not in ('red', 'purple'):
+            color = 'red'
+        final = prefix + infix + ('_' if infix else '') + color
+        surf = SPRITES.get(final).copy()
+
+        # Name
+        width = FONT['text-white'].width(attacker.name)
+        FONT['text-white'].blit(attacker.name, surf, (43 - width//2, 3))
+        # Enemy name
+        y_pos = 84
+        if not crit_flag:
+            y_pos -= 16
+        if grandmaster:
+            y_pos -= 16
+        position = 26 - FONT['text-white'].width(defender.name)//2, y_pos
+        FONT['text-white'].blit(defender.name, surf, position)
+        # Enemy Weapon
+        if defender.get_weapon():
+            width = FONT['text-white'].width(defender.get_weapon().name)
+            y_pos = 100
+            if not crit_flag:
+                y_pos -= 16
+            if grandmaster:
+                y_pos -= 16
+            position = 32 - width//2, y_pos
+            FONT['text-white'].blit(defender.get_weapon().name, surf, position)
+        # Self HP
+        blit_num(surf, attacker.get_hp(), 64, 19)
+        # Enemy HP
+        blit_num(surf, defender.get_hp(), 20, 19)
+        # Self MT
+        mt = combat_calcs.compute_damage(attacker, defender, weapon, defender.get_weapon(), 'attack')
+        if grandmaster:
+            hit = combat_calcs.compute_hit(attacker, defender, weapon, defender.get_weapon(), 'attack')
+            blit_num(surf, int(mt * float(hit) / 100), 64, 35)
+        else:
+            blit_num(surf, mt, 64, 35)
+            hit = combat_calcs.compute_hit(attacker, defender, weapon, defender.get_weapon(), 'attack')
+            blit_num(surf, hit, 64, 51)
+            # Blit crit if applicable
+            if crit_flag:
+                c = combat_calcs.compute_crit(attacker, defender, weapon, defender.get_weapon(), 'attack')
+                blit_num(surf, c, 64, 67)
+        # Enemy Hit and Mt
+        if defender.get_weapon() and \
+                combat_calcs.can_counterattack(attacker, weapon, defender, defender.get_weapon()):
+            e_mt = combat_calcs.compute_damage(defender, attacker, defender.get_weapon(), weapon, 'defense')
+            e_hit = combat_calcs.compute_hit(defender, attacker, defender.get_weapon(), weapon, 'defense')
+            if crit_flag:
+                e_crit = combat_calcs.compute_crit(defender, attacker, defender.get_weapon(), weapon, 'defense')
+            else:
+                e_crit = 0
+        else:
+            e_mt = '--'
+            e_hit = '--'
+            e_crit = '--'
+
+        if grandmaster:
+            if e_mt == '--' or e_hit == '--':
+                blit_num(surf, e_mt, 20, 35)
+            else:
+                blit_num(surf, int(e_mt * float(e_hit) / 100), 20, 35)
+        else:
+            blit_num(surf, e_mt, 20, 35)
+            blit_num(surf, e_hit, 20, 51)
+            if crit_flag:
+                blit_num(surf, e_crit, 20, 67)
+
+        return surf
+
+    def draw_adv_arrows(self, surf, attacker, defender, weapon, def_weapon, topleft):
+        adv = combat_calcs.compute_advantage(attacker, defender, weapon, def_weapon)
+        disadv = combat_calcs.compute_advantage(attacker, defender, weapon, def_weapon, False)
+        
+        up_arrow = engine.subsurface(SPRITES.get('arrow_advantage'), (game.map_view.arrow_counter.count * 7, 0, 7, 10))
+        down_arrow = engine.subsurface(SPRITES.get('arrow_advantage'), (game.map_view.arrow_counter.count * 7, 10, 7, 10))
+
+        if adv and adv.modification > 0:
+            surf.blit(up_arrow, topleft)
+        elif adv and adv.modification < 0:
+            surf.blit(down_arrow, topleft)
+        elif disadv and disadv.modification > 0:
+            surf.blit(down_arrow, topleft)
+        elif disadv and disadv.modification < 0:
+            surf.blit(up_arrow, topleft)
+
+    def draw_attack_info(self, surf, attacker, weapon, defender):
+        # Turns on appropriate combat conditionals to get an accurate read
+        skill_system.test_on([], attacker, weapon, defender, 'attack')
+
+        if not self.attack_info_disp:
+            self.attack_info_disp = self.create_attack_info(attacker, weapon, defender)
+
+        grandmaster = game.mode.rng_choice == 'Grandmaster'
+        crit = DB.constants.get('crit').value
+
+        if game.cursor.position[0] > TILEX // 2 + game.camera.get_x() - 1:
+            topleft = (8 - self.attack_info_offset, 4)
+        else:
+            topleft = (WINWIDTH - 77 + self.attack_info_offset, 4)
+        if self.attack_info_offset > 0:
+            self.attack_info_offset -= 20
+
+        surf.blit(self.attack_info_disp, topleft)
+
+        # Attacker Item
+        icon = icons.get_icon(weapon)
+        if icon:
+            icon = item_system.item_icon_mod(attacker, weapon, defender, icon)
+            surf.blit(icon, (topleft[0] + 2, topleft[1] + 4))
+
+        # Defender Item
+        if defender.get_weapon():
+            eweapon = defender.get_weapon()
+            icon = icons.get_icon(eweapon)
+            if icon:
+                icon = item_system.item_icon_mod(defender, eweapon, attacker, icon)
+                y_pos = topleft[1] + 83
+                if not crit:
+                    y_pos -= 16
+                if grandmaster:
+                    y_pos -= 16
+                surf.blit(icon, (topleft[0] + 50, y_pos))
+
+        # Advantage arrows
+        if skill_system.check_enemy(attacker, defender):
+            self.draw_adv_arrows(surf, attacker, defender, weapon, defender.get_weapon(), (topleft[0] + 13, topleft[1] + 8))
+
+            y_pos = topleft[1] + 105
+            if not crit:
+                y_pos -= 16
+            if not grandmaster:
+                y_pos -= 16
+
+            self.draw_adv_arrows(surf, defender, attacker, defender.get_weapon(), weapon, (topleft[0] + 61, y_pos))
+
+        # Doubling
+        count = game.map_view.x2_counter.count
+        x2_pos_player = (topleft[0] + 59 + self.x_positions[count], topleft[1] + 38 + self.y_positions[count])
+        x2_pos_enemy = (topleft[0] + 20 + self.x_positions[count], topleft[1] + 38 + self.y_positions[count])
+
+        my_num = combat_calcs.outspeed(attacker, defender, weapon, defender.get_weapon(), "attack")
+        my_num *= combat_calcs.compute_multiattacks(attacker, defender, weapon, "attack")
+        my_num = min(my_num, weapon.data.get('uses', 100))
+
+        if my_num == 2:
+            surf.blit(SPRITES.get('x2'), x2_pos_player)
+        elif my_num == 3:
+            surf.blit(SPRITES.get('x3'), x2_pos_player)
+        elif my_num == 4:
+            surf.blit(SPRITES.get('x4'), x2_pos_player)
+
+        # Enemy doubling
+        eweapon = defender.get_weapon()
+        if eweapon and combat_calcs.can_counterattack(attacker, weapon, defender, eweapon):
+            if DB.constants.value('def_double') or skill_system.def_double(defender):
+                e_num = combat_calcs.outspeed(defender, attacker, eweapon, weapon, 'defense')
+            else:
+                e_num = 1
+            e_num *= combat_calcs.compute_multiattacks(defender, attacker, eweapon, 'defense')
+            e_num = min(e_num, eweapon.data.get('uses', 100))
+
+            if e_num == 2:
+                surf.blit(SPRITES.get('x2'), x2_pos_enemy)
+            elif e_num == 3:
+                surf.blit(SPRITES.get('x3'), x2_pos_enemy)
+            elif e_num == 4:
+                surf.blit(SPRITES.get('x4'), x2_pos_enemy)
+
+        # Turns off combat conditionals
+        skill_system.test_off([], attacker, weapon, defender, 'attack')
+
+        return surf
+
+    def create_spell_info(self, attacker, spell, defender):
+        if defender:
+            height = 2
+            mt = combat_calcs.compute_damage(attacker, defender, spell, defender.get_weapon(), 'attack')
+            if mt is not None:
+                height += 1
+            hit = combat_calcs.compute_hit(attacker, defender, spell, defender.get_weapon(), 'attack')
+            if hit is not None:
+                height += 1
+
+            bg_surf = SPRITES.get('spell_window' + str(height))
+            bg_surf = image_mods.make_translucent(bg_surf, .1)
+            width, height = bg_surf.get_width(), bg_surf.get_height()
+
+            running_height = 8
+
+            FONT['text-white'].blit(defender.name, bg_surf, (30, running_height))
+
+            running_height += 16
+            # Blit HP
+            FONT['text-yellow'].blit('HP', bg_surf, (9, running_height))
+            # Blit /
+            FONT['text-yellow'].blit('/', bg_surf, (width - 25, running_height))
+            # Blit stats['HP']
+            maxhp = str(equations.parser.hitpoints(defender))
+            maxhp_width = FONT['text-blue'].width(maxhp)
+            FONT['text-blue'].blit(maxhp, bg_surf, (width - 5 - maxhp_width, running_height))
+            # Blit currenthp
+            currenthp = str(defender.get_hp())
+            currenthp_width = FONT['text-blue'].width(currenthp)
+            FONT['text-blue'].blit(currenthp, bg_surf, (width - 26 - currenthp_width, running_height))
+
+            if mt is not None:
+                running_height += 16
+                FONT['text-yellow'].blit('Mt', bg_surf, (9, running_height))
+                mt_width = FONT['text-blue'].width(str(mt))
+                FONT['text-blue'].blit(str(mt), bg_surf, (width - 5 - mt_width, running_height))
+
+            if hit is not None:
+                running_height += 16
+                FONT['text-yellow'].blit('Hit', bg_surf, (9, running_height))
+                if hit >= 100:
+                    bg_surf.blit(SPRITES.get('blue_100'), (width - 21, running_height))
+                else:
+                    hit_width = FONT['text-blue'].width(str(hit))
+                    position = width - 5 - hit_width, running_height
+                    FONT['text-blue'].blit(str(hit), bg_surf, position)
+
+            crit = combat_calcs.compute_crit(attacker, defender, spell, defender.get_weapon(), 'attack')
+            if DB.constants.value('crit') and crit is not None:
+                running_height += 16
+                FONT['text-yellow'].blit('Crit', bg_surf, (9, running_height))
+                if crit >= 100:
+                    bg_surf.blit(SPRITES.get('blue_100'), (width - 21, running_height))
+                else:
+                    crit_width = FONT['text-blue'].width(str(crit))
+                    position = width - 5 - crit_width, running_height
+                    FONT['text-blue'].blit(str(crit), bg_surf, position)
+
+            # Blit name
+            running_height += 16
+            icon = icons.get_icon(spell)
+            if icon:
+                icon = item_system.item_icon_mod(attacker, spell, defender, icon)
+                bg_surf.blit(icon, (8, running_height))
+            name_width = FONT['text-white'].width(spell.name)
+            FONT['text-white'].blit(spell.name, bg_surf, (52 - name_width//2, running_height))
+
+            return bg_surf
+
+        else:
+            height = 24
+            mt = combat_calcs.damage(attacker, spell)
+            if mt is not None:
+                height += 16
+            real_surf = base_surf.create_base_surf((80, height), 'menu_bg_base_opaque')
+            bg_surf = engine.create_surface((real_surf.get_width() + 2, real_surf.get_height() + 4), transparent=True)
+            bg_surf.blit(real_surf, (2, 4))
+            bg_surf.blit(SPRITES.get('menu_gem_small'), (0, 0))
+            shimmer = SPRITES.get('menu_shimmer1')
+            bg_surf.blit(shimmer, (bg_surf.get_width() - shimmer.get_width() - 1, bg_surf.get_height() - shimmer.get_height() - 5))
+            bg_surf = image_mods.make_translucent(bg_surf, .1)
+            width, height = bg_surf.get_width(), bg_surf.get_height()
+
+            running_height = -10
+
+            if mt is not None:
+                running_height += 16
+                FONT['text-yellow'].blit('Mt', bg_surf, (5, running_height))
+                mt_size = FONT['text-blue'].width(str(mt))
+                FONT['text-blue'].blit(str(mt), bg_surf, (width - 5 - mt_size, running_height))
+
+            # Blit name
+            running_height += 16
+            icons.draw(bg_surf, spell, (4, running_height))
+            name_width = FONT['text-white'].width(spell.name)
+            FONT['text-white'].blit(spell.name, bg_surf, (52 - name_width//2, running_height))
+
+            return bg_surf
+
+    def prepare_spell_info(self):
+        self.spell_info_disp = None
+
+    def draw_spell_info(self, surf, attacker, spell, defender):
+        # Turns on appropriate combat conditionals to get accurate stats
+        skill_system.test_on([], attacker, spell, defender, 'attack')
+
+        if not self.spell_info_disp:
+            self.spell_info_disp = self.create_spell_info(attacker, spell, defender)
+            if self.spell_info_disp:
+                return
+
+        width = self.spell_info_disp.get_width()
+        if defender:
+            unit_surf = defender.sprite.create_image('passive')
+
+        if game.cursor.position[0] > TILEX // 2 + game.camera.get_x() - 1:
+            topleft = (4, 4)
+            if defender:
+                u_topleft = (16 - max(0, (unit_surf.get_width() - 16)//2), 12 - max(0, (unit_surf.get_width() - 16)//2))
+        else:
+            topleft = (WINWIDTH - 4 - width, 4)
+            if defender:
+                u_topleft = (WINWIDTH - width + 8 - max(0, (unit_surf.get_width() - 16)//2), 12 - max(0, (unit_surf.get_width() - 16)//2))
+
+        surf.blit(self.spell_info_disp, topleft)
+        if defender:
+            surf.blit(unit_surf, u_topleft)
+
+        # Turns off combat conditionals
+        skill_system.test_off([], attacker, spell, defender, 'attack')
+
+        return surf
+
+    @staticmethod
+    def draw_trade_preview(unit, surf):
+        items = unit.items
+        # Build window
+        window = SPRITES.get('trade_window')
+        width, height = window.get_width(), window.get_height()
+        top = engine.subsurface(window, (0, 0, width, 27))
+        bottom = engine.subsurface(window, (0, height - 5, width, 5))
+        middle = engine.subsurface(window, (0, height//2 + 3, width, 16))
+        size = (width, -2 + 27 + 5 + 16 * max(1, len(items)))
+        bg_surf = engine.create_surface(size, transparent=True)
+        bg_surf.blit(top, (0, 0))
+
+        for idx, item in enumerate(items):
+            bg_surf.blit(middle, (0, 27 + idx * 16))
+        if not items:
+            bg_surf.blit(middle, (0, 27))
+        bg_surf.blit(bottom, (0, size[1] - 5))
+        bg_surf = image_mods.make_translucent(bg_surf, .1)
+
+        for idx, item in enumerate(items):
+            item_option = menu_options.ItemOption(idx, item)
+            item_option.draw(bg_surf, 5, 27 + idx * 16 - 2)
+        if not items:
+            FONT['text-grey'].blit('Nothing', bg_surf, (25, 27 - 2))
+
+        unit_sprite = unit.sprite.create_image('passive')
+        FONT['text-white'].blit(unit.name, bg_surf, (32, 8))
+
+        if game.cursor.position[0] > TILEX//2 + game.camera.get_x() - 1:
+            topleft = (0, 0)
+        else:
+            topleft = (WINWIDTH - 4 - window.get_width(), 0)
+        surf.blit(bg_surf, topleft)
+
+        surf.blit(unit_sprite, (topleft[0] - 12, topleft[1] - 16))
+
+        return surf
+
+
+class ItemDescriptionPanel():
+    """
+    The panel that shows up in the weapon selection state
+    opposite the selection menu
+    """
+
+    def __init__(self, unit, item):
+        self.unit = unit
+        self.item = item
+        self.surf = None
+
+    def set_item(self, item):
+        self.item = item
+        self.surf = None
+
+    def create_surf(self):
+        width, height = 96, 56
+        sub_bg_surf = base_surf.create_base_surf(width, height, 'menu_bg_base_opaque')
+        bg_surf = engine.create_surface((width + 2, height + 4), transparent=True)
+        bg_surf.blit(sub_bg_surf, (2, 4))
+        bg_surf.blit(SPRITES.get('menu_gem_small'), (0, 0))
+        bg_surf = image_mods.make_translucent(bg_surf, .1)
+
+        weapon = item_system.is_weapon(self.unit, self.item)
+        available = item_funcs.available(self.unit, self.item)
+
+        if weapon and available:
+            top = 4
+            left = 2
+            affin_width = FONT['text-white'].width('Affin')
+            FONT['text-white'].blit('Affin', bg_surf, (left + width//2 - 16//2 - affin_width//2, top + 4))
+            FONT['text-white'].blit('Atk', bg_surf, (5 + left, top + 20))
+            FONT['text-white'].blit('Hit', bg_surf, (5 + left, top + 36))
+            if DB.constants.value('crit'):
+                FONT['text-white'].blit('Crit', bg_surf, (width//2 + 5 + left, top + 20))
+            else:
+                FONT['text-white'].blit('AS', bg_surf, (width//2 + 5 + left, top + 20))
+            FONT['text-white'].blit('Avo', bg_surf, (width//2 + 5 + left, top + 36))
+
+            damage = combat_calcs.damage(self.unit, self.item)
+            accuracy = combat_calcs.accuracy(self.unit, self.item)
+            crit = combat_calcs.crit_accuracy(self.unit, self.item)
+            if crit is None:
+                crit = '--'
+            avoid = combat_calcs.avoid(self.unit, self.item)
+            attack_speed = combat_calcs.attack_speed(self.unit, self.item)
+
+            FONT['text-blue'].blit_right(str(damage), bg_surf, (left + width//2 - 3, top + 20))
+            FONT['text-blue'].blit_right(str(accuracy), bg_surf, (left + width//2 - 3, top + 36))
+            if DB.constants.value('crit'):
+                FONT['text-blue'].blit_right(str(crit), bg_surf, (left + width - 10, top + 20))
+            else:
+                FONT['text-blue'].blit_right(str(attack_speed), bg_surf, (left + width - 10, top + 20))
+            FONT['text-blue'].blit_right(str(avoid), bg_surf, (left + width - 10, top + 36))
+
+            weapon_type = item_system.weapon_type(self.unit, self.item)
+            if weapon_type:
+                icons.draw_weapon(bg_surf, weapon_type, (left + width//2 - 16//2 + affin_width//2 + 8, top + 4))
+            else:
+                FONT['text-blue'].blit('--', bg_surf, (left + width//2 - 16//2 + affin_width + 8, top + 4))
+
+        else:
+            if self.item.desc:
+                desc = self.item.desc
+            else:
+                desc = "Cannot wield."
+            lines = text_funcs.line_wrap(FONT['text-white'], desc, width - 8)
+            for idx, line in enumerate(lines):
+                FONT['text-white'].blit(line, bg_surf, (4 + 2, 8 + idx * 16))
+
+        return bg_surf
+
+    def draw(self, surf):
+        if not self.item:
+            return surf
+        if not self.surf:
+            self.surf = self.create_surf()
+
+        cursor_left = False
+        if game.cursor.position[0] > TILEX // 2 + game.camera.get_x():
+            topleft = (WINWIDTH - 8 - self.surf.get_width(), WINHEIGHT - 8 - self.surf.get_height())
+        else:
+            cursor_left = True
+            topleft = (8, WINHEIGHT - 8 - self.surf.get_height())
+
+        portrait = icons.get_portrait(self.unit)
+        if portrait:
+            if cursor_left:
+                portrait = engine.flip_horiz(portrait)
+            surf.blit(portrait, (topleft[0] + 2, topleft[1] - 76))
+
+        surf.blit(self.surf, topleft)
+        return surf