--- conflicted
+++ resolved
@@ -494,11 +494,7 @@
 
     keywords = ['Speaker', 'Text']
     optional_keywords = ['TextPosition', 'Width', 'StyleNid', 'TextSpeed', 'FontColor', 'FontType', 'DialogBox', 'NumLines', 'DrawCursor', 'MessageTail']
-<<<<<<< HEAD
-    keyword_types = ['Speaker', 'Text', 'TextPosition', 'Width', 'DialogVariant', 'Float', 'FontColor', 'FontType', 'DialogBox', 'PositiveInteger', 'Bool', 'MessageTail']
-=======
-    keyword_types = ['Speaker', 'Text', 'TextPosition', 'Width', 'Nid', 'Float', 'FontColor', 'Font', 'DialogVariant', 'PositiveInteger', 'Bool', 'MessageTail']
->>>>>>> bcf54f9c
+    keyword_types = ['Speaker', 'Text', 'TextPosition', 'Width', 'DialogVariant', 'Float', 'FontColor', 'Font', 'DialogVariant', 'PositiveInteger', 'Bool', 'MessageTail']
     _flags = ['low_priority', 'hold', 'no_popup', 'fit', 'no_block']
 
 class Unhold(EventCommand):
