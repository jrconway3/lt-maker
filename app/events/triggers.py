from __future__ import annotations
from dataclasses import dataclass
from typing import TYPE_CHECKING, Any, ClassVar, Dict, List, Optional, Tuple

if TYPE_CHECKING:
    from app.engine.objects.item import ItemObject
    from app.engine.objects.unit import UnitObject
    from app.engine.objects.region import RegionObject
    from app.engine.combat.playback import PlaybackBrush

from app.utilities.typing import NID


@dataclass()
class EventTrigger():
    """
    A trigger called sometime during the engine that allows the user to execute events.

    :meta private: # Hide from Sphinx
    """
    nid: ClassVar[NID]
    hidden: ClassVar[bool] = False #: Whether or not this trigger is selectable. True for deprecated and utility triggers.

    def to_args(self):
        return self.__dict__.copy()

@dataclass()
class GenericTrigger(EventTrigger):
    """A generic trigger containing common fields. Use to trigger
    anonymous events.

    :meta private: # Hide from Sphinx
    """
    nid: ClassVar[NID] = None
    hidden: ClassVar[bool] = True
    unit1: UnitObject = None
    unit2: UnitObject = None
    position: Tuple[int, int] = None
    local_args: Dict[str, Any] = None

    def to_args(self):
        self_dict = self.__dict__.copy()
        del self_dict['local_args']
        if self.local_args:
            final_args = self.local_args.copy()
            final_args.update(self_dict)
        else:
            final_args = self_dict
        return final_args

@dataclass(init=True)
class LevelStart(EventTrigger):
    """
    Occurs at the very beginning of a level. The chapter screen and title is usually
    displayed here, as well as introductory cinematics.
    """
    nid: ClassVar[NID] = 'level_start'

@dataclass(init=True)
class LevelEnd(EventTrigger):
    """
    This occurs once `win_game` is set in another event. This is called at the
    end of gameplay, and usually handles end cinematics before going to
    the save screen or overworld.
    """
    nid: ClassVar[NID] = 'level_end'

@dataclass(init=True)
class OverworldStart(EventTrigger):
    """
    Occurs upon entering the overworld.
    """
    nid: ClassVar[NID] = 'overworld_start'

@dataclass(init=True)
class LevelSelect(EventTrigger):
    """
    Occurs when an overworld entity is about to issue a move to the node
    containing the next level. Because of implementation detail, when
    this event occurs, it supersedes any queued moves. Therefore, the
    entity will *not move* to the selected node. Any events that use
    this trigger should include a scripted move if movement is desired.
    """
    nid: ClassVar[NID] = 'level_select'

@dataclass(init=True)
class PhaseChange(EventTrigger):
    """
    Occurs whenever the phase changes.
    """
    nid: ClassVar[NID] = 'phase_change'
    team: NID #: contains the NID of the team of the new phase

@dataclass(init=True)
class TurnChange(EventTrigger):
    """
    Occurs immediately before turn changes to Player Phase. Useful for dialogue or reinforcements.
    """
    nid: ClassVar[NID] = 'turn_change'

@dataclass(init=True)
class EnemyTurnChange(EventTrigger):
    """
    Occurs immediately before turn changes to Enemy Phase.
    Useful for "same turn reinforcements" and other evil deeds.
    """
    nid: ClassVar[NID] = 'enemy_turn_change'

@dataclass(init=True)
class Enemy2TurnChange(EventTrigger):
    """
    Occurs immediately before turn changes to Second Enemy's Phase.
    """
    nid: ClassVar[NID] = 'enemy2_turn_change'

@dataclass(init=True)
class OtherTurnChange(EventTrigger):
    """
    Occurs immediately before turn changes to Other Phase.
    """
    nid: ClassVar[NID] = 'other_turn_change'

@dataclass(init=True)
class OnRegionInteract(EventTrigger):
    """
    Occurs when a unit interacts with an event region.
    All event region type events (like Shop, Armory, Visit, etc.)
    follow this trigger's format.
    """
    nid: ClassVar[NID] = 'on_region_interact'
    unit1: UnitObject  #: the unit that is interacting
    position: Tuple[int, int]  #: the position of the unit.
    region: RegionObject  #: the event region.

@dataclass(init=True)
class CombatDeath(EventTrigger):
    """
    Occurs during combat when any unit dies, including generics.
    If triggered, will delay the death animation of unit1 until
    after the attack animation of unit2 finishes.
    """
    nid: ClassVar[NID] = 'combat_death'
    unit1: UnitObject  #: the unit that died.
    unit2: Optional[UnitObject]  #: the unit that killed them (can be None).
    position: Tuple[int, int]  #: the position they died at.

@dataclass(init=True)
class UnitDeath(EventTrigger):
    """
    Occurs after combat when any unit dies, including generics.
    """
    nid: ClassVar[NID] = 'unit_death'
    unit1: UnitObject  #: the unit that died.
    unit2: Optional[UnitObject]  #: the unit that killed them (can be None).
    position: Tuple[int, int]  #: the position they died at.

@dataclass(init=True)
class UnitWait(EventTrigger):
    """
    Occurs when any unit waits.
    """
    nid: ClassVar[NID] = 'unit_wait'
    unit1: UnitObject  #: the unit that waited.
    position: Tuple[int, int]  #: the position they waited at.
    region: Optional[RegionObject]  #: region under the unit (can be None)
    actively_chosen: bool  #: boolean for whether the player actively selected Wait

@dataclass(init=True)
class UnitSelect(EventTrigger):
    """
    Occurs when a unit is selected by the cursor.
    """
    nid: ClassVar[NID] = 'unit_select'
    unit1: UnitObject
    position: Tuple[int, int]  #: the position they were selected at.

@dataclass(init=True)
class UnitDeselect(EventTrigger):
    """
    Occurs when a unit selected by the cursor is deselected.
    """
    nid: ClassVar[NID] = 'unit_deselect'
    unit1: UnitObject
    position: Tuple[int, int] #: the position they were deselected at.

@dataclass(init=True)
class UnitLevelUp(EventTrigger):
    """
    Occurs whenever a unit levels up.
    """
    nid: ClassVar[NID] = 'unit_level_up'
    unit1: UnitObject #: the unit that changed their level.
    stat_changes: Dict[NID, int] #: a dict containing their stat changes.
    source: str #: One of ('exp_gain', 'stat_change', 'class_change', 'promote', 'event') describing how the unit got to this point.

@dataclass(init=True)
class DuringUnitLevelUp(EventTrigger):
    """
    Occurs during a unit's level-up screen, immediately after stat changes are granted. This event is useful for implementing level-up quotes.
    """
    nid: ClassVar[NID] = 'during_unit_level_up'
    unit1: UnitObject #: the unit that gained/lost stats.
    stat_changes: Dict[NID, int] #: a dict containing their stat changes.
    source: str #: One of ('exp_gain', 'stat_change', 'class_change', 'promote') describing how the unit got to this screen.

@dataclass(init=True)
class UnitWeaponRankUp(EventTrigger):
    """
    Occurs whenever a unit gains a weapon rank.
    """
    nid: ClassVar[NID] = 'unit_weapon_rank_up'
    unit: UnitObject #: the unit that increased in weapon rank.
<<<<<<< HEAD
    weapon_type: ItemObject #: ItemObject of weapon type
=======
    weapon_type: NID #: nid of weapon type object
>>>>>>> eaaefd78
    old_wexp: int #: old wexp before gaining wexp
    rank: str #: new weapon rank by letter

@dataclass(init=True)
class CombatStart(EventTrigger):
    """
    Occurs when non-scripted combat is begun between any two units. Useful for boss quotes.
    """
    nid: ClassVar[NID] = 'combat_start'
    unit1: UnitObject #: the unit who initiated combat.
    unit2: UnitObject #: the target of the combat (can be None).
    position: Tuple[int, int] #: contains the position of unit1.
    item: ItemObject #: the item/ability used by unit1.
    is_animation_combat: bool #: a boolean denoting whether or not we are in an actual animation or merely a map animation.

@dataclass(init=True)
class CombatEnd(EventTrigger):
    """
    This trigger fires at the end of combat. Useful for checking win or loss conditions.
    """
    nid: ClassVar[NID] = 'combat_end'
    unit1: UnitObject #: the unit who initiated combat.
    unit2: UnitObject #: the target of the combat (can be None).
    position: Tuple[int, int] #: contains the position of unit1.
    item: ItemObject #: the item/ability used by unit1.
    playback: List[PlaybackBrush] #: a list of the playback brushes from the combat.

@dataclass(init=True)
class OnTalk(EventTrigger):
    """
    This trigger fires when two units "Talk" to one another.
    """
    nid: ClassVar[NID] = 'on_talk'
    unit1: UnitObject #: the unit who is the talk initiator.
    unit2: UnitObject #: the unit who is the talk receiver.
    position: Tuple[int, int] #: the position of unit1 (is None if triggered during free roam)

@dataclass(init=True)
class OnSupport(EventTrigger):
    """
    This trigger fires when two units "Support" to one another.
    """
    nid: ClassVar[NID] = 'on_support'
    unit1: UnitObject #: the unit who is the support initiator.
    unit2: UnitObject #: the unit who is the support receiver.
    position: Tuple[int, int] #: the position of unit1 (could be None, for instance during Base).
    support_rank_nid: NID #: contains the nid of the support rank (e.g. `A`, `B`, `C`, or `S`)
    is_replay: bool #: whether or not this is just a replay of the support convo from the base menu.

@dataclass(init=True)
class OnBaseConvo(EventTrigger):
    """
    This trigger fires when the player selects a base conversation to view.
    """
    nid: ClassVar[NID] = 'on_base_convo'
    base_convo: NID #: contains the name of the base conversation.
    unit: NID  # DEPRECATED - Just a copy of the base_convo

@dataclass(init=True)
class OnPrepStart(EventTrigger):
    """
    Occurs each time the player enters preps.
    """
    nid: ClassVar[NID] = 'on_prep_start'

@dataclass(init=True)
class OnBaseStart(EventTrigger):
    """
    Occurs each time the player enters base.
    """
    nid: ClassVar[NID] = 'on_base_start'

@dataclass(init=True)
class OnTurnwheel(EventTrigger):
    """
    Occurs after the turnwheel is used. Events that happen within are
    not recorded within the turnwheel and therefore will not be reversed
    upon turnwheel activation.
    """
    nid: ClassVar[NID] = 'on_turnwheel'

@dataclass(init=True)
class OnTitleScreen(EventTrigger):
    """
    Occurs before the title screen is shown.
    """
    nid: ClassVar[NID] = 'on_title_screen'

@dataclass(init=True)
class OnStartup(EventTrigger):
    """
    Occurs whenever the engine starts.
    """
    nid: ClassVar[NID] = 'on_startup'

@dataclass(init=True)
class TimeRegionComplete(EventTrigger):
    """
    Occurs when a time region runs out of time and would be removed.
    """
    nid: ClassVar[NID] = 'time_region_complete'
    position: Tuple[int, int] #: the position of the region that has run out of time.
    region: RegionObject #: the region that has run out of time.

@dataclass(init=True)
class OnOverworldNodeSelect(EventTrigger):
    """
    Occurs when an entity is about to issue a move to a node
    (which may or may not contain the next level, or
    any level at all). Because of implementation detail,
    when this event occurs, it supersedes any queued moves.
    Therefore, the entity will *not move* to the selected node.
    Any events that use this trigger should include a scripted move
    if movement is desired.
    """
    nid: ClassVar[NID] = 'on_overworld_node_select'
    entity_nid: NID #: Contains the id of entity that will issue a move.
    node_nid: NID #: Contains the id of the node.

@dataclass(init=True)
class RoamPressStart(EventTrigger):
    """
    Occurs when the `start` key is pressed in Free Roam.
    """
    nid: ClassVar[NID] = 'roam_press_start'
    unit1: UnitObject #: The current roam unit.
    unit2: UnitObject #: the closest nearby other unit.

@dataclass(init=True)
class RoamPressInfo(EventTrigger):
    """
    Occurs when the `info` key is pressed in Free Roam.
    """
    nid: ClassVar[NID] = 'roam_press_info'
    unit1: UnitObject #: The current roam unit.
    unit2: UnitObject #: the closest nearby other unit.

@dataclass(init=True)
class RoamPressAux(EventTrigger):
    """
    Occurs when the `aux` key is pressed in Free Roam.
    """
    nid: ClassVar[NID] = 'roam_press_aux'
    unit1: UnitObject #: The current roam unit.
    unit2: UnitObject #: the closest nearby other unit.

@dataclass(init=True)
class RoamingInterrupt(EventTrigger):
    """
    Occurs when the player enters an `interrupt` region on the map.
    """
    nid: ClassVar[NID] = 'roaming_interrupt'
    unit1: UnitObject #: The current roam unit.
    position: Tuple[int, int] #: The position of the current roam unit
    region: RegionObject #: The region that was triggered.

@dataclass(init=True)
class RegionTrigger(EventTrigger):
    """
    Special trigger. This trigger has a custom nid, and will be created whenever you make an interactable
    event region.
    """
    nid: NID #: the nid of the region event
    hidden: ClassVar[bool] = True
    unit1: UnitObject #: The unit triggering the region
    position: Tuple[int, int] #: The position of the unit triggering the region
    region: RegionObject #: the name of the region that was triggered
    item: ItemObject = None #: the item used to trigger this region (used with unlock staves and keys)

@dataclass(init=True)
class EventOnHit(EventTrigger):
    """
    Plays before a hit, if the unit will hit with this item.

    Note: trigger is used nowhere in the engine, but is used in the EventOnHit component.
    """
    nid: ClassVar[NID] = 'event_on_hit'
    hidden: ClassVar[bool] = True
    unit1: UnitObject #: the unit bearing the item.
    unit2: UnitObject #: the other unit in combat.
    position: Tuple[int, int] #: the position of the unit bearing the item.
    item: ItemObject #: the item/ability that the attacking unit is using.
    target_pos: Tuple[int, int] #: the position of the other unit.
    mode: str #: One of (`attack`, `defense`), depending on whether the bearer of the item is the one doing this attack, or the other unit is the one doing this attack.
    attack_info: Tuple[int, int] #: The first element is the number of attacks that have occurred before this one. The second element is the number of subattacks (think brave attacks) that have occurred within this main attack.

@dataclass(init=True)
class EventAfterCombat(EventTrigger):
    """
    Plays after combat where unit is using this item.

    Note: trigger is used nowhere in the engine, but is used in the EventAfterCombatOnHit and EventAfterCombatEvenMiss component.
    """
    nid: ClassVar[NID] = 'event_after_combat'
    hidden: ClassVar[bool] = True
    unit1: UnitObject #: the unit bearing the item.
    unit2: UnitObject #: the other unit in combat.
    position: Tuple[int, int] #: the position of the unit bearing the item.
    item: ItemObject #: the item/ability that the attacking unit is using.
    target_pos: Tuple[int, int] #: the position of the other unit.
    mode: str #: One of (`attack`, `defense`), depending on whether the bearer of the skill/item is the one doing this attack, or the other unit is the one doing this attack.

@dataclass(init=True)
class EventAfterInitiatedCombat(EventTrigger):
    """
    Plays after combat initiated by unit bearing this skill.

    Note: trigger is used nowhere in the engine, but is used in the EventAfterInitiatedCombat component.
    """
    nid: ClassVar[NID] = 'event_after_initiated_combat'
    hidden: ClassVar[bool] = True
    unit1: UnitObject #: the unit bearing the skill.
    unit2: UnitObject #: the other unit in combat.
    position: Tuple[int, int] #: the position of the unit bearing the skill.
    item: ItemObject #: the item/ability that the attacking unit is using.
    mode: str #: One of (`attack`, `defense`), depending on whether the bearer of the skill is the one doing this attack, or the other unit is the one doing this attack.

@dataclass(init=True)
class EventOnRemove(EventTrigger):
    """
    Plays after skill is removed from a unit.

    Note: trigger is used nowhere in the engine, but is used in the EventOnRemove component.
    """
    nid: ClassVar[NID] = 'event_on_remove'
    hidden: ClassVar[bool] = True
    unit1: UnitObject #: the unit bearing the skill to be removed.

@dataclass(init=True)
class UnlockStaff(EventTrigger):
    """
    Plays when an unlock staff unlocks a region.

    Note: trigger is used nowhere in the engine, but is used in the UnlockStaff component.
    """
    nid: ClassVar[NID] = 'unlock_staff'
    hidden: ClassVar[bool] = True
    unit1: UnitObject #: the unit that is unlocking.
    position: Tuple[int, int] #: the position of the unlocking unit.
    item: ItemObject #: the item/ability that the unlocking unit is using.
    region: RegionObject #: the region being unlocked.


ALL_TRIGGERS = [tclass for tclass in EventTrigger.__subclasses__() if (tclass is not EventTrigger and not tclass.hidden)]<|MERGE_RESOLUTION|>--- conflicted
+++ resolved
@@ -210,11 +210,7 @@
     """
     nid: ClassVar[NID] = 'unit_weapon_rank_up'
     unit: UnitObject #: the unit that increased in weapon rank.
-<<<<<<< HEAD
-    weapon_type: ItemObject #: ItemObject of weapon type
-=======
     weapon_type: NID #: nid of weapon type object
->>>>>>> eaaefd78
     old_wexp: int #: old wexp before gaining wexp
     rank: str #: new weapon rank by letter
 
