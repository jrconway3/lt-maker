[
    {
        "nid": "Chpt1",
        "terrain_grid": {}
    },
    {
        "nid": "Prologue",
        "terrain_grid": {}
    },
    {
        "nid": "Chpt2",
        "terrain_grid": {}
    },
    {
        "nid": "SacredStonesBase",
        "terrain_grid": {}
    },
    {
<<<<<<< HEAD
        "nid": "Chpt3",
        "terrain_grid": {}
    },
    {
        "nid": "SacredStonesVillage",
        "terrain_grid": {}
    },
    {
        "nid": "GradoKeep",
        "terrain_grid": {}
    },
    {
        "nid": "Chpt14B",
        "terrain_grid": {}
    },
    {
        "nid": "Chpt4",
        "terrain_grid": {}
    },
    {
        "nid": "Chpt5",
=======
        "nid": "SacredStonesWorldMapBase",
>>>>>>> 42f3a5ae
        "terrain_grid": {}
    }
]<|MERGE_RESOLUTION|>--- conflicted
+++ resolved
@@ -1,46 +1,46 @@
-[
-    {
-        "nid": "Chpt1",
-        "terrain_grid": {}
-    },
-    {
-        "nid": "Prologue",
-        "terrain_grid": {}
-    },
-    {
-        "nid": "Chpt2",
-        "terrain_grid": {}
-    },
-    {
-        "nid": "SacredStonesBase",
-        "terrain_grid": {}
-    },
-    {
-<<<<<<< HEAD
-        "nid": "Chpt3",
-        "terrain_grid": {}
-    },
-    {
-        "nid": "SacredStonesVillage",
-        "terrain_grid": {}
-    },
-    {
-        "nid": "GradoKeep",
-        "terrain_grid": {}
-    },
-    {
-        "nid": "Chpt14B",
-        "terrain_grid": {}
-    },
-    {
-        "nid": "Chpt4",
-        "terrain_grid": {}
-    },
-    {
-        "nid": "Chpt5",
-=======
-        "nid": "SacredStonesWorldMapBase",
->>>>>>> 42f3a5ae
-        "terrain_grid": {}
-    }
+[
+    {
+        "nid": "Chpt1",
+        "terrain_grid": {}
+    },
+    {
+        "nid": "Prologue",
+        "terrain_grid": {}
+    },
+    {
+        "nid": "Chpt2",
+        "terrain_grid": {}
+    },
+    {
+        "nid": "SacredStonesBase",
+        "terrain_grid": {}
+    },
+    {
+        "nid": "Chpt3",
+        "terrain_grid": {}
+    },
+    {
+        "nid": "SacredStonesVillage",
+        "terrain_grid": {}
+    },
+    {
+        "nid": "GradoKeep",
+        "terrain_grid": {}
+    },
+    {
+        "nid": "Chpt14B",
+        "terrain_grid": {}
+    },
+    {
+        "nid": "Chpt4",
+        "terrain_grid": {}
+    },
+    {
+        "nid": "Chpt5",
+        "terrain_grid": {}
+    },
+    {
+        "nid": "SacredStonesWorldMapBase",
+        "terrain_grid": {}
+    }
 ]