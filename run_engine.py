--- conflicted
+++ resolved
@@ -19,14 +19,6 @@
 def test_play(name: str):
     RESOURCES.load(name + '.ltproj')
     DB.load(name + '.ltproj')
-    title = DB.constants.value('title')
-    driver.start(title, from_editor=True)
-    game = game_state.start_level('DEBUG')
-    driver.run(game)
-
-def test_play_ss():
-    RESOURCES.load('./sacred_stones.ltproj')
-    DB.load('./sacred_stones.ltproj')
     title = DB.constants.value('title')
     driver.start(title, from_editor=True)
     game = game_state.start_level('DEBUG')
@@ -55,15 +47,10 @@
     if not success:
         engine.terminate()
     try:
-<<<<<<< HEAD
-        # main()
-        # test_play()
-        test_play_ss()
-=======
         find_and_run_project()
         # main('lion_throne')        
         # test_play('lion_throne')
->>>>>>> 52f9dcb5
+        # test_play('sacred_stones')
     except Exception as e:
         logging.exception(e)
         inform_error()
