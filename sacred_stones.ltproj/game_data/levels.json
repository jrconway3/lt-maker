--- conflicted
+++ resolved
@@ -1,3619 +1,3591 @@
-[
-    {
-        "nid": "0",
-        "name": "Prologue",
-        "tilemap": "Prologue",
-        "party": "Eirika",
-        "music": {
-            "player_phase": "Distant Roads",
-            "enemy_phase": "Shadow of the Enemy",
-            "other_phase": null,
-            "enemy2_phase": null,
-            "player_battle": "Attack",
-            "enemy_battle": "Defense",
-            "other_battle": null,
-            "enemy2_battle": null,
-            "base": null
-        },
-        "objective": {
-            "simple": "Defeat boss",
-            "win": "Defeat boss",
-            "loss": "Eirika dies"
-        },
-<<<<<<< HEAD
-        "roam": null,
-=======
-        "roam": false,
->>>>>>> d5bdacfd
-        "roam_unit": "Eirika",
-        "units": [
-            {
-                "nid": "Eirika",
-                "team": "player",
-                "ai": "None",
-                "ai_group": null,
-                "starting_position": [
-                    4,
-                    5
-                ],
-                "generic": false
-            },
-            {
-                "nid": "Seth",
-                "team": "player",
-                "ai": "None",
-                "ai_group": null,
-                "starting_position": [
-                    4,
-                    4
-                ],
-                "generic": false
-            },
-            {
-                "nid": "101",
-                "variant": null,
-                "level": 1,
-                "klass": "Fighter",
-                "faction": "Soldier",
-                "starting_items": [
-                    [
-                        "Iron Axe",
-                        false
-                    ]
-                ],
-                "team": "enemy",
-                "ai": "Attack",
-                "ai_group": null,
-                "starting_position": [
-                    9,
-                    6
-                ],
-                "name": null,
-                "desc": null,
-                "generic": true
-            },
-            {
-                "nid": "102",
-                "variant": null,
-                "level": 2,
-                "klass": "Fighter",
-                "faction": "Soldier",
-                "starting_items": [
-                    [
-                        "Iron Axe",
-                        false
-                    ]
-                ],
-                "team": "enemy",
-                "ai": "Attack",
-                "ai_group": null,
-                "starting_position": [
-                    8,
-                    6
-                ],
-                "name": null,
-                "desc": null,
-                "generic": true
-            },
-            {
-                "nid": "O'Neill",
-                "team": "enemy",
-                "ai": "Guard",
-                "ai_group": null,
-                "starting_position": [
-                    10,
-                    8
-                ],
-                "generic": false
-            }
-        ],
-        "regions": [],
-        "unit_groups": [
-            {
-                "nid": "Enemy1",
-                "units": [
-                    "101",
-                    "102"
-                ],
-                "positions": {
-                    "101": [
-                        14,
-                        7
-                    ],
-                    "102": [
-                        14,
-                        8
-                    ]
-                }
-            }
-        ]
-    },
-    {
-        "nid": "1",
-        "name": "Ch. 1: Escape!",
-        "tilemap": "Chapter 1",
-        "party": "Eirika",
-        "music": {
-            "player_phase": "Distant Roads",
-            "enemy_phase": "Shadow of the Enemy",
-            "other_phase": null,
-            "player_battle": "Attack",
-            "enemy_battle": "Defense",
-            "other_battle": null,
-            "base": null
-        },
-        "objective": {
-            "simple": "Seize Gate",
-            "win": "Seize Boss",
-            "loss": "Eirika dies"
-        },
-<<<<<<< HEAD
-        "roam": null,
-=======
-        "roam": false,
->>>>>>> d5bdacfd
-        "roam_unit": null,
-        "units": [
-            {
-                "nid": "Eirika",
-                "team": "player",
-                "ai": "None",
-                "ai_group": null,
-                "starting_position": [
-                    12,
-                    9
-                ],
-                "generic": false
-            },
-            {
-                "nid": "Seth",
-                "team": "player",
-                "ai": "None",
-                "ai_group": null,
-                "starting_position": [
-                    13,
-                    8
-                ],
-                "generic": false
-            },
-            {
-                "nid": "Gilliam",
-                "team": "player",
-                "ai": "None",
-                "ai_group": null,
-                "starting_position": [
-                    6,
-                    1
-                ],
-                "generic": false
-            },
-            {
-                "nid": "Franz",
-                "team": "player",
-                "ai": "None",
-                "ai_group": null,
-                "starting_position": [
-                    5,
-                    1
-                ],
-                "generic": false
-            },
-            {
-                "nid": "Breguet",
-                "team": "enemy",
-                "ai": "Guard",
-                "ai_group": null,
-                "starting_position": [
-                    2,
-                    2
-                ],
-                "generic": false
-            },
-            {
-                "nid": "101",
-                "variant": null,
-                "level": 2,
-                "klass": "Soldier",
-                "faction": "Soldier",
-                "starting_items": [
-                    [
-                        "Iron Lance",
-                        false
-                    ]
-                ],
-                "team": "enemy",
-                "ai": "Defend",
-                "ai_group": null,
-                "starting_position": [
-                    1,
-                    3
-                ],
-                "name": null,
-                "desc": null,
-                "generic": true
-            },
-            {
-                "nid": "102",
-                "variant": null,
-                "level": 2,
-                "klass": "Soldier",
-                "faction": "Soldier",
-                "starting_items": [
-                    [
-                        "Iron Lance",
-                        false
-                    ]
-                ],
-                "team": "enemy",
-                "ai": "Defend",
-                "ai_group": null,
-                "starting_position": [
-                    3,
-                    3
-                ],
-                "name": null,
-                "desc": null,
-                "generic": true
-            },
-            {
-                "nid": "103",
-                "variant": null,
-                "level": 2,
-                "klass": "Fighter",
-                "faction": "Soldier",
-                "starting_items": [
-                    [
-                        "Iron Axe",
-                        false
-                    ]
-                ],
-                "team": "enemy",
-                "ai": "Defend",
-                "ai_group": null,
-                "starting_position": [
-                    2,
-                    8
-                ],
-                "name": null,
-                "desc": null,
-                "generic": true
-            },
-            {
-                "nid": "104",
-                "variant": null,
-                "level": 2,
-                "klass": "Fighter",
-                "faction": "Soldier",
-                "starting_items": [
-                    [
-                        "Iron Axe",
-                        false
-                    ]
-                ],
-                "team": "enemy",
-                "ai": "Attack",
-                "ai_group": null,
-                "starting_position": [
-                    4,
-                    7
-                ],
-                "name": null,
-                "desc": null,
-                "generic": true
-            },
-            {
-                "nid": "105",
-                "variant": null,
-                "level": 2,
-                "klass": "Fighter",
-                "faction": "Soldier",
-                "starting_items": [
-                    [
-                        "Iron Axe",
-                        false
-                    ]
-                ],
-                "team": "enemy",
-                "ai": "Attack",
-                "ai_group": null,
-                "starting_position": [
-                    9,
-                    5
-                ],
-                "name": null,
-                "desc": null,
-                "generic": true
-            },
-            {
-                "nid": "106",
-                "variant": null,
-                "level": 3,
-                "klass": "Soldier",
-                "faction": "Soldier",
-                "starting_items": [
-                    [
-                        "Iron Lance",
-                        false
-                    ]
-                ],
-                "team": "enemy",
-                "ai": "Guard",
-                "ai_group": null,
-                "starting_position": [
-                    8,
-                    3
-                ],
-                "name": null,
-                "desc": null,
-                "generic": true
-            },
-            {
-                "nid": "107",
-                "variant": null,
-                "level": 2,
-                "klass": "Soldier",
-                "faction": "Soldier",
-                "starting_items": [
-                    [
-                        "Iron Lance",
-                        false
-                    ]
-                ],
-                "team": "enemy",
-                "ai": "Pursue",
-                "ai_group": null,
-                "starting_position": null,
-                "name": null,
-                "desc": null,
-                "generic": true
-            },
-            {
-                "nid": "108",
-                "variant": null,
-                "level": 1,
-                "klass": "Fighter",
-                "faction": "Soldier",
-                "starting_items": [
-                    [
-                        "Iron Axe",
-                        false
-                    ]
-                ],
-                "team": "enemy",
-                "ai": "Attack",
-                "ai_group": null,
-                "starting_position": null,
-                "name": null,
-                "desc": null,
-                "generic": true
-            },
-            {
-                "nid": "109",
-                "variant": null,
-                "level": 1,
-                "klass": "Fighter",
-                "faction": "Soldier",
-                "starting_items": [
-                    [
-                        "Iron Axe",
-                        false
-                    ]
-                ],
-                "team": "enemy",
-                "ai": "Attack",
-                "ai_group": null,
-                "starting_position": null,
-                "name": null,
-                "desc": null,
-                "generic": true
-            },
-            {
-                "nid": "GreenCav",
-                "variant": null,
-                "level": 1,
-                "klass": "Cavalier",
-                "faction": "Soldier",
-                "starting_items": [],
-                "team": "other",
-                "ai": "None",
-                "ai_group": null,
-                "starting_position": null,
-                "name": null,
-                "desc": null,
-                "generic": true
-            },
-            {
-                "nid": "GreenMerc",
-                "variant": null,
-                "level": 1,
-                "klass": "Mercenary",
-                "faction": "Soldier",
-                "starting_items": [
-                    [
-                        "Iron Sword",
-                        false
-                    ]
-                ],
-                "team": "other",
-                "ai": "None",
-                "ai_group": null,
-                "starting_position": null,
-                "name": null,
-                "desc": null,
-                "generic": true
-            }
-        ],
-        "regions": [
-            {
-                "nid": "House1",
-                "region_type": "event",
-                "position": [
-                    13,
-                    6
-                ],
-                "size": [
-                    1,
-                    1
-                ],
-                "sub_nid": "Visit",
-                "condition": "True",
-                "only_once": true
-            },
-            {
-                "nid": "House2",
-                "region_type": "event",
-                "position": [
-                    10,
-                    4
-                ],
-                "size": [
-                    1,
-                    1
-                ],
-                "sub_nid": "Visit",
-                "condition": "True",
-                "only_once": true
-            },
-            {
-                "nid": "Gate",
-                "region_type": "event",
-                "position": [
-                    2,
-                    2
-                ],
-                "size": [
-                    1,
-                    1
-                ],
-                "sub_nid": "Seize",
-                "condition": "unit.nid == 'Eirika'",
-                "only_once": false
-            },
-            {
-                "nid": "EnemyRein",
-                "region_type": "normal",
-                "position": [
-                    0,
-                    0
-                ],
-                "size": [
-                    8,
-                    10
-                ],
-                "sub_nid": "",
-                "condition": "True",
-                "only_once": false
-            }
-        ],
-        "unit_groups": [
-            {
-                "nid": "Enemy1",
-                "units": [
-                    "Breguet",
-                    "101",
-                    "102",
-                    "103",
-                    "104",
-                    "105",
-                    "106"
-                ],
-                "positions": {
-                    "Breguet": [
-                        2,
-                        5
-                    ],
-                    "101": [
-                        1,
-                        6
-                    ],
-                    "102": [
-                        3,
-                        6
-                    ],
-                    "106": [
-                        2,
-                        7
-                    ],
-                    "105": [
-                        2,
-                        9
-                    ],
-                    "104": [
-                        3,
-                        8
-                    ],
-                    "103": [
-                        1,
-                        8
-                    ]
-                }
-            },
-            {
-                "nid": "Rein",
-                "units": [
-                    "Gilliam",
-                    "Franz"
-                ],
-                "positions": {}
-            },
-            {
-                "nid": "EnemyRein",
-                "units": [
-                    "107",
-                    "108",
-                    "109"
-                ],
-                "positions": {
-                    "107": [
-                        13,
-                        9
-                    ],
-                    "108": [
-                        13,
-                        8
-                    ],
-                    "109": [
-                        12,
-                        9
-                    ]
-                }
-            },
-            {
-                "nid": "EirikaSeth",
-                "units": [
-                    "Eirika",
-                    "Seth"
-                ],
-                "positions": {}
-            }
-        ]
-    },
-    {
-        "nid": "2",
-        "name": "Ch. 2: The Protected",
-        "tilemap": "Chapter 2",
-        "party": "Eirika",
-        "music": {
-            "player_phase": "Distant Roads",
-            "enemy_phase": "Shadow of the Enemy",
-            "other_phase": null,
-            "player_battle": "Attack",
-            "enemy_battle": "Defense",
-            "other_battle": null,
-            "base": null
-        },
-        "objective": {
-            "simple": "Defeat enemy,Left {eval:len(game.get_enemy_units())}",
-            "win": "Defeat all enemies",
-            "loss": "Eirika dies"
-        },
-<<<<<<< HEAD
-        "roam": null,
-=======
-        "roam": false,
->>>>>>> d5bdacfd
-        "roam_unit": null,
-        "units": [
-            {
-                "nid": "Eirika",
-                "team": "player",
-                "ai": "None",
-                "ai_group": null,
-                "starting_position": [
-                    2,
-                    2
-                ],
-                "generic": false
-            },
-            {
-                "nid": "Seth",
-                "team": "player",
-                "ai": "None",
-                "ai_group": null,
-                "starting_position": [
-                    0,
-                    1
-                ],
-                "generic": false
-            },
-            {
-                "nid": "Franz",
-                "team": "player",
-                "ai": "None",
-                "ai_group": null,
-                "starting_position": [
-                    1,
-                    1
-                ],
-                "generic": false
-            },
-            {
-                "nid": "Gilliam",
-                "team": "player",
-                "ai": "None",
-                "ai_group": null,
-                "starting_position": [
-                    0,
-                    3
-                ],
-                "generic": false
-            },
-            {
-                "nid": "Vanessa",
-                "team": "player",
-                "ai": "None",
-                "ai_group": null,
-                "starting_position": [
-                    6,
-                    3
-                ],
-                "generic": false
-            },
-            {
-                "nid": "Moulder",
-                "team": "player",
-                "ai": "None",
-                "ai_group": null,
-                "starting_position": [
-                    3,
-                    3
-                ],
-                "generic": false
-            },
-            {
-                "nid": "Ross",
-                "team": "other",
-                "ai": "Guard",
-                "ai_group": null,
-                "starting_position": [
-                    10,
-                    5
-                ],
-                "generic": false
-            },
-            {
-                "nid": "Garcia",
-                "team": "other",
-                "ai": "Defend",
-                "ai_group": null,
-                "starting_position": [
-                    10,
-                    4
-                ],
-                "generic": false
-            },
-            {
-                "nid": "Bone",
-                "team": "enemy",
-                "ai": "Pursue",
-                "ai_group": null,
-                "starting_position": [
-                    9,
-                    14
-                ],
-                "generic": false
-            },
-            {
-                "nid": "TopBandit",
-                "variant": null,
-                "level": 2,
-                "klass": "Brigand",
-                "faction": "Cutthroat",
-                "starting_items": [
-                    [
-                        "Iron Axe",
-                        false
-                    ]
-                ],
-                "team": "enemy",
-                "ai": "Attack",
-                "ai_group": null,
-                "starting_position": [
-                    12,
-                    3
-                ],
-                "name": "Cutthroat",
-                "desc": "A member of Bazba's Bandits, who roam this region.",
-                "generic": true
-            },
-            {
-                "nid": "BoneBuddy",
-                "variant": null,
-                "level": 3,
-                "klass": "Brigand",
-                "faction": "Cutthroat",
-                "starting_items": [
-                    [
-                        "Iron Axe",
-                        false
-                    ]
-                ],
-                "team": "enemy",
-                "ai": "None",
-                "ai_group": null,
-                "starting_position": [
-                    10,
-                    12
-                ],
-                "name": "Cutthroat",
-                "desc": "A member of Bazba's Bandits, who roam this region.",
-                "generic": true
-            },
-            {
-                "nid": "103",
-                "variant": null,
-                "level": 3,
-                "klass": "Brigand",
-                "faction": "Cutthroat",
-                "starting_items": [
-                    [
-                        "Iron Axe",
-                        false
-                    ]
-                ],
-                "team": "enemy",
-                "ai": "PursueVillage",
-                "ai_group": null,
-                "starting_position": [
-                    7,
-                    14
-                ],
-                "name": "Cutthroat",
-                "desc": "A member of Bazba's Bandits, who roam this region.",
-                "generic": true
-            },
-            {
-                "nid": "104",
-                "variant": null,
-                "level": 3,
-                "klass": "Brigand",
-                "faction": "Cutthroat",
-                "starting_items": [
-                    [
-                        "Iron Axe",
-                        false
-                    ],
-                    [
-                        "Vulnerary",
-                        true
-                    ]
-                ],
-                "team": "enemy",
-                "ai": "None",
-                "ai_group": null,
-                "starting_position": [
-                    6,
-                    11
-                ],
-                "name": "Cutthroat",
-                "desc": "A member of Bazba's Bandits, who roam this region.",
-                "generic": true
-            },
-            {
-                "nid": "105",
-                "variant": null,
-                "level": 1,
-                "klass": "Archer",
-                "faction": "Cutthroat",
-                "starting_items": [
-                    [
-                        "Iron Bow",
-                        false
-                    ]
-                ],
-                "team": "enemy",
-                "ai": "Defend",
-                "ai_group": null,
-                "starting_position": [
-                    14,
-                    9
-                ],
-                "name": "Cutthroat",
-                "desc": "A member of Bazba's Bandits, who roam this region.",
-                "generic": true
-            },
-            {
-                "nid": "106",
-                "variant": null,
-                "level": 2,
-                "klass": "Brigand",
-                "faction": "Cutthroat",
-                "starting_items": [
-                    [
-                        "Iron Axe",
-                        false
-                    ]
-                ],
-                "team": "enemy",
-                "ai": "PursueVillage",
-                "ai_group": null,
-                "starting_position": [
-                    1,
-                    9
-                ],
-                "name": "Cutthroat",
-                "desc": "A member of Bazba's Bandits, who roam this region.",
-                "generic": true
-            },
-            {
-                "nid": "107",
-                "variant": null,
-                "level": 3,
-                "klass": "Brigand",
-                "faction": "Cutthroat",
-                "starting_items": [
-                    [
-                        "Iron Axe",
-                        false
-                    ]
-                ],
-                "team": "enemy",
-                "ai": "PursueVillage",
-                "ai_group": null,
-                "starting_position": [
-                    0,
-                    9
-                ],
-                "name": "Cutthroat",
-                "desc": "A member of Bazba's Bandits, who roam this region.",
-                "generic": true
-            }
-        ],
-        "regions": [
-            {
-                "nid": "Village1",
-                "region_type": "event",
-                "position": [
-                    4,
-                    2
-                ],
-                "size": [
-                    1,
-                    1
-                ],
-                "sub_nid": "Visit",
-                "condition": "True",
-                "only_once": true
-            },
-            {
-                "nid": "Village2",
-                "region_type": "event",
-                "position": [
-                    7,
-                    2
-                ],
-                "size": [
-                    1,
-                    1
-                ],
-                "sub_nid": "Visit",
-                "condition": "True",
-                "only_once": true
-            },
-            {
-                "nid": "Village3",
-                "region_type": "event",
-                "position": [
-                    1,
-                    12
-                ],
-                "size": [
-                    1,
-                    1
-                ],
-                "sub_nid": "Visit",
-                "condition": "True",
-                "only_once": true
-            },
-            {
-                "nid": "Armory",
-                "region_type": "event",
-                "position": [
-                    5,
-                    7
-                ],
-                "size": [
-                    1,
-                    1
-                ],
-                "sub_nid": "Armory",
-                "condition": "True",
-                "only_once": false
-            },
-            {
-                "nid": "DestroyVillage1",
-                "region_type": "event",
-                "position": [
-                    4,
-                    2
-                ],
-                "size": [
-                    1,
-                    1
-                ],
-                "sub_nid": "Destructible",
-                "condition": "unit.team == 'enemy'",
-                "only_once": true
-            },
-            {
-                "nid": "DestroyVillage2",
-                "region_type": "event",
-                "position": [
-                    7,
-                    2
-                ],
-                "size": [
-                    1,
-                    1
-                ],
-                "sub_nid": "Destructible",
-                "condition": "unit.team == 'enemy'",
-                "only_once": true
-            },
-            {
-                "nid": "DestroyVillage3",
-                "region_type": "event",
-                "position": [
-                    1,
-                    12
-                ],
-                "size": [
-                    1,
-                    1
-                ],
-                "sub_nid": "Destructible",
-                "condition": "unit.team == 'enemy'",
-                "only_once": true
-            }
-        ],
-        "unit_groups": [
-            {
-                "nid": "BanditReinforcements",
-                "units": [
-                    "106",
-                    "107"
-                ],
-                "positions": {
-                    "106": [
-                        0,
-                        9
-                    ],
-                    "107": [
-                        1,
-                        9
-                    ]
-                }
-            },
-            {
-                "nid": "Bandits1",
-                "units": [
-                    "TopBandit",
-                    "105",
-                    "Bone",
-                    "BoneBuddy"
-                ],
-                "positions": {
-                    "TopBandit": [
-                        12,
-                        5
-                    ],
-                    "105": [
-                        14,
-                        9
-                    ],
-                    "Bone": [
-                        13,
-                        7
-                    ],
-                    "BoneBuddy": [
-                        11,
-                        7
-                    ]
-                }
-            },
-            {
-                "nid": "RossGarcia",
-                "units": [
-                    "Ross",
-                    "Garcia"
-                ],
-                "positions": {}
-            },
-            {
-                "nid": "BlueTeam",
-                "units": [
-                    "Eirika",
-                    "Seth",
-                    "Franz",
-                    "Gilliam",
-                    "Moulder"
-                ],
-                "positions": {}
-            }
-        ]
-    },
-    {
-        "nid": "3",
-        "name": "Ch. 3: The Bandits of Borgo",
-        "tilemap": "Chapter 3",
-        "party": "Eirika",
-        "music": {
-            "player_phase": null,
-            "enemy_phase": null,
-            "other_phase": null,
-            "enemy2_phase": null,
-            "player_battle": null,
-            "enemy_battle": null,
-            "other_battle": null,
-            "enemy2_battle": null,
-            "base": null
-        },
-        "objective": {
-            "simple": "Seize throne",
-            "win": "Seize throne",
-            "loss": "Eirika dies"
-        },
-<<<<<<< HEAD
-        "roam": null,
-=======
-        "roam": false,
->>>>>>> d5bdacfd
-        "roam_unit": null,
-        "units": [
-            {
-                "nid": "Eirika",
-                "team": "player",
-                "ai": "None",
-                "ai_group": null,
-                "starting_position": [
-                    2,
-                    11
-                ],
-                "generic": false
-            },
-            {
-                "nid": "Seth",
-                "team": "player",
-                "ai": "None",
-                "ai_group": null,
-                "starting_position": [
-                    1,
-                    12
-                ],
-                "generic": false
-            },
-            {
-                "nid": "Franz",
-                "team": "player",
-                "ai": "None",
-                "ai_group": null,
-                "starting_position": [
-                    0,
-                    11
-                ],
-                "generic": false
-            },
-            {
-                "nid": "Gilliam",
-                "team": "player",
-                "ai": "None",
-                "ai_group": null,
-                "starting_position": [
-                    1,
-                    8
-                ],
-                "generic": false
-            },
-            {
-                "nid": "Vanessa",
-                "team": "player",
-                "ai": "None",
-                "ai_group": null,
-                "starting_position": [
-                    2,
-                    13
-                ],
-                "generic": false
-            },
-            {
-                "nid": "Moulder",
-                "team": "player",
-                "ai": "None",
-                "ai_group": null,
-                "starting_position": [
-                    3,
-                    12
-                ],
-                "generic": false
-            },
-            {
-                "nid": "Ross",
-                "team": "player",
-                "ai": "None",
-                "ai_group": null,
-                "starting_position": [
-                    3,
-                    10
-                ],
-                "generic": false
-            },
-            {
-                "nid": "Garcia",
-                "team": "player",
-                "ai": "None",
-                "ai_group": null,
-                "starting_position": [
-                    2,
-                    9
-                ],
-                "generic": false
-            },
-            {
-                "nid": "Neimi",
-                "team": "player",
-                "ai": "None",
-                "ai_group": null,
-                "starting_position": [
-                    1,
-                    10
-                ],
-                "generic": false
-            },
-            {
-                "nid": "Colm",
-                "team": "other",
-                "ai": "Thief",
-                "ai_group": null,
-                "starting_position": null,
-                "generic": false
-            },
-            {
-                "nid": "Bazba",
-                "team": "enemy",
-                "ai": "Guard",
-                "ai_group": null,
-                "starting_position": [
-                    14,
-                    1
-                ],
-                "generic": false
-            },
-            {
-                "nid": "101",
-                "variant": null,
-                "level": 3,
-                "klass": "Brigand",
-                "faction": "Cutthroat",
-                "starting_items": [
-                    [
-                        "Iron Axe",
-                        false
-                    ]
-                ],
-                "team": "enemy",
-                "ai": "Attack",
-                "ai_group": null,
-                "starting_position": [
-                    7,
-                    2
-                ],
-                "name": "Cutthroat",
-                "desc": "A member of Bazba's Bandits, who roam this region.",
-                "generic": true
-            },
-            {
-                "nid": "102",
-                "variant": null,
-                "level": 3,
-                "klass": "Brigand",
-                "faction": "Cutthroat",
-                "starting_items": [
-                    [
-                        "Hand Axe",
-                        false
-                    ]
-                ],
-                "team": "enemy",
-                "ai": "Attack",
-                "ai_group": null,
-                "starting_position": [
-                    9,
-                    8
-                ],
-                "name": "Cutthroat",
-                "desc": "A member of Bazba's Bandits, who roam this region.",
-                "generic": true
-            },
-            {
-                "nid": "103",
-                "variant": null,
-                "level": 4,
-                "klass": "Brigand",
-                "faction": "Cutthroat",
-                "starting_items": [
-                    [
-                        "Hand Axe",
-                        false
-                    ]
-                ],
-                "team": "enemy",
-                "ai": "Attack",
-                "ai_group": null,
-                "starting_position": [
-                    14,
-                    11
-                ],
-                "name": "Cutthroat",
-                "desc": "A member of Bazba's Bandits, who roam this region.",
-                "generic": true
-            },
-            {
-                "nid": "104",
-                "variant": null,
-                "level": 3,
-                "klass": "Brigand",
-                "faction": "Cutthroat",
-                "starting_items": [
-                    [
-                        "Iron Axe",
-                        false
-                    ],
-                    [
-                        "Door Key",
-                        true
-                    ]
-                ],
-                "team": "enemy",
-                "ai": "Attack",
-                "ai_group": null,
-                "starting_position": [
-                    5,
-                    9
-                ],
-                "name": "Cutthroat",
-                "desc": "A member of Bazba's Bandits, who roam this region.",
-                "generic": true
-            },
-            {
-                "nid": "105",
-                "variant": null,
-                "level": 3,
-                "klass": "Brigand",
-                "faction": "Cutthroat",
-                "starting_items": [
-                    [
-                        "Iron Axe",
-                        false
-                    ],
-                    [
-                        "Chest Key",
-                        true
-                    ]
-                ],
-                "team": "enemy",
-                "ai": "Attack",
-                "ai_group": null,
-                "starting_position": [
-                    7,
-                    12
-                ],
-                "name": "Cutthroat",
-                "desc": "A member of Bazba's Bandits, who roam this region.",
-                "generic": true
-            },
-            {
-                "nid": "106",
-                "variant": null,
-                "level": 2,
-                "klass": "Brigand",
-                "faction": "Cutthroat",
-                "starting_items": [
-                    [
-                        "Steel Axe",
-                        false
-                    ],
-                    [
-                        "Pure Water",
-                        false
-                    ]
-                ],
-                "team": "enemy",
-                "ai": "Attack",
-                "ai_group": null,
-                "starting_position": [
-                    14,
-                    6
-                ],
-                "name": "Cutthroat",
-                "desc": "A member of Bazba's Bandits, who roam this region.",
-                "generic": true
-            },
-            {
-                "nid": "107",
-                "variant": null,
-                "level": 2,
-                "klass": "Mercenary",
-                "faction": "Cutthroat",
-                "starting_items": [
-                    [
-                        "Iron Sword",
-                        false
-                    ],
-                    [
-                        "Pure Water",
-                        false
-                    ]
-                ],
-                "team": "enemy",
-                "ai": "Attack",
-                "ai_group": null,
-                "starting_position": [
-                    15,
-                    2
-                ],
-                "name": "Cutthroat",
-                "desc": "A member of Bazba's Bandits, who roam this region.",
-                "generic": true
-            },
-            {
-                "nid": "108",
-                "variant": null,
-                "level": 4,
-                "klass": "Archer",
-                "faction": "Cutthroat",
-                "starting_items": [
-                    [
-                        "Iron Bow",
-                        false
-                    ]
-                ],
-                "team": "enemy",
-                "ai": "Attack",
-                "ai_group": null,
-                "starting_position": [
-                    12,
-                    9
-                ],
-                "name": "Cutthroat",
-                "desc": "A member of Bazba's Bandits, who roam this region.",
-                "generic": true
-            },
-            {
-                "nid": "109",
-                "variant": null,
-                "level": 4,
-                "klass": "Thief",
-                "faction": "Cutthroat",
-                "starting_items": [
-                    [
-                        "Iron Sword",
-                        false
-                    ]
-                ],
-                "team": "enemy",
-                "ai": "SimpleThief",
-                "ai_group": null,
-                "starting_position": [
-                    9,
-                    11
-                ],
-                "name": "Cutthroat",
-                "desc": "A member of Bazba's Bandits, who roam this region.",
-                "generic": true
-            },
-            {
-                "nid": "Wall1",
-                "variant": null,
-                "level": 1,
-                "klass": "Wall25",
-                "faction": "Wall",
-                "starting_items": [],
-                "team": "enemy",
-                "ai": "None",
-                "ai_group": null,
-                "starting_position": [
-                    4,
-                    12
-                ],
-                "name": "Wall",
-                "desc": "",
-                "generic": true
-            },
-            {
-                "nid": "Wall2",
-                "variant": null,
-                "level": 1,
-                "klass": "Wall25",
-                "faction": "Wall",
-                "starting_items": [],
-                "team": "enemy",
-                "ai": "None",
-                "ai_group": null,
-                "starting_position": [
-                    4,
-                    9
-                ],
-                "name": "Wall",
-                "desc": "",
-                "generic": true
-            },
-            {
-                "nid": "Wall3",
-                "variant": null,
-                "level": 1,
-                "klass": "Wall25",
-                "faction": "Wall",
-                "starting_items": [],
-                "team": "enemy",
-                "ai": "None",
-                "ai_group": null,
-                "starting_position": [
-                    8,
-                    8
-                ],
-                "name": "Wall",
-                "desc": "",
-                "generic": true
-            },
-            {
-                "nid": "Placeholder",
-                "variant": null,
-                "level": 1,
-                "klass": "Citizen",
-                "faction": "Soldier",
-                "starting_items": [],
-                "team": "other",
-                "ai": "None",
-                "ai_group": null,
-                "starting_position": null,
-                "name": "Soldier",
-                "desc": "The army of Grado, the largest nation on the entire continent",
-                "generic": true
-            }
-        ],
-        "regions": [
-            {
-                "nid": "Chest1",
-                "region_type": "event",
-                "position": [
-                    6,
-                    12
-                ],
-                "size": [
-                    1,
-                    1
-                ],
-                "sub_nid": "Chest",
-                "condition": "unit.can_unlock(region)",
-                "only_once": true
-            },
-            {
-                "nid": "Chest2",
-                "region_type": "event",
-                "position": [
-                    6,
-                    3
-                ],
-                "size": [
-                    1,
-                    1
-                ],
-                "sub_nid": "Chest",
-                "condition": "unit.can_unlock(region)",
-                "only_once": true
-            },
-            {
-                "nid": "Chest3",
-                "region_type": "event",
-                "position": [
-                    8,
-                    3
-                ],
-                "size": [
-                    1,
-                    1
-                ],
-                "sub_nid": "Chest",
-                "condition": "unit.can_unlock(region)",
-                "only_once": true
-            },
-            {
-                "nid": "Chest4",
-                "region_type": "event",
-                "position": [
-                    10,
-                    3
-                ],
-                "size": [
-                    1,
-                    1
-                ],
-                "sub_nid": "Chest",
-                "condition": "unit.can_unlock(region)",
-                "only_once": true
-            },
-            {
-                "nid": "Door1",
-                "region_type": "event",
-                "position": [
-                    2,
-                    2
-                ],
-                "size": [
-                    1,
-                    3
-                ],
-                "sub_nid": "Door",
-                "condition": "unit.can_unlock(region)",
-                "only_once": true
-            },
-            {
-                "nid": "Door2",
-                "region_type": "event",
-                "position": [
-                    6,
-                    9
-                ],
-                "size": [
-                    1,
-                    3
-                ],
-                "sub_nid": "Door",
-                "condition": "unit.can_unlock(region)",
-                "only_once": true
-            },
-            {
-                "nid": "Door3",
-                "region_type": "event",
-                "position": [
-                    10,
-                    4
-                ],
-                "size": [
-                    1,
-                    3
-                ],
-                "sub_nid": "Door",
-                "condition": "unit.can_unlock(region)",
-                "only_once": true
-            },
-            {
-                "nid": "Seize",
-                "region_type": "event",
-                "position": [
-                    14,
-                    1
-                ],
-                "size": [
-                    1,
-                    1
-                ],
-                "sub_nid": "Seize",
-                "condition": "'Lord' in unit.tags",
-                "only_once": true
-            }
-        ],
-        "unit_groups": [
-            {
-                "nid": "PlayerTeam",
-                "units": [
-                    "Eirika",
-                    "Seth",
-                    "Franz",
-                    "Gilliam",
-                    "Vanessa",
-                    "Moulder",
-                    "Ross",
-                    "Neimi",
-                    "Garcia"
-                ],
-                "positions": {}
-            }
-        ]
-    },
-    {
-        "nid": "4",
-        "name": "Ch. 4: Ancient Horrors",
-        "tilemap": "Chapter 4",
-        "party": "Eirika",
-        "music": {
-            "player_phase": null,
-            "enemy_phase": null,
-            "other_phase": null,
-            "enemy2_phase": null,
-            "player_battle": null,
-            "enemy_battle": null,
-            "other_battle": null,
-            "enemy2_battle": null,
-            "base": null
-        },
-        "objective": {
-            "simple": "Defeat enemy,Left {eval:len(game.get_enemy_units())}",
-            "win": "Defeat enemy,Left {eval:len(game.get_enemy_units())}",
-            "loss": "Eirika dies"
-        },
-<<<<<<< HEAD
-        "roam": null,
-=======
-        "roam": false,
->>>>>>> d5bdacfd
-        "roam_unit": null,
-        "units": [
-            {
-                "nid": "Eirika",
-                "team": "player",
-                "ai": "None",
-                "ai_group": null,
-                "starting_position": [
-                    5,
-                    2
-                ],
-                "generic": false
-            },
-            {
-                "nid": "Artur",
-                "team": "player",
-                "ai": "None",
-                "ai_group": null,
-                "starting_position": [
-                    7,
-                    3
-                ],
-                "generic": false
-            },
-            {
-                "nid": "Lute",
-                "team": "other",
-                "ai": "None",
-                "ai_group": null,
-                "starting_position": null,
-                "generic": false
-            },
-            {
-                "nid": "Seth",
-                "team": "player",
-                "ai": "None",
-                "ai_group": null,
-                "starting_position": [
-                    6,
-                    1
-                ],
-                "generic": false
-            },
-            {
-                "nid": "Gilliam",
-                "team": "player",
-                "ai": "None",
-                "ai_group": null,
-                "starting_position": [
-                    3,
-                    3
-                ],
-                "generic": false
-            },
-            {
-                "nid": "Vanessa",
-                "team": "player",
-                "ai": "None",
-                "ai_group": null,
-                "starting_position": [
-                    4,
-                    2
-                ],
-                "generic": false
-            },
-            {
-                "nid": "Moulder",
-                "team": "player",
-                "ai": "None",
-                "ai_group": null,
-                "starting_position": [
-                    5,
-                    1
-                ],
-                "generic": false
-            },
-            {
-                "nid": "Ross",
-                "team": "player",
-                "ai": "None",
-                "ai_group": null,
-                "starting_position": [
-                    2,
-                    2
-                ],
-                "generic": false
-            },
-            {
-                "nid": "Colm",
-                "team": "player",
-                "ai": "None",
-                "ai_group": null,
-                "starting_position": [
-                    4,
-                    0
-                ],
-                "generic": false
-            },
-            {
-                "nid": "Neimi",
-                "team": "player",
-                "ai": "None",
-                "ai_group": null,
-                "starting_position": [
-                    3,
-                    1
-                ],
-                "generic": false
-            },
-            {
-                "nid": "101",
-                "variant": null,
-                "level": 1,
-                "klass": "Revenant",
-                "faction": "Monster",
-                "starting_items": [
-                    [
-                        "Rotten Claw",
-                        false
-                    ]
-                ],
-                "team": "enemy",
-                "ai": "Attack",
-                "ai_group": null,
-                "starting_position": [
-                    0,
-                    4
-                ],
-                "name": "Monster",
-                "desc": "It's a monster.",
-                "generic": true
-            },
-            {
-                "nid": "102",
-                "variant": null,
-                "level": 1,
-                "klass": "Revenant",
-                "faction": "Monster",
-                "starting_items": [
-                    [
-                        "Rotten Claw",
-                        false
-                    ]
-                ],
-                "team": "enemy",
-                "ai": "Attack",
-                "ai_group": null,
-                "starting_position": [
-                    11,
-                    4
-                ],
-                "name": "Monster",
-                "desc": "It's a monster.",
-                "generic": true
-            },
-            {
-                "nid": "103",
-                "variant": null,
-                "level": 1,
-                "klass": "Revenant",
-                "faction": "Monster",
-                "starting_items": [
-                    [
-                        "Rotten Claw",
-                        false
-                    ]
-                ],
-                "team": "enemy",
-                "ai": "Attack",
-                "ai_group": null,
-                "starting_position": [
-                    5,
-                    8
-                ],
-                "name": "Monster",
-                "desc": "It's a monster.",
-                "generic": true
-            },
-            {
-                "nid": "104",
-                "variant": null,
-                "level": 2,
-                "klass": "Revenant",
-                "faction": "Monster",
-                "starting_items": [
-                    [
-                        "Rotten Claw",
-                        false
-                    ]
-                ],
-                "team": "enemy",
-                "ai": "Defend",
-                "ai_group": null,
-                "starting_position": [
-                    7,
-                    9
-                ],
-                "name": "Monster",
-                "desc": "A grotesque creature created by magic and born in darkness.",
-                "generic": true
-            },
-            {
-                "nid": "105",
-                "variant": null,
-                "level": 2,
-                "klass": "Revenant",
-                "faction": "Monster",
-                "starting_items": [
-                    [
-                        "Rotten Claw",
-                        false
-                    ]
-                ],
-                "team": "enemy",
-                "ai": "Attack",
-                "ai_group": null,
-                "starting_position": [
-                    5,
-                    13
-                ],
-                "name": "Monster",
-                "desc": "A grotesque creature created by magic and born in darkness.",
-                "generic": true
-            },
-            {
-                "nid": "106",
-                "variant": null,
-                "level": 2,
-                "klass": "Revenant",
-                "faction": "Monster",
-                "starting_items": [
-                    [
-                        "Rotten Claw",
-                        false
-                    ]
-                ],
-                "team": "enemy",
-                "ai": "Attack",
-                "ai_group": null,
-                "starting_position": [
-                    10,
-                    12
-                ],
-                "name": "Monster",
-                "desc": "A grotesque creature created by magic and born in darkness.",
-                "generic": true
-            },
-            {
-                "nid": "107",
-                "variant": null,
-                "level": 3,
-                "klass": "Revenant",
-                "faction": "Monster",
-                "starting_items": [
-                    [
-                        "Rotten Claw",
-                        false
-                    ]
-                ],
-                "team": "enemy",
-                "ai": "Pursue",
-                "ai_group": null,
-                "starting_position": [
-                    11,
-                    14
-                ],
-                "name": "Monster",
-                "desc": "A grotesque creature created by magic and born in darkness.",
-                "generic": true
-            },
-            {
-                "nid": "108",
-                "variant": null,
-                "level": 3,
-                "klass": "Revenant",
-                "faction": "Monster",
-                "starting_items": [
-                    [
-                        "Rotten Claw",
-                        false
-                    ]
-                ],
-                "team": "enemy",
-                "ai": "Pursue",
-                "ai_group": null,
-                "starting_position": [
-                    8,
-                    14
-                ],
-                "name": "Monster",
-                "desc": "A grotesque creature created by magic and born in darkness.",
-                "generic": true
-            },
-            {
-                "nid": "118",
-                "variant": null,
-                "level": 2,
-                "klass": "Revenant",
-                "faction": "Monster",
-                "starting_items": [
-                    [
-                        "Fetid Claw",
-                        false
-                    ],
-                    [
-                        "Vulnerary",
-                        false
-                    ]
-                ],
-                "team": "enemy",
-                "ai": "Pursue",
-                "ai_group": null,
-                "starting_position": null,
-                "name": "Monster",
-                "desc": "A grotesque creature created by magic and born in darkness.",
-                "generic": true
-            },
-            {
-                "nid": "119",
-                "variant": null,
-                "level": 2,
-                "klass": "Revenant",
-                "faction": "Monster",
-                "starting_items": [
-                    [
-                        "Rotten Claw",
-                        false
-                    ]
-                ],
-                "team": "enemy",
-                "ai": "Pursue",
-                "ai_group": null,
-                "starting_position": null,
-                "name": "Monster",
-                "desc": "A grotesque creature created by magic and born in darkness.",
-                "generic": true
-            },
-            {
-                "nid": "120",
-                "variant": null,
-                "level": 1,
-                "klass": "Revenant",
-                "faction": "Monster",
-                "starting_items": [
-                    [
-                        "Rotten Claw",
-                        false
-                    ]
-                ],
-                "team": "enemy",
-                "ai": "Pursue",
-                "ai_group": null,
-                "starting_position": null,
-                "name": "Monster",
-                "desc": "A grotesque creature created by magic and born in darkness.",
-                "generic": true
-            },
-            {
-                "nid": "121",
-                "variant": null,
-                "level": 1,
-                "klass": "Revenant",
-                "faction": "Monster",
-                "starting_items": [
-                    [
-                        "Rotten Claw",
-                        false
-                    ]
-                ],
-                "team": "enemy",
-                "ai": "Pursue",
-                "ai_group": null,
-                "starting_position": null,
-                "name": "Monster",
-                "desc": "A grotesque creature created by magic and born in darkness.",
-                "generic": true
-            },
-            {
-                "nid": "Boss",
-                "variant": null,
-                "level": 1,
-                "klass": "Entombed",
-                "faction": "Monster",
-                "starting_items": [
-                    [
-                        "Fetid Claw",
-                        false
-                    ]
-                ],
-                "team": "enemy",
-                "ai": "Defend",
-                "ai_group": null,
-                "starting_position": [
-                    13,
-                    13
-                ],
-                "name": "Monster",
-                "desc": "A grotesque creature created by magic and born in darkness.",
-                "generic": true
-            },
-            {
-                "nid": "109",
-                "variant": null,
-                "level": 2,
-                "klass": "Sword_Bonewalker",
-                "faction": "Monster",
-                "starting_items": [
-                    [
-                        "Iron Sword",
-                        false
-                    ]
-                ],
-                "team": "enemy",
-                "ai": "Attack",
-                "ai_group": null,
-                "starting_position": [
-                    2,
-                    7
-                ],
-                "name": "Monster",
-                "desc": "A grotesque creature created by magic and born in darkness.",
-                "generic": true
-            },
-            {
-                "nid": "110",
-                "variant": null,
-                "level": 3,
-                "klass": "Sword_Bonewalker",
-                "faction": "Monster",
-                "starting_items": [
-                    [
-                        "Iron Sword",
-                        false
-                    ]
-                ],
-                "team": "enemy",
-                "ai": "Attack",
-                "ai_group": null,
-                "starting_position": [
-                    3,
-                    10
-                ],
-                "name": "Monster",
-                "desc": "A grotesque creature created by magic and born in darkness.",
-                "generic": true
-            },
-            {
-                "nid": "111",
-                "variant": null,
-                "level": 3,
-                "klass": "Sword_Bonewalker",
-                "faction": "Monster",
-                "starting_items": [
-                    [
-                        "Iron Sword",
-                        false
-                    ]
-                ],
-                "team": "enemy",
-                "ai": "Attack",
-                "ai_group": null,
-                "starting_position": [
-                    1,
-                    14
-                ],
-                "name": "Monster",
-                "desc": "A grotesque creature created by magic and born in darkness.",
-                "generic": true
-            },
-            {
-                "nid": "115",
-                "variant": null,
-                "level": 1,
-                "klass": "Sword_Bonewalker",
-                "faction": "Monster",
-                "starting_items": [
-                    [
-                        "Iron Lance",
-                        false
-                    ]
-                ],
-                "team": "enemy",
-                "ai": "Pursue",
-                "ai_group": null,
-                "starting_position": null,
-                "name": "Monster",
-                "desc": "A grotesque creature created by magic and born in darkness.",
-                "generic": true
-            },
-            {
-                "nid": "116",
-                "variant": null,
-                "level": 1,
-                "klass": "Sword_Bonewalker",
-                "faction": "Monster",
-                "starting_items": [
-                    [
-                        "Iron Lance",
-                        false
-                    ]
-                ],
-                "team": "enemy",
-                "ai": "Pursue",
-                "ai_group": null,
-                "starting_position": null,
-                "name": "Monster",
-                "desc": "A grotesque creature created by magic and born in darkness.",
-                "generic": true
-            },
-            {
-                "nid": "117",
-                "variant": null,
-                "level": 2,
-                "klass": "Sword_Bonewalker",
-                "faction": "Monster",
-                "starting_items": [
-                    [
-                        "Iron Lance",
-                        false
-                    ]
-                ],
-                "team": "enemy",
-                "ai": "Pursue",
-                "ai_group": null,
-                "starting_position": null,
-                "name": "Monster",
-                "desc": "A grotesque creature created by magic and born in darkness.",
-                "generic": true
-            },
-            {
-                "nid": "112",
-                "variant": null,
-                "level": 1,
-                "klass": "Mogall",
-                "faction": "Monster",
-                "starting_items": [
-                    [
-                        "Evil Eye",
-                        false
-                    ]
-                ],
-                "team": "enemy",
-                "ai": "Attack",
-                "ai_group": null,
-                "starting_position": [
-                    13,
-                    7
-                ],
-                "name": "Monster",
-                "desc": "A grotesque creature created by magic and born in darkness.",
-                "generic": true
-            },
-            {
-                "nid": "113",
-                "variant": null,
-                "level": 1,
-                "klass": "Mogall",
-                "faction": "Monster",
-                "starting_items": [
-                    [
-                        "Evil Eye",
-                        false
-                    ]
-                ],
-                "team": "enemy",
-                "ai": "Attack",
-                "ai_group": null,
-                "starting_position": [
-                    12,
-                    8
-                ],
-                "name": "Monster",
-                "desc": "It's a monster.",
-                "generic": true
-            },
-            {
-                "nid": "114",
-                "variant": null,
-                "level": 2,
-                "klass": "Mogall",
-                "faction": "Monster",
-                "starting_items": [
-                    [
-                        "Evil Eye",
-                        false
-                    ]
-                ],
-                "team": "enemy",
-                "ai": "Attack",
-                "ai_group": null,
-                "starting_position": [
-                    13,
-                    11
-                ],
-                "name": "Monster",
-                "desc": "A grotesque creature created by magic and born in darkness.",
-                "generic": true
-            },
-            {
-                "nid": "Mogall",
-                "variant": null,
-                "level": 1,
-                "klass": "Mogall",
-                "faction": "Monster",
-                "starting_items": [
-                    [
-                        "Evil Eye",
-                        false
-                    ]
-                ],
-                "team": "enemy",
-                "ai": "Attack",
-                "ai_group": null,
-                "starting_position": [
-                    12,
-                    6
-                ],
-                "name": "Monster",
-                "desc": "It's a monster.",
-                "generic": true
-            },
-            {
-                "nid": "Snag",
-                "variant": null,
-                "level": 1,
-                "klass": "Snag20",
-                "faction": "Wall",
-                "starting_items": [],
-                "team": "enemy",
-                "ai": "None",
-                "ai_group": null,
-                "starting_position": [
-                    4,
-                    8
-                ],
-                "name": "Wall",
-                "desc": "",
-                "generic": true
-            },
-            {
-                "nid": "L'arachel",
-                "team": "other",
-                "ai": "None",
-                "ai_group": null,
-                "starting_position": [
-                    13,
-                    2
-                ],
-                "generic": false
-            },
-            {
-                "nid": "Dozla",
-                "team": "other",
-                "ai": "None",
-                "ai_group": null,
-                "starting_position": [
-                    12,
-                    1
-                ],
-                "generic": false
-            },
-            {
-                "nid": "Rennac",
-                "team": "other",
-                "ai": "None",
-                "ai_group": null,
-                "starting_position": [
-                    14,
-                    1
-                ],
-                "generic": false
-            }
-        ],
-        "regions": [
-            {
-                "nid": "Village1",
-                "region_type": "event",
-                "position": [
-                    8,
-                    2
-                ],
-                "size": [
-                    1,
-                    1
-                ],
-                "sub_nid": "Visit",
-                "condition": "True",
-                "only_once": true
-            },
-            {
-                "nid": "Village2",
-                "region_type": "event",
-                "position": [
-                    1,
-                    11
-                ],
-                "size": [
-                    1,
-                    1
-                ],
-                "sub_nid": "Visit",
-                "condition": "True",
-                "only_once": true
-            },
-            {
-                "nid": "1",
-                "region_type": "formation",
-                "position": [
-                    6,
-                    1
-                ],
-                "size": [
-                    1,
-                    1
-                ],
-                "sub_nid": "",
-                "condition": "True",
-                "only_once": false
-            },
-            {
-                "nid": "7",
-                "region_type": "formation",
-                "position": [
-                    3,
-                    1
-                ],
-                "size": [
-                    1,
-                    1
-                ],
-                "sub_nid": "",
-                "condition": "True",
-                "only_once": false
-            },
-            {
-                "nid": "6",
-                "region_type": "formation",
-                "position": [
-                    2,
-                    2
-                ],
-                "size": [
-                    1,
-                    1
-                ],
-                "sub_nid": "",
-                "condition": "True",
-                "only_once": false
-            },
-            {
-                "nid": "5",
-                "region_type": "formation",
-                "position": [
-                    5,
-                    1
-                ],
-                "size": [
-                    1,
-                    1
-                ],
-                "sub_nid": "",
-                "condition": "True",
-                "only_once": false
-            },
-            {
-                "nid": "4",
-                "region_type": "formation",
-                "position": [
-                    4,
-                    2
-                ],
-                "size": [
-                    1,
-                    1
-                ],
-                "sub_nid": "",
-                "condition": "True",
-                "only_once": false
-            },
-            {
-                "nid": "3",
-                "region_type": "formation",
-                "position": [
-                    3,
-                    3
-                ],
-                "size": [
-                    1,
-                    1
-                ],
-                "sub_nid": "",
-                "condition": "True",
-                "only_once": false
-            },
-            {
-                "nid": "2",
-                "region_type": "formation",
-                "position": [
-                    4,
-                    0
-                ],
-                "size": [
-                    1,
-                    1
-                ],
-                "sub_nid": "",
-                "condition": "True",
-                "only_once": false
-            },
-            {
-                "nid": "Trigger",
-                "region_type": "normal",
-                "position": [
-                    0,
-                    9
-                ],
-                "size": [
-                    15,
-                    6
-                ],
-                "sub_nid": null,
-                "condition": "True",
-                "only_once": false
-            }
-        ],
-        "unit_groups": [
-            {
-                "nid": "Turn2Rein",
-                "units": [
-                    "115",
-                    "116",
-                    "117"
-                ],
-                "positions": {
-                    "115": [
-                        14,
-                        6
-                    ],
-                    "116": [
-                        14,
-                        8
-                    ],
-                    "117": [
-                        13,
-                        9
-                    ]
-                }
-            },
-            {
-                "nid": "RevenantRein",
-                "units": [
-                    "118",
-                    "119",
-                    "120",
-                    "121"
-                ],
-                "positions": {
-                    "118": [
-                        0,
-                        0
-                    ],
-                    "119": [
-                        2,
-                        0
-                    ],
-                    "120": [
-                        2,
-                        1
-                    ],
-                    "121": [
-                        1,
-                        2
-                    ]
-                }
-            },
-            {
-                "nid": "PlayerTeam",
-                "units": [
-                    "Eirika",
-                    "Seth",
-                    "Gilliam",
-                    "Vanessa",
-                    "Moulder",
-                    "Ross",
-                    "Colm",
-                    "Neimi"
-                ],
-                "positions": {}
-            },
-            {
-                "nid": "EnemyArmy",
-                "units": [
-                    "101",
-                    "102",
-                    "103",
-                    "104",
-                    "109",
-                    "112",
-                    "113",
-                    "Mogall"
-                ],
-                "positions": {}
-            },
-            {
-                "nid": "LGang",
-                "units": [
-                    "L'arachel",
-                    "Dozla"
-                ],
-                "positions": {
-                    "L'arachel": [
-                        10,
-                        5
-                    ],
-                    "Dozla": [
-                        11,
-                        4
-                    ]
-                }
-            }
-        ]
-    },
-    {
-        "nid": "5",
-        "name": "Ch. 5: The Empire's Reach",
-        "tilemap": "Chapter 5",
-        "party": "Eirika",
-        "music": {
-            "player_phase": null,
-            "enemy_phase": null,
-            "other_phase": null,
-            "enemy2_phase": null,
-            "player_battle": null,
-            "enemy_battle": null,
-            "other_battle": null,
-            "enemy2_battle": null,
-            "base": null
-        },
-        "objective": {
-            "simple": "Defeat Boss",
-            "win": "Defeat the Boss",
-            "loss": "Eirika dies"
-        },
-<<<<<<< HEAD
-        "roam": null,
-=======
-        "roam": false,
->>>>>>> d5bdacfd
-        "roam_unit": null,
-        "units": [
-            {
-                "nid": "Eirika",
-                "team": "player",
-                "ai": "None",
-                "ai_group": null,
-                "starting_position": [
-                    4,
-                    17
-                ],
-                "generic": false
-            },
-            {
-                "nid": "Natasha",
-                "team": "player",
-                "ai": "None",
-                "ai_group": null,
-                "starting_position": [
-                    5,
-                    18
-                ],
-                "generic": false
-            },
-            {
-                "nid": "Joshua",
-                "team": "enemy",
-                "ai": "JoshuaDefend",
-                "ai_group": null,
-                "starting_position": [
-                    9,
-                    7
-                ],
-                "generic": false
-            },
-            {
-                "nid": "Saar",
-                "team": "enemy",
-                "ai": "Guard",
-                "ai_group": null,
-                "starting_position": [
-                    13,
-                    1
-                ],
-                "generic": false
-            },
-            {
-                "nid": "101",
-                "variant": null,
-                "level": 3,
-                "klass": "Soldier",
-                "faction": "Soldier",
-                "starting_items": [
-                    [
-                        "Iron Lance",
-                        false
-                    ]
-                ],
-                "team": "enemy",
-                "ai": "Defend",
-                "ai_group": null,
-                "starting_position": [
-                    0,
-                    10
-                ],
-                "name": null,
-                "desc": null,
-                "generic": true
-            },
-            {
-                "nid": "102",
-                "variant": null,
-                "level": 5,
-                "klass": "Archer",
-                "faction": "Soldier",
-                "starting_items": [
-                    [
-                        "Iron Bow",
-                        false
-                    ]
-                ],
-                "team": "enemy",
-                "ai": "Defend",
-                "ai_group": null,
-                "starting_position": [
-                    1,
-                    7
-                ],
-                "name": null,
-                "desc": null,
-                "generic": true
-            },
-            {
-                "nid": "103",
-                "variant": null,
-                "level": 4,
-                "klass": "Fighter",
-                "faction": "Soldier",
-                "starting_items": [
-                    [
-                        "Iron Axe",
-                        false
-                    ]
-                ],
-                "team": "enemy",
-                "ai": "Attack",
-                "ai_group": null,
-                "starting_position": [
-                    0,
-                    0
-                ],
-                "name": null,
-                "desc": null,
-                "generic": true
-            },
-            {
-                "nid": "104",
-                "variant": null,
-                "level": 6,
-                "klass": "Mercenary",
-                "faction": "Soldier",
-                "starting_items": [
-                    [
-                        "Iron Sword",
-                        false
-                    ]
-                ],
-                "team": "enemy",
-                "ai": "Defend",
-                "ai_group": null,
-                "starting_position": [
-                    3,
-                    3
-                ],
-                "name": null,
-                "desc": null,
-                "generic": true
-            },
-            {
-                "nid": "105",
-                "variant": null,
-                "level": 5,
-                "klass": "Fighter",
-                "faction": "Soldier",
-                "starting_items": [
-                    [
-                        "Iron Axe",
-                        false
-                    ]
-                ],
-                "team": "enemy",
-                "ai": "Defend",
-                "ai_group": null,
-                "starting_position": [
-                    7,
-                    2
-                ],
-                "name": null,
-                "desc": null,
-                "generic": true
-            },
-            {
-                "nid": "106",
-                "variant": null,
-                "level": 5,
-                "klass": "Archer",
-                "faction": "Soldier",
-                "starting_items": [
-                    [
-                        "Iron Bow",
-                        false
-                    ]
-                ],
-                "team": "enemy",
-                "ai": "Pursue",
-                "ai_group": null,
-                "starting_position": [
-                    10,
-                    0
-                ],
-                "name": null,
-                "desc": null,
-                "generic": true
-            },
-            {
-                "nid": "107",
-                "variant": null,
-                "level": 5,
-                "klass": "Soldier",
-                "faction": "Soldier",
-                "starting_items": [
-                    [
-                        "Iron Lance",
-                        false
-                    ]
-                ],
-                "team": "enemy",
-                "ai": "Pursue",
-                "ai_group": null,
-                "starting_position": [
-                    9,
-                    4
-                ],
-                "name": null,
-                "desc": null,
-                "generic": true
-            },
-            {
-                "nid": "108",
-                "variant": null,
-                "level": 6,
-                "klass": "Soldier",
-                "faction": "Soldier",
-                "starting_items": [
-                    [
-                        "Iron Lance",
-                        false
-                    ]
-                ],
-                "team": "enemy",
-                "ai": "Defend",
-                "ai_group": null,
-                "starting_position": [
-                    11,
-                    2
-                ],
-                "name": null,
-                "desc": null,
-                "generic": true
-            },
-            {
-                "nid": "109",
-                "variant": null,
-                "level": 6,
-                "klass": "Soldier",
-                "faction": "Soldier",
-                "starting_items": [
-                    [
-                        "Iron Lance",
-                        false
-                    ]
-                ],
-                "team": "enemy",
-                "ai": "Defend",
-                "ai_group": null,
-                "starting_position": [
-                    13,
-                    3
-                ],
-                "name": null,
-                "desc": null,
-                "generic": true
-            },
-            {
-                "nid": "110",
-                "variant": null,
-                "level": 4,
-                "klass": "Fighter",
-                "faction": "Soldier",
-                "starting_items": [
-                    [
-                        "Iron Axe",
-                        false
-                    ]
-                ],
-                "team": "enemy",
-                "ai": "Defend",
-                "ai_group": null,
-                "starting_position": [
-                    8,
-                    8
-                ],
-                "name": null,
-                "desc": null,
-                "generic": true
-            },
-            {
-                "nid": "111",
-                "variant": null,
-                "level": 4,
-                "klass": "Fighter",
-                "faction": "Soldier",
-                "starting_items": [
-                    [
-                        "Iron Axe",
-                        false
-                    ]
-                ],
-                "team": "enemy",
-                "ai": "Defend",
-                "ai_group": null,
-                "starting_position": [
-                    10,
-                    8
-                ],
-                "name": null,
-                "desc": null,
-                "generic": true
-            },
-            {
-                "nid": "112",
-                "variant": null,
-                "level": 5,
-                "klass": "Soldier",
-                "faction": "Soldier",
-                "starting_items": [
-                    [
-                        "Iron Lance",
-                        false
-                    ]
-                ],
-                "team": "enemy",
-                "ai": "Defend",
-                "ai_group": null,
-                "starting_position": [
-                    9,
-                    9
-                ],
-                "name": null,
-                "desc": null,
-                "generic": true
-            },
-            {
-                "nid": "113",
-                "variant": null,
-                "level": 5,
-                "klass": "Soldier",
-                "faction": "Soldier",
-                "starting_items": [
-                    [
-                        "Iron Lance",
-                        false
-                    ]
-                ],
-                "team": "enemy",
-                "ai": "Attack",
-                "ai_group": null,
-                "starting_position": [
-                    5,
-                    7
-                ],
-                "name": null,
-                "desc": null,
-                "generic": true
-            },
-            {
-                "nid": "114",
-                "variant": null,
-                "level": 4,
-                "klass": "Archer",
-                "faction": "Soldier",
-                "starting_items": [
-                    [
-                        "Iron Bow",
-                        false
-                    ]
-                ],
-                "team": "enemy",
-                "ai": "Defend",
-                "ai_group": null,
-                "starting_position": [
-                    3,
-                    7
-                ],
-                "name": null,
-                "desc": null,
-                "generic": true
-            },
-            {
-                "nid": "115",
-                "variant": null,
-                "level": 4,
-                "klass": "Fighter",
-                "faction": "Soldier",
-                "starting_items": [
-                    [
-                        "Iron Axe",
-                        false
-                    ]
-                ],
-                "team": "enemy",
-                "ai": "Attack",
-                "ai_group": null,
-                "starting_position": [
-                    4,
-                    10
-                ],
-                "name": null,
-                "desc": null,
-                "generic": true
-            },
-            {
-                "nid": "116",
-                "variant": null,
-                "level": 4,
-                "klass": "Brigand",
-                "faction": "Bandit",
-                "starting_items": [
-                    [
-                        "Iron Axe",
-                        false
-                    ]
-                ],
-                "team": "enemy",
-                "ai": "PursueVillage",
-                "ai_group": null,
-                "starting_position": null,
-                "name": "Bandit",
-                "desc": "One of the bandits who have laid claim to the Carcino territories.",
-                "generic": true
-            },
-            {
-                "nid": "117",
-                "variant": null,
-                "level": 4,
-                "klass": "Brigand",
-                "faction": "Bandit",
-                "starting_items": [
-                    [
-                        "Iron Axe",
-                        false
-                    ]
-                ],
-                "team": "enemy",
-                "ai": "PursueVillage",
-                "ai_group": null,
-                "starting_position": null,
-                "name": "Bandit",
-                "desc": "One of the bandits who have laid claim to the Carcino territories.",
-                "generic": true
-            },
-            {
-                "nid": "118",
-                "variant": null,
-                "level": 5,
-                "klass": "Brigand",
-                "faction": "Bandit",
-                "starting_items": [
-                    [
-                        "Iron Axe",
-                        false
-                    ]
-                ],
-                "team": "enemy",
-                "ai": "PursueVillage",
-                "ai_group": null,
-                "starting_position": null,
-                "name": "Bandit",
-                "desc": "One of the bandits who have laid claim to the Carcino territories.",
-                "generic": true
-            },
-            {
-                "nid": "119",
-                "variant": null,
-                "level": 5,
-                "klass": "Brigand",
-                "faction": "Bandit",
-                "starting_items": [
-                    [
-                        "Iron Axe",
-                        false
-                    ]
-                ],
-                "team": "enemy",
-                "ai": "PursueVillage",
-                "ai_group": null,
-                "starting_position": null,
-                "name": "Bandit",
-                "desc": "One of the bandits who have laid claim to the Carcino territories.",
-                "generic": true
-            },
-            {
-                "nid": "120",
-                "variant": null,
-                "level": 5,
-                "klass": "Brigand",
-                "faction": "Bandit",
-                "starting_items": [
-                    [
-                        "Iron Axe",
-                        false
-                    ]
-                ],
-                "team": "enemy",
-                "ai": "PursueVillage",
-                "ai_group": null,
-                "starting_position": null,
-                "name": "Bandit",
-                "desc": "One of the bandits who have laid claim to the Carcino territories.",
-                "generic": true
-            },
-            {
-                "nid": "121",
-                "variant": null,
-                "level": 5,
-                "klass": "Brigand",
-                "faction": "Bandit",
-                "starting_items": [
-                    [
-                        "Iron Axe",
-                        false
-                    ]
-                ],
-                "team": "enemy",
-                "ai": "PursueVillage",
-                "ai_group": null,
-                "starting_position": null,
-                "name": "Bandit",
-                "desc": "One of the bandits who have laid claim to the Carcino territories.",
-                "generic": true
-            }
-        ],
-        "regions": [
-            {
-                "nid": "1",
-                "region_type": "formation",
-                "position": [
-                    3,
-                    16
-                ],
-                "size": [
-                    1,
-                    1
-                ],
-                "sub_nid": "",
-                "condition": "True",
-                "only_once": false
-            },
-            {
-                "nid": "2",
-                "region_type": "formation",
-                "position": [
-                    3,
-                    18
-                ],
-                "size": [
-                    1,
-                    1
-                ],
-                "sub_nid": "",
-                "condition": "True",
-                "only_once": false
-            },
-            {
-                "nid": "3",
-                "region_type": "formation",
-                "position": [
-                    4,
-                    19
-                ],
-                "size": [
-                    1,
-                    1
-                ],
-                "sub_nid": "",
-                "condition": "True",
-                "only_once": false
-            },
-            {
-                "nid": "4",
-                "region_type": "formation",
-                "position": [
-                    6,
-                    19
-                ],
-                "size": [
-                    1,
-                    1
-                ],
-                "sub_nid": "",
-                "condition": "True",
-                "only_once": false
-            },
-            {
-                "nid": "5",
-                "region_type": "formation",
-                "position": [
-                    7,
-                    18
-                ],
-                "size": [
-                    1,
-                    1
-                ],
-                "sub_nid": "",
-                "condition": "True",
-                "only_once": false
-            },
-            {
-                "nid": "6",
-                "region_type": "formation",
-                "position": [
-                    6,
-                    17
-                ],
-                "size": [
-                    1,
-                    1
-                ],
-                "sub_nid": "",
-                "condition": "True",
-                "only_once": false
-            },
-            {
-                "nid": "7",
-                "region_type": "formation",
-                "position": [
-                    5,
-                    16
-                ],
-                "size": [
-                    1,
-                    1
-                ],
-                "sub_nid": "",
-                "condition": "True",
-                "only_once": false
-            },
-            {
-                "nid": "Village1",
-                "region_type": "event",
-                "position": [
-                    12,
-                    19
-                ],
-                "size": [
-                    1,
-                    1
-                ],
-                "sub_nid": "Visit",
-                "condition": "True",
-                "only_once": true
-            },
-            {
-                "nid": "DestroyVillage1",
-                "region_type": "event",
-                "position": [
-                    12,
-                    19
-                ],
-                "size": [
-                    1,
-                    1
-                ],
-                "sub_nid": "Destructible",
-                "condition": "unit.team == 'enemy'",
-                "only_once": true
-            },
-            {
-                "nid": "Village2",
-                "region_type": "event",
-                "position": [
-                    12,
-                    10
-                ],
-                "size": [
-                    1,
-                    1
-                ],
-                "sub_nid": "Visit",
-                "condition": "True",
-                "only_once": true
-            },
-            {
-                "nid": "DestroyVillage2",
-                "region_type": "event",
-                "position": [
-                    12,
-                    10
-                ],
-                "size": [
-                    1,
-                    1
-                ],
-                "sub_nid": "Destructible",
-                "condition": "unit.team == 'enemy'",
-                "only_once": true
-            },
-            {
-                "nid": "Village3",
-                "region_type": "event",
-                "position": [
-                    5,
-                    6
-                ],
-                "size": [
-                    1,
-                    1
-                ],
-                "sub_nid": "Visit",
-                "condition": "True",
-                "only_once": true
-            },
-            {
-                "nid": "DestroyVillage3",
-                "region_type": "event",
-                "position": [
-                    5,
-                    6
-                ],
-                "size": [
-                    1,
-                    1
-                ],
-                "sub_nid": "Destructible",
-                "condition": "unit.team == 'enemy'",
-                "only_once": true
-            },
-            {
-                "nid": "Village4",
-                "region_type": "event",
-                "position": [
-                    5,
-                    1
-                ],
-                "size": [
-                    1,
-                    1
-                ],
-                "sub_nid": "Visit",
-                "condition": "True",
-                "only_once": true
-            },
-            {
-                "nid": "DestroyVillage4",
-                "region_type": "event",
-                "position": [
-                    5,
-                    1
-                ],
-                "size": [
-                    1,
-                    1
-                ],
-                "sub_nid": "Destructible",
-                "condition": "unit.team == 'enemy'",
-                "only_once": true
-            },
-            {
-                "nid": "Vendor",
-                "region_type": "event",
-                "position": [
-                    6,
-                    10
-                ],
-                "size": [
-                    1,
-                    1
-                ],
-                "sub_nid": "Vendor",
-                "condition": "True",
-                "only_once": false
-            },
-            {
-                "nid": "Armory",
-                "region_type": "event",
-                "position": [
-                    2,
-                    1
-                ],
-                "size": [
-                    1,
-                    1
-                ],
-                "sub_nid": "Armory",
-                "condition": "True",
-                "only_once": false
-            }
-        ],
-        "unit_groups": [
-            {
-                "nid": "Brigand1",
-                "units": [
-                    "116",
-                    "117"
-                ],
-                "positions": {
-                    "116": [
-                        14,
-                        15
-                    ],
-                    "117": [
-                        14,
-                        16
-                    ]
-                }
-            },
-            {
-                "nid": "Brigand2",
-                "units": [
-                    "118",
-                    "119"
-                ],
-                "positions": {
-                    "118": [
-                        14,
-                        6
-                    ],
-                    "119": [
-                        14,
-                        8
-                    ]
-                }
-            },
-            {
-                "nid": "Brigand3",
-                "units": [
-                    "120",
-                    "121"
-                ],
-                "positions": {
-                    "120": [
-                        13,
-                        0
-                    ],
-                    "121": [
-                        14,
-                        1
-                    ]
-                }
-            },
-            {
-                "nid": "ThreeEnemies",
-                "units": [
-                    "110",
-                    "111",
-                    "112"
-                ],
-                "positions": {
-                    "110": [
-                        9,
-                        2
-                    ],
-                    "111": [
-                        9,
-                        3
-                    ],
-                    "112": [
-                        10,
-                        2
-                    ]
-                }
-            },
-            {
-                "nid": "EnemyTeam",
-                "units": [
-                    "101",
-                    "Saar",
-                    "102",
-                    "103",
-                    "104",
-                    "105",
-                    "106",
-                    "107",
-                    "108",
-                    "109",
-                    "113",
-                    "114",
-                    "115"
-                ],
-                "positions": {}
-            }
-        ]
-    },
-    {
-        "nid": "DEBUG",
-        "name": "DEBUG",
-        "tilemap": "Chapter 2",
-        "party": "Eirika",
-        "music": {
-            "player_phase": "Shadow of the Enemy",
-            "enemy_phase": null,
-            "other_phase": null,
-            "player_battle": null,
-            "enemy_battle": null,
-            "other_battle": null,
-            "base": null
-        },
-        "objective": {
-            "simple": "DEBUG",
-            "win": "Don't Crash",
-            "loss": "Crash"
-        },
-<<<<<<< HEAD
-        "roam": null,
-=======
-        "roam": false,
->>>>>>> d5bdacfd
-        "roam_unit": null,
-        "units": [
-            {
-                "nid": "Bone",
-                "team": "enemy",
-                "ai": "None",
-                "ai_group": null,
-                "starting_position": [
-                    2,
-                    5
-                ],
-                "generic": false
-            },
-            {
-                "nid": "Eirika",
-                "team": "player",
-                "ai": "None",
-                "ai_group": null,
-                "starting_position": [
-                    2,
-                    6
-                ],
-                "generic": false
-            },
-            {
-                "nid": "103",
-                "variant": null,
-                "level": 1,
-                "klass": "Soldier",
-                "faction": "Soldier",
-                "starting_items": [
-                    [
-                        "Iron Lance",
-                        false
-                    ],
-                    [
-                        "Slim Lance",
-                        false
-                    ],
-                    [
-                        "Vulnerary",
-                        false
-                    ]
-                ],
-                "team": "enemy",
-                "ai": "None",
-                "ai_group": null,
-                "starting_position": [
-                    4,
-                    9
-                ],
-                "name": null,
-                "desc": null,
-                "generic": true
-            },
-            {
-                "nid": "Seth",
-                "team": "player",
-                "ai": "None",
-                "ai_group": null,
-                "starting_position": [
-                    5,
-                    4
-                ],
-                "generic": false
-            },
-            {
-                "nid": "Moulder",
-                "team": "player",
-                "ai": "None",
-                "ai_group": null,
-                "starting_position": [
-                    1,
-                    2
-                ],
-                "generic": false
-            },
-            {
-                "nid": "Vanessa",
-                "team": "player",
-                "ai": "None",
-                "ai_group": null,
-                "starting_position": [
-                    2,
-                    2
-                ],
-                "generic": false
-            }
-        ],
-        "regions": [
-            {
-                "nid": "Armory",
-                "region_type": "event",
-                "position": [
-                    5,
-                    7
-                ],
-                "size": [
-                    1,
-                    1
-                ],
-                "sub_nid": "Armory",
-                "condition": "True",
-                "only_once": false
-            },
-            {
-                "nid": "Door1",
-                "region_type": "event",
-                "position": [
-                    4,
-                    2
-                ],
-                "size": [
-                    1,
-                    1
-                ],
-                "sub_nid": "Door",
-                "condition": "unit.can_unlock(region)",
-                "only_once": true
-            }
-        ],
-        "unit_groups": []
-    }
+[
+    {
+        "nid": "0",
+        "name": "Prologue",
+        "tilemap": "Prologue",
+        "party": "Eirika",
+        "music": {
+            "player_phase": "Distant Roads",
+            "enemy_phase": "Shadow of the Enemy",
+            "other_phase": null,
+            "enemy2_phase": null,
+            "player_battle": "Attack",
+            "enemy_battle": "Defense",
+            "other_battle": null,
+            "enemy2_battle": null,
+            "base": null
+        },
+        "objective": {
+            "simple": "Defeat boss",
+            "win": "Defeat boss",
+            "loss": "Eirika dies"
+        },
+        "roam": false,
+        "roam_unit": "Eirika",
+        "units": [
+            {
+                "nid": "Eirika",
+                "team": "player",
+                "ai": "None",
+                "ai_group": null,
+                "starting_position": [
+                    4,
+                    5
+                ],
+                "generic": false
+            },
+            {
+                "nid": "Seth",
+                "team": "player",
+                "ai": "None",
+                "ai_group": null,
+                "starting_position": [
+                    4,
+                    4
+                ],
+                "generic": false
+            },
+            {
+                "nid": "101",
+                "variant": null,
+                "level": 1,
+                "klass": "Fighter",
+                "faction": "Soldier",
+                "starting_items": [
+                    [
+                        "Iron Axe",
+                        false
+                    ]
+                ],
+                "team": "enemy",
+                "ai": "Attack",
+                "ai_group": null,
+                "starting_position": [
+                    9,
+                    6
+                ],
+                "name": null,
+                "desc": null,
+                "generic": true
+            },
+            {
+                "nid": "102",
+                "variant": null,
+                "level": 2,
+                "klass": "Fighter",
+                "faction": "Soldier",
+                "starting_items": [
+                    [
+                        "Iron Axe",
+                        false
+                    ]
+                ],
+                "team": "enemy",
+                "ai": "Attack",
+                "ai_group": null,
+                "starting_position": [
+                    8,
+                    6
+                ],
+                "name": null,
+                "desc": null,
+                "generic": true
+            },
+            {
+                "nid": "O'Neill",
+                "team": "enemy",
+                "ai": "Guard",
+                "ai_group": null,
+                "starting_position": [
+                    10,
+                    8
+                ],
+                "generic": false
+            }
+        ],
+        "regions": [],
+        "unit_groups": [
+            {
+                "nid": "Enemy1",
+                "units": [
+                    "101",
+                    "102"
+                ],
+                "positions": {
+                    "101": [
+                        14,
+                        7
+                    ],
+                    "102": [
+                        14,
+                        8
+                    ]
+                }
+            }
+        ]
+    },
+    {
+        "nid": "1",
+        "name": "Ch. 1: Escape!",
+        "tilemap": "Chapter 1",
+        "party": "Eirika",
+        "music": {
+            "player_phase": "Distant Roads",
+            "enemy_phase": "Shadow of the Enemy",
+            "other_phase": null,
+            "player_battle": "Attack",
+            "enemy_battle": "Defense",
+            "other_battle": null,
+            "base": null
+        },
+        "objective": {
+            "simple": "Seize Gate",
+            "win": "Seize Boss",
+            "loss": "Eirika dies"
+        },
+        "roam": false,
+        "roam_unit": null,
+        "units": [
+            {
+                "nid": "Eirika",
+                "team": "player",
+                "ai": "None",
+                "ai_group": null,
+                "starting_position": [
+                    12,
+                    9
+                ],
+                "generic": false
+            },
+            {
+                "nid": "Seth",
+                "team": "player",
+                "ai": "None",
+                "ai_group": null,
+                "starting_position": [
+                    13,
+                    8
+                ],
+                "generic": false
+            },
+            {
+                "nid": "Gilliam",
+                "team": "player",
+                "ai": "None",
+                "ai_group": null,
+                "starting_position": [
+                    6,
+                    1
+                ],
+                "generic": false
+            },
+            {
+                "nid": "Franz",
+                "team": "player",
+                "ai": "None",
+                "ai_group": null,
+                "starting_position": [
+                    5,
+                    1
+                ],
+                "generic": false
+            },
+            {
+                "nid": "Breguet",
+                "team": "enemy",
+                "ai": "Guard",
+                "ai_group": null,
+                "starting_position": [
+                    2,
+                    2
+                ],
+                "generic": false
+            },
+            {
+                "nid": "101",
+                "variant": null,
+                "level": 2,
+                "klass": "Soldier",
+                "faction": "Soldier",
+                "starting_items": [
+                    [
+                        "Iron Lance",
+                        false
+                    ]
+                ],
+                "team": "enemy",
+                "ai": "Defend",
+                "ai_group": null,
+                "starting_position": [
+                    1,
+                    3
+                ],
+                "name": null,
+                "desc": null,
+                "generic": true
+            },
+            {
+                "nid": "102",
+                "variant": null,
+                "level": 2,
+                "klass": "Soldier",
+                "faction": "Soldier",
+                "starting_items": [
+                    [
+                        "Iron Lance",
+                        false
+                    ]
+                ],
+                "team": "enemy",
+                "ai": "Defend",
+                "ai_group": null,
+                "starting_position": [
+                    3,
+                    3
+                ],
+                "name": null,
+                "desc": null,
+                "generic": true
+            },
+            {
+                "nid": "103",
+                "variant": null,
+                "level": 2,
+                "klass": "Fighter",
+                "faction": "Soldier",
+                "starting_items": [
+                    [
+                        "Iron Axe",
+                        false
+                    ]
+                ],
+                "team": "enemy",
+                "ai": "Defend",
+                "ai_group": null,
+                "starting_position": [
+                    2,
+                    8
+                ],
+                "name": null,
+                "desc": null,
+                "generic": true
+            },
+            {
+                "nid": "104",
+                "variant": null,
+                "level": 2,
+                "klass": "Fighter",
+                "faction": "Soldier",
+                "starting_items": [
+                    [
+                        "Iron Axe",
+                        false
+                    ]
+                ],
+                "team": "enemy",
+                "ai": "Attack",
+                "ai_group": null,
+                "starting_position": [
+                    4,
+                    7
+                ],
+                "name": null,
+                "desc": null,
+                "generic": true
+            },
+            {
+                "nid": "105",
+                "variant": null,
+                "level": 2,
+                "klass": "Fighter",
+                "faction": "Soldier",
+                "starting_items": [
+                    [
+                        "Iron Axe",
+                        false
+                    ]
+                ],
+                "team": "enemy",
+                "ai": "Attack",
+                "ai_group": null,
+                "starting_position": [
+                    9,
+                    5
+                ],
+                "name": null,
+                "desc": null,
+                "generic": true
+            },
+            {
+                "nid": "106",
+                "variant": null,
+                "level": 3,
+                "klass": "Soldier",
+                "faction": "Soldier",
+                "starting_items": [
+                    [
+                        "Iron Lance",
+                        false
+                    ]
+                ],
+                "team": "enemy",
+                "ai": "Guard",
+                "ai_group": null,
+                "starting_position": [
+                    8,
+                    3
+                ],
+                "name": null,
+                "desc": null,
+                "generic": true
+            },
+            {
+                "nid": "107",
+                "variant": null,
+                "level": 2,
+                "klass": "Soldier",
+                "faction": "Soldier",
+                "starting_items": [
+                    [
+                        "Iron Lance",
+                        false
+                    ]
+                ],
+                "team": "enemy",
+                "ai": "Pursue",
+                "ai_group": null,
+                "starting_position": null,
+                "name": null,
+                "desc": null,
+                "generic": true
+            },
+            {
+                "nid": "108",
+                "variant": null,
+                "level": 1,
+                "klass": "Fighter",
+                "faction": "Soldier",
+                "starting_items": [
+                    [
+                        "Iron Axe",
+                        false
+                    ]
+                ],
+                "team": "enemy",
+                "ai": "Attack",
+                "ai_group": null,
+                "starting_position": null,
+                "name": null,
+                "desc": null,
+                "generic": true
+            },
+            {
+                "nid": "109",
+                "variant": null,
+                "level": 1,
+                "klass": "Fighter",
+                "faction": "Soldier",
+                "starting_items": [
+                    [
+                        "Iron Axe",
+                        false
+                    ]
+                ],
+                "team": "enemy",
+                "ai": "Attack",
+                "ai_group": null,
+                "starting_position": null,
+                "name": null,
+                "desc": null,
+                "generic": true
+            },
+            {
+                "nid": "GreenCav",
+                "variant": null,
+                "level": 1,
+                "klass": "Cavalier",
+                "faction": "Soldier",
+                "starting_items": [],
+                "team": "other",
+                "ai": "None",
+                "ai_group": null,
+                "starting_position": null,
+                "name": null,
+                "desc": null,
+                "generic": true
+            },
+            {
+                "nid": "GreenMerc",
+                "variant": null,
+                "level": 1,
+                "klass": "Mercenary",
+                "faction": "Soldier",
+                "starting_items": [
+                    [
+                        "Iron Sword",
+                        false
+                    ]
+                ],
+                "team": "other",
+                "ai": "None",
+                "ai_group": null,
+                "starting_position": null,
+                "name": null,
+                "desc": null,
+                "generic": true
+            }
+        ],
+        "regions": [
+            {
+                "nid": "House1",
+                "region_type": "event",
+                "position": [
+                    13,
+                    6
+                ],
+                "size": [
+                    1,
+                    1
+                ],
+                "sub_nid": "Visit",
+                "condition": "True",
+                "only_once": true
+            },
+            {
+                "nid": "House2",
+                "region_type": "event",
+                "position": [
+                    10,
+                    4
+                ],
+                "size": [
+                    1,
+                    1
+                ],
+                "sub_nid": "Visit",
+                "condition": "True",
+                "only_once": true
+            },
+            {
+                "nid": "Gate",
+                "region_type": "event",
+                "position": [
+                    2,
+                    2
+                ],
+                "size": [
+                    1,
+                    1
+                ],
+                "sub_nid": "Seize",
+                "condition": "unit.nid == 'Eirika'",
+                "only_once": false
+            },
+            {
+                "nid": "EnemyRein",
+                "region_type": "normal",
+                "position": [
+                    0,
+                    0
+                ],
+                "size": [
+                    8,
+                    10
+                ],
+                "sub_nid": "",
+                "condition": "True",
+                "only_once": false
+            }
+        ],
+        "unit_groups": [
+            {
+                "nid": "Enemy1",
+                "units": [
+                    "Breguet",
+                    "101",
+                    "102",
+                    "103",
+                    "104",
+                    "105",
+                    "106"
+                ],
+                "positions": {
+                    "Breguet": [
+                        2,
+                        5
+                    ],
+                    "101": [
+                        1,
+                        6
+                    ],
+                    "102": [
+                        3,
+                        6
+                    ],
+                    "106": [
+                        2,
+                        7
+                    ],
+                    "105": [
+                        2,
+                        9
+                    ],
+                    "104": [
+                        3,
+                        8
+                    ],
+                    "103": [
+                        1,
+                        8
+                    ]
+                }
+            },
+            {
+                "nid": "Rein",
+                "units": [
+                    "Gilliam",
+                    "Franz"
+                ],
+                "positions": {}
+            },
+            {
+                "nid": "EnemyRein",
+                "units": [
+                    "107",
+                    "108",
+                    "109"
+                ],
+                "positions": {
+                    "107": [
+                        13,
+                        9
+                    ],
+                    "108": [
+                        13,
+                        8
+                    ],
+                    "109": [
+                        12,
+                        9
+                    ]
+                }
+            },
+            {
+                "nid": "EirikaSeth",
+                "units": [
+                    "Eirika",
+                    "Seth"
+                ],
+                "positions": {}
+            }
+        ]
+    },
+    {
+        "nid": "2",
+        "name": "Ch. 2: The Protected",
+        "tilemap": "Chapter 2",
+        "party": "Eirika",
+        "music": {
+            "player_phase": "Distant Roads",
+            "enemy_phase": "Shadow of the Enemy",
+            "other_phase": null,
+            "player_battle": "Attack",
+            "enemy_battle": "Defense",
+            "other_battle": null,
+            "base": null
+        },
+        "objective": {
+            "simple": "Defeat enemy,Left {eval:len(game.get_enemy_units())}",
+            "win": "Defeat all enemies",
+            "loss": "Eirika dies"
+        },
+        "roam": false,
+        "roam_unit": null,
+        "units": [
+            {
+                "nid": "Eirika",
+                "team": "player",
+                "ai": "None",
+                "ai_group": null,
+                "starting_position": [
+                    2,
+                    2
+                ],
+                "generic": false
+            },
+            {
+                "nid": "Seth",
+                "team": "player",
+                "ai": "None",
+                "ai_group": null,
+                "starting_position": [
+                    0,
+                    1
+                ],
+                "generic": false
+            },
+            {
+                "nid": "Franz",
+                "team": "player",
+                "ai": "None",
+                "ai_group": null,
+                "starting_position": [
+                    1,
+                    1
+                ],
+                "generic": false
+            },
+            {
+                "nid": "Gilliam",
+                "team": "player",
+                "ai": "None",
+                "ai_group": null,
+                "starting_position": [
+                    0,
+                    3
+                ],
+                "generic": false
+            },
+            {
+                "nid": "Vanessa",
+                "team": "player",
+                "ai": "None",
+                "ai_group": null,
+                "starting_position": [
+                    6,
+                    3
+                ],
+                "generic": false
+            },
+            {
+                "nid": "Moulder",
+                "team": "player",
+                "ai": "None",
+                "ai_group": null,
+                "starting_position": [
+                    3,
+                    3
+                ],
+                "generic": false
+            },
+            {
+                "nid": "Ross",
+                "team": "other",
+                "ai": "Guard",
+                "ai_group": null,
+                "starting_position": [
+                    10,
+                    5
+                ],
+                "generic": false
+            },
+            {
+                "nid": "Garcia",
+                "team": "other",
+                "ai": "Defend",
+                "ai_group": null,
+                "starting_position": [
+                    10,
+                    4
+                ],
+                "generic": false
+            },
+            {
+                "nid": "Bone",
+                "team": "enemy",
+                "ai": "Pursue",
+                "ai_group": null,
+                "starting_position": [
+                    9,
+                    14
+                ],
+                "generic": false
+            },
+            {
+                "nid": "TopBandit",
+                "variant": null,
+                "level": 2,
+                "klass": "Brigand",
+                "faction": "Cutthroat",
+                "starting_items": [
+                    [
+                        "Iron Axe",
+                        false
+                    ]
+                ],
+                "team": "enemy",
+                "ai": "Attack",
+                "ai_group": null,
+                "starting_position": [
+                    12,
+                    3
+                ],
+                "name": "Cutthroat",
+                "desc": "A member of Bazba's Bandits, who roam this region.",
+                "generic": true
+            },
+            {
+                "nid": "BoneBuddy",
+                "variant": null,
+                "level": 3,
+                "klass": "Brigand",
+                "faction": "Cutthroat",
+                "starting_items": [
+                    [
+                        "Iron Axe",
+                        false
+                    ]
+                ],
+                "team": "enemy",
+                "ai": "None",
+                "ai_group": null,
+                "starting_position": [
+                    10,
+                    12
+                ],
+                "name": "Cutthroat",
+                "desc": "A member of Bazba's Bandits, who roam this region.",
+                "generic": true
+            },
+            {
+                "nid": "103",
+                "variant": null,
+                "level": 3,
+                "klass": "Brigand",
+                "faction": "Cutthroat",
+                "starting_items": [
+                    [
+                        "Iron Axe",
+                        false
+                    ]
+                ],
+                "team": "enemy",
+                "ai": "PursueVillage",
+                "ai_group": null,
+                "starting_position": [
+                    7,
+                    14
+                ],
+                "name": "Cutthroat",
+                "desc": "A member of Bazba's Bandits, who roam this region.",
+                "generic": true
+            },
+            {
+                "nid": "104",
+                "variant": null,
+                "level": 3,
+                "klass": "Brigand",
+                "faction": "Cutthroat",
+                "starting_items": [
+                    [
+                        "Iron Axe",
+                        false
+                    ],
+                    [
+                        "Vulnerary",
+                        true
+                    ]
+                ],
+                "team": "enemy",
+                "ai": "None",
+                "ai_group": null,
+                "starting_position": [
+                    6,
+                    11
+                ],
+                "name": "Cutthroat",
+                "desc": "A member of Bazba's Bandits, who roam this region.",
+                "generic": true
+            },
+            {
+                "nid": "105",
+                "variant": null,
+                "level": 1,
+                "klass": "Archer",
+                "faction": "Cutthroat",
+                "starting_items": [
+                    [
+                        "Iron Bow",
+                        false
+                    ]
+                ],
+                "team": "enemy",
+                "ai": "Defend",
+                "ai_group": null,
+                "starting_position": [
+                    14,
+                    9
+                ],
+                "name": "Cutthroat",
+                "desc": "A member of Bazba's Bandits, who roam this region.",
+                "generic": true
+            },
+            {
+                "nid": "106",
+                "variant": null,
+                "level": 2,
+                "klass": "Brigand",
+                "faction": "Cutthroat",
+                "starting_items": [
+                    [
+                        "Iron Axe",
+                        false
+                    ]
+                ],
+                "team": "enemy",
+                "ai": "PursueVillage",
+                "ai_group": null,
+                "starting_position": [
+                    1,
+                    9
+                ],
+                "name": "Cutthroat",
+                "desc": "A member of Bazba's Bandits, who roam this region.",
+                "generic": true
+            },
+            {
+                "nid": "107",
+                "variant": null,
+                "level": 3,
+                "klass": "Brigand",
+                "faction": "Cutthroat",
+                "starting_items": [
+                    [
+                        "Iron Axe",
+                        false
+                    ]
+                ],
+                "team": "enemy",
+                "ai": "PursueVillage",
+                "ai_group": null,
+                "starting_position": [
+                    0,
+                    9
+                ],
+                "name": "Cutthroat",
+                "desc": "A member of Bazba's Bandits, who roam this region.",
+                "generic": true
+            }
+        ],
+        "regions": [
+            {
+                "nid": "Village1",
+                "region_type": "event",
+                "position": [
+                    4,
+                    2
+                ],
+                "size": [
+                    1,
+                    1
+                ],
+                "sub_nid": "Visit",
+                "condition": "True",
+                "only_once": true
+            },
+            {
+                "nid": "Village2",
+                "region_type": "event",
+                "position": [
+                    7,
+                    2
+                ],
+                "size": [
+                    1,
+                    1
+                ],
+                "sub_nid": "Visit",
+                "condition": "True",
+                "only_once": true
+            },
+            {
+                "nid": "Village3",
+                "region_type": "event",
+                "position": [
+                    1,
+                    12
+                ],
+                "size": [
+                    1,
+                    1
+                ],
+                "sub_nid": "Visit",
+                "condition": "True",
+                "only_once": true
+            },
+            {
+                "nid": "Armory",
+                "region_type": "event",
+                "position": [
+                    5,
+                    7
+                ],
+                "size": [
+                    1,
+                    1
+                ],
+                "sub_nid": "Armory",
+                "condition": "True",
+                "only_once": false
+            },
+            {
+                "nid": "DestroyVillage1",
+                "region_type": "event",
+                "position": [
+                    4,
+                    2
+                ],
+                "size": [
+                    1,
+                    1
+                ],
+                "sub_nid": "Destructible",
+                "condition": "unit.team == 'enemy'",
+                "only_once": true
+            },
+            {
+                "nid": "DestroyVillage2",
+                "region_type": "event",
+                "position": [
+                    7,
+                    2
+                ],
+                "size": [
+                    1,
+                    1
+                ],
+                "sub_nid": "Destructible",
+                "condition": "unit.team == 'enemy'",
+                "only_once": true
+            },
+            {
+                "nid": "DestroyVillage3",
+                "region_type": "event",
+                "position": [
+                    1,
+                    12
+                ],
+                "size": [
+                    1,
+                    1
+                ],
+                "sub_nid": "Destructible",
+                "condition": "unit.team == 'enemy'",
+                "only_once": true
+            }
+        ],
+        "unit_groups": [
+            {
+                "nid": "BanditReinforcements",
+                "units": [
+                    "106",
+                    "107"
+                ],
+                "positions": {
+                    "106": [
+                        0,
+                        9
+                    ],
+                    "107": [
+                        1,
+                        9
+                    ]
+                }
+            },
+            {
+                "nid": "Bandits1",
+                "units": [
+                    "TopBandit",
+                    "105",
+                    "Bone",
+                    "BoneBuddy"
+                ],
+                "positions": {
+                    "TopBandit": [
+                        12,
+                        5
+                    ],
+                    "105": [
+                        14,
+                        9
+                    ],
+                    "Bone": [
+                        13,
+                        7
+                    ],
+                    "BoneBuddy": [
+                        11,
+                        7
+                    ]
+                }
+            },
+            {
+                "nid": "RossGarcia",
+                "units": [
+                    "Ross",
+                    "Garcia"
+                ],
+                "positions": {}
+            },
+            {
+                "nid": "BlueTeam",
+                "units": [
+                    "Eirika",
+                    "Seth",
+                    "Franz",
+                    "Gilliam",
+                    "Moulder"
+                ],
+                "positions": {}
+            }
+        ]
+    },
+    {
+        "nid": "3",
+        "name": "Ch. 3: The Bandits of Borgo",
+        "tilemap": "Chapter 3",
+        "party": "Eirika",
+        "music": {
+            "player_phase": null,
+            "enemy_phase": null,
+            "other_phase": null,
+            "enemy2_phase": null,
+            "player_battle": null,
+            "enemy_battle": null,
+            "other_battle": null,
+            "enemy2_battle": null,
+            "base": null
+        },
+        "objective": {
+            "simple": "Seize throne",
+            "win": "Seize throne",
+            "loss": "Eirika dies"
+        },
+        "roam": false,
+        "roam_unit": null,
+        "units": [
+            {
+                "nid": "Eirika",
+                "team": "player",
+                "ai": "None",
+                "ai_group": null,
+                "starting_position": [
+                    2,
+                    11
+                ],
+                "generic": false
+            },
+            {
+                "nid": "Seth",
+                "team": "player",
+                "ai": "None",
+                "ai_group": null,
+                "starting_position": [
+                    1,
+                    12
+                ],
+                "generic": false
+            },
+            {
+                "nid": "Franz",
+                "team": "player",
+                "ai": "None",
+                "ai_group": null,
+                "starting_position": [
+                    0,
+                    11
+                ],
+                "generic": false
+            },
+            {
+                "nid": "Gilliam",
+                "team": "player",
+                "ai": "None",
+                "ai_group": null,
+                "starting_position": [
+                    1,
+                    8
+                ],
+                "generic": false
+            },
+            {
+                "nid": "Vanessa",
+                "team": "player",
+                "ai": "None",
+                "ai_group": null,
+                "starting_position": [
+                    2,
+                    13
+                ],
+                "generic": false
+            },
+            {
+                "nid": "Moulder",
+                "team": "player",
+                "ai": "None",
+                "ai_group": null,
+                "starting_position": [
+                    3,
+                    12
+                ],
+                "generic": false
+            },
+            {
+                "nid": "Ross",
+                "team": "player",
+                "ai": "None",
+                "ai_group": null,
+                "starting_position": [
+                    3,
+                    10
+                ],
+                "generic": false
+            },
+            {
+                "nid": "Garcia",
+                "team": "player",
+                "ai": "None",
+                "ai_group": null,
+                "starting_position": [
+                    2,
+                    9
+                ],
+                "generic": false
+            },
+            {
+                "nid": "Neimi",
+                "team": "player",
+                "ai": "None",
+                "ai_group": null,
+                "starting_position": [
+                    1,
+                    10
+                ],
+                "generic": false
+            },
+            {
+                "nid": "Colm",
+                "team": "other",
+                "ai": "Thief",
+                "ai_group": null,
+                "starting_position": null,
+                "generic": false
+            },
+            {
+                "nid": "Bazba",
+                "team": "enemy",
+                "ai": "Guard",
+                "ai_group": null,
+                "starting_position": [
+                    14,
+                    1
+                ],
+                "generic": false
+            },
+            {
+                "nid": "101",
+                "variant": null,
+                "level": 3,
+                "klass": "Brigand",
+                "faction": "Cutthroat",
+                "starting_items": [
+                    [
+                        "Iron Axe",
+                        false
+                    ]
+                ],
+                "team": "enemy",
+                "ai": "Attack",
+                "ai_group": null,
+                "starting_position": [
+                    7,
+                    2
+                ],
+                "name": "Cutthroat",
+                "desc": "A member of Bazba's Bandits, who roam this region.",
+                "generic": true
+            },
+            {
+                "nid": "102",
+                "variant": null,
+                "level": 3,
+                "klass": "Brigand",
+                "faction": "Cutthroat",
+                "starting_items": [
+                    [
+                        "Hand Axe",
+                        false
+                    ]
+                ],
+                "team": "enemy",
+                "ai": "Attack",
+                "ai_group": null,
+                "starting_position": [
+                    9,
+                    8
+                ],
+                "name": "Cutthroat",
+                "desc": "A member of Bazba's Bandits, who roam this region.",
+                "generic": true
+            },
+            {
+                "nid": "103",
+                "variant": null,
+                "level": 4,
+                "klass": "Brigand",
+                "faction": "Cutthroat",
+                "starting_items": [
+                    [
+                        "Hand Axe",
+                        false
+                    ]
+                ],
+                "team": "enemy",
+                "ai": "Attack",
+                "ai_group": null,
+                "starting_position": [
+                    14,
+                    11
+                ],
+                "name": "Cutthroat",
+                "desc": "A member of Bazba's Bandits, who roam this region.",
+                "generic": true
+            },
+            {
+                "nid": "104",
+                "variant": null,
+                "level": 3,
+                "klass": "Brigand",
+                "faction": "Cutthroat",
+                "starting_items": [
+                    [
+                        "Iron Axe",
+                        false
+                    ],
+                    [
+                        "Door Key",
+                        true
+                    ]
+                ],
+                "team": "enemy",
+                "ai": "Attack",
+                "ai_group": null,
+                "starting_position": [
+                    5,
+                    9
+                ],
+                "name": "Cutthroat",
+                "desc": "A member of Bazba's Bandits, who roam this region.",
+                "generic": true
+            },
+            {
+                "nid": "105",
+                "variant": null,
+                "level": 3,
+                "klass": "Brigand",
+                "faction": "Cutthroat",
+                "starting_items": [
+                    [
+                        "Iron Axe",
+                        false
+                    ],
+                    [
+                        "Chest Key",
+                        true
+                    ]
+                ],
+                "team": "enemy",
+                "ai": "Attack",
+                "ai_group": null,
+                "starting_position": [
+                    7,
+                    12
+                ],
+                "name": "Cutthroat",
+                "desc": "A member of Bazba's Bandits, who roam this region.",
+                "generic": true
+            },
+            {
+                "nid": "106",
+                "variant": null,
+                "level": 2,
+                "klass": "Brigand",
+                "faction": "Cutthroat",
+                "starting_items": [
+                    [
+                        "Steel Axe",
+                        false
+                    ],
+                    [
+                        "Pure Water",
+                        false
+                    ]
+                ],
+                "team": "enemy",
+                "ai": "Attack",
+                "ai_group": null,
+                "starting_position": [
+                    14,
+                    6
+                ],
+                "name": "Cutthroat",
+                "desc": "A member of Bazba's Bandits, who roam this region.",
+                "generic": true
+            },
+            {
+                "nid": "107",
+                "variant": null,
+                "level": 2,
+                "klass": "Mercenary",
+                "faction": "Cutthroat",
+                "starting_items": [
+                    [
+                        "Iron Sword",
+                        false
+                    ],
+                    [
+                        "Pure Water",
+                        false
+                    ]
+                ],
+                "team": "enemy",
+                "ai": "Attack",
+                "ai_group": null,
+                "starting_position": [
+                    15,
+                    2
+                ],
+                "name": "Cutthroat",
+                "desc": "A member of Bazba's Bandits, who roam this region.",
+                "generic": true
+            },
+            {
+                "nid": "108",
+                "variant": null,
+                "level": 4,
+                "klass": "Archer",
+                "faction": "Cutthroat",
+                "starting_items": [
+                    [
+                        "Iron Bow",
+                        false
+                    ]
+                ],
+                "team": "enemy",
+                "ai": "Attack",
+                "ai_group": null,
+                "starting_position": [
+                    12,
+                    9
+                ],
+                "name": "Cutthroat",
+                "desc": "A member of Bazba's Bandits, who roam this region.",
+                "generic": true
+            },
+            {
+                "nid": "109",
+                "variant": null,
+                "level": 4,
+                "klass": "Thief",
+                "faction": "Cutthroat",
+                "starting_items": [
+                    [
+                        "Iron Sword",
+                        false
+                    ]
+                ],
+                "team": "enemy",
+                "ai": "SimpleThief",
+                "ai_group": null,
+                "starting_position": [
+                    9,
+                    11
+                ],
+                "name": "Cutthroat",
+                "desc": "A member of Bazba's Bandits, who roam this region.",
+                "generic": true
+            },
+            {
+                "nid": "Wall1",
+                "variant": null,
+                "level": 1,
+                "klass": "Wall25",
+                "faction": "Wall",
+                "starting_items": [],
+                "team": "enemy",
+                "ai": "None",
+                "ai_group": null,
+                "starting_position": [
+                    4,
+                    12
+                ],
+                "name": "Wall",
+                "desc": "",
+                "generic": true
+            },
+            {
+                "nid": "Wall2",
+                "variant": null,
+                "level": 1,
+                "klass": "Wall25",
+                "faction": "Wall",
+                "starting_items": [],
+                "team": "enemy",
+                "ai": "None",
+                "ai_group": null,
+                "starting_position": [
+                    4,
+                    9
+                ],
+                "name": "Wall",
+                "desc": "",
+                "generic": true
+            },
+            {
+                "nid": "Wall3",
+                "variant": null,
+                "level": 1,
+                "klass": "Wall25",
+                "faction": "Wall",
+                "starting_items": [],
+                "team": "enemy",
+                "ai": "None",
+                "ai_group": null,
+                "starting_position": [
+                    8,
+                    8
+                ],
+                "name": "Wall",
+                "desc": "",
+                "generic": true
+            },
+            {
+                "nid": "Placeholder",
+                "variant": null,
+                "level": 1,
+                "klass": "Citizen",
+                "faction": "Soldier",
+                "starting_items": [],
+                "team": "other",
+                "ai": "None",
+                "ai_group": null,
+                "starting_position": null,
+                "name": "Soldier",
+                "desc": "The army of Grado, the largest nation on the entire continent",
+                "generic": true
+            }
+        ],
+        "regions": [
+            {
+                "nid": "Chest1",
+                "region_type": "event",
+                "position": [
+                    6,
+                    12
+                ],
+                "size": [
+                    1,
+                    1
+                ],
+                "sub_nid": "Chest",
+                "condition": "unit.can_unlock(region)",
+                "only_once": true
+            },
+            {
+                "nid": "Chest2",
+                "region_type": "event",
+                "position": [
+                    6,
+                    3
+                ],
+                "size": [
+                    1,
+                    1
+                ],
+                "sub_nid": "Chest",
+                "condition": "unit.can_unlock(region)",
+                "only_once": true
+            },
+            {
+                "nid": "Chest3",
+                "region_type": "event",
+                "position": [
+                    8,
+                    3
+                ],
+                "size": [
+                    1,
+                    1
+                ],
+                "sub_nid": "Chest",
+                "condition": "unit.can_unlock(region)",
+                "only_once": true
+            },
+            {
+                "nid": "Chest4",
+                "region_type": "event",
+                "position": [
+                    10,
+                    3
+                ],
+                "size": [
+                    1,
+                    1
+                ],
+                "sub_nid": "Chest",
+                "condition": "unit.can_unlock(region)",
+                "only_once": true
+            },
+            {
+                "nid": "Door1",
+                "region_type": "event",
+                "position": [
+                    2,
+                    2
+                ],
+                "size": [
+                    1,
+                    3
+                ],
+                "sub_nid": "Door",
+                "condition": "unit.can_unlock(region)",
+                "only_once": true
+            },
+            {
+                "nid": "Door2",
+                "region_type": "event",
+                "position": [
+                    6,
+                    9
+                ],
+                "size": [
+                    1,
+                    3
+                ],
+                "sub_nid": "Door",
+                "condition": "unit.can_unlock(region)",
+                "only_once": true
+            },
+            {
+                "nid": "Door3",
+                "region_type": "event",
+                "position": [
+                    10,
+                    4
+                ],
+                "size": [
+                    1,
+                    3
+                ],
+                "sub_nid": "Door",
+                "condition": "unit.can_unlock(region)",
+                "only_once": true
+            },
+            {
+                "nid": "Seize",
+                "region_type": "event",
+                "position": [
+                    14,
+                    1
+                ],
+                "size": [
+                    1,
+                    1
+                ],
+                "sub_nid": "Seize",
+                "condition": "'Lord' in unit.tags",
+                "only_once": true
+            }
+        ],
+        "unit_groups": [
+            {
+                "nid": "PlayerTeam",
+                "units": [
+                    "Eirika",
+                    "Seth",
+                    "Franz",
+                    "Gilliam",
+                    "Vanessa",
+                    "Moulder",
+                    "Ross",
+                    "Neimi",
+                    "Garcia"
+                ],
+                "positions": {}
+            }
+        ]
+    },
+    {
+        "nid": "4",
+        "name": "Ch. 4: Ancient Horrors",
+        "tilemap": "Chapter 4",
+        "party": "Eirika",
+        "music": {
+            "player_phase": null,
+            "enemy_phase": null,
+            "other_phase": null,
+            "enemy2_phase": null,
+            "player_battle": null,
+            "enemy_battle": null,
+            "other_battle": null,
+            "enemy2_battle": null,
+            "base": null
+        },
+        "objective": {
+            "simple": "Defeat enemy,Left {eval:len(game.get_enemy_units())}",
+            "win": "Defeat enemy,Left {eval:len(game.get_enemy_units())}",
+            "loss": "Eirika dies"
+        },
+        "roam": false,
+        "roam_unit": null,
+        "units": [
+            {
+                "nid": "Eirika",
+                "team": "player",
+                "ai": "None",
+                "ai_group": null,
+                "starting_position": [
+                    5,
+                    2
+                ],
+                "generic": false
+            },
+            {
+                "nid": "Artur",
+                "team": "player",
+                "ai": "None",
+                "ai_group": null,
+                "starting_position": [
+                    7,
+                    3
+                ],
+                "generic": false
+            },
+            {
+                "nid": "Lute",
+                "team": "other",
+                "ai": "None",
+                "ai_group": null,
+                "starting_position": null,
+                "generic": false
+            },
+            {
+                "nid": "Seth",
+                "team": "player",
+                "ai": "None",
+                "ai_group": null,
+                "starting_position": [
+                    6,
+                    1
+                ],
+                "generic": false
+            },
+            {
+                "nid": "Gilliam",
+                "team": "player",
+                "ai": "None",
+                "ai_group": null,
+                "starting_position": [
+                    3,
+                    3
+                ],
+                "generic": false
+            },
+            {
+                "nid": "Vanessa",
+                "team": "player",
+                "ai": "None",
+                "ai_group": null,
+                "starting_position": [
+                    4,
+                    2
+                ],
+                "generic": false
+            },
+            {
+                "nid": "Moulder",
+                "team": "player",
+                "ai": "None",
+                "ai_group": null,
+                "starting_position": [
+                    5,
+                    1
+                ],
+                "generic": false
+            },
+            {
+                "nid": "Ross",
+                "team": "player",
+                "ai": "None",
+                "ai_group": null,
+                "starting_position": [
+                    2,
+                    2
+                ],
+                "generic": false
+            },
+            {
+                "nid": "Colm",
+                "team": "player",
+                "ai": "None",
+                "ai_group": null,
+                "starting_position": [
+                    4,
+                    0
+                ],
+                "generic": false
+            },
+            {
+                "nid": "Neimi",
+                "team": "player",
+                "ai": "None",
+                "ai_group": null,
+                "starting_position": [
+                    3,
+                    1
+                ],
+                "generic": false
+            },
+            {
+                "nid": "101",
+                "variant": null,
+                "level": 1,
+                "klass": "Revenant",
+                "faction": "Monster",
+                "starting_items": [
+                    [
+                        "Rotten Claw",
+                        false
+                    ]
+                ],
+                "team": "enemy",
+                "ai": "Attack",
+                "ai_group": null,
+                "starting_position": [
+                    0,
+                    4
+                ],
+                "name": "Monster",
+                "desc": "It's a monster.",
+                "generic": true
+            },
+            {
+                "nid": "102",
+                "variant": null,
+                "level": 1,
+                "klass": "Revenant",
+                "faction": "Monster",
+                "starting_items": [
+                    [
+                        "Rotten Claw",
+                        false
+                    ]
+                ],
+                "team": "enemy",
+                "ai": "Attack",
+                "ai_group": null,
+                "starting_position": [
+                    11,
+                    4
+                ],
+                "name": "Monster",
+                "desc": "It's a monster.",
+                "generic": true
+            },
+            {
+                "nid": "103",
+                "variant": null,
+                "level": 1,
+                "klass": "Revenant",
+                "faction": "Monster",
+                "starting_items": [
+                    [
+                        "Rotten Claw",
+                        false
+                    ]
+                ],
+                "team": "enemy",
+                "ai": "Attack",
+                "ai_group": null,
+                "starting_position": [
+                    5,
+                    8
+                ],
+                "name": "Monster",
+                "desc": "It's a monster.",
+                "generic": true
+            },
+            {
+                "nid": "104",
+                "variant": null,
+                "level": 2,
+                "klass": "Revenant",
+                "faction": "Monster",
+                "starting_items": [
+                    [
+                        "Rotten Claw",
+                        false
+                    ]
+                ],
+                "team": "enemy",
+                "ai": "Defend",
+                "ai_group": null,
+                "starting_position": [
+                    7,
+                    9
+                ],
+                "name": "Monster",
+                "desc": "A grotesque creature created by magic and born in darkness.",
+                "generic": true
+            },
+            {
+                "nid": "105",
+                "variant": null,
+                "level": 2,
+                "klass": "Revenant",
+                "faction": "Monster",
+                "starting_items": [
+                    [
+                        "Rotten Claw",
+                        false
+                    ]
+                ],
+                "team": "enemy",
+                "ai": "Attack",
+                "ai_group": null,
+                "starting_position": [
+                    5,
+                    13
+                ],
+                "name": "Monster",
+                "desc": "A grotesque creature created by magic and born in darkness.",
+                "generic": true
+            },
+            {
+                "nid": "106",
+                "variant": null,
+                "level": 2,
+                "klass": "Revenant",
+                "faction": "Monster",
+                "starting_items": [
+                    [
+                        "Rotten Claw",
+                        false
+                    ]
+                ],
+                "team": "enemy",
+                "ai": "Attack",
+                "ai_group": null,
+                "starting_position": [
+                    10,
+                    12
+                ],
+                "name": "Monster",
+                "desc": "A grotesque creature created by magic and born in darkness.",
+                "generic": true
+            },
+            {
+                "nid": "107",
+                "variant": null,
+                "level": 3,
+                "klass": "Revenant",
+                "faction": "Monster",
+                "starting_items": [
+                    [
+                        "Rotten Claw",
+                        false
+                    ]
+                ],
+                "team": "enemy",
+                "ai": "Pursue",
+                "ai_group": null,
+                "starting_position": [
+                    11,
+                    14
+                ],
+                "name": "Monster",
+                "desc": "A grotesque creature created by magic and born in darkness.",
+                "generic": true
+            },
+            {
+                "nid": "108",
+                "variant": null,
+                "level": 3,
+                "klass": "Revenant",
+                "faction": "Monster",
+                "starting_items": [
+                    [
+                        "Rotten Claw",
+                        false
+                    ]
+                ],
+                "team": "enemy",
+                "ai": "Pursue",
+                "ai_group": null,
+                "starting_position": [
+                    8,
+                    14
+                ],
+                "name": "Monster",
+                "desc": "A grotesque creature created by magic and born in darkness.",
+                "generic": true
+            },
+            {
+                "nid": "118",
+                "variant": null,
+                "level": 2,
+                "klass": "Revenant",
+                "faction": "Monster",
+                "starting_items": [
+                    [
+                        "Fetid Claw",
+                        false
+                    ],
+                    [
+                        "Vulnerary",
+                        false
+                    ]
+                ],
+                "team": "enemy",
+                "ai": "Pursue",
+                "ai_group": null,
+                "starting_position": null,
+                "name": "Monster",
+                "desc": "A grotesque creature created by magic and born in darkness.",
+                "generic": true
+            },
+            {
+                "nid": "119",
+                "variant": null,
+                "level": 2,
+                "klass": "Revenant",
+                "faction": "Monster",
+                "starting_items": [
+                    [
+                        "Rotten Claw",
+                        false
+                    ]
+                ],
+                "team": "enemy",
+                "ai": "Pursue",
+                "ai_group": null,
+                "starting_position": null,
+                "name": "Monster",
+                "desc": "A grotesque creature created by magic and born in darkness.",
+                "generic": true
+            },
+            {
+                "nid": "120",
+                "variant": null,
+                "level": 1,
+                "klass": "Revenant",
+                "faction": "Monster",
+                "starting_items": [
+                    [
+                        "Rotten Claw",
+                        false
+                    ]
+                ],
+                "team": "enemy",
+                "ai": "Pursue",
+                "ai_group": null,
+                "starting_position": null,
+                "name": "Monster",
+                "desc": "A grotesque creature created by magic and born in darkness.",
+                "generic": true
+            },
+            {
+                "nid": "121",
+                "variant": null,
+                "level": 1,
+                "klass": "Revenant",
+                "faction": "Monster",
+                "starting_items": [
+                    [
+                        "Rotten Claw",
+                        false
+                    ]
+                ],
+                "team": "enemy",
+                "ai": "Pursue",
+                "ai_group": null,
+                "starting_position": null,
+                "name": "Monster",
+                "desc": "A grotesque creature created by magic and born in darkness.",
+                "generic": true
+            },
+            {
+                "nid": "Boss",
+                "variant": null,
+                "level": 1,
+                "klass": "Entombed",
+                "faction": "Monster",
+                "starting_items": [
+                    [
+                        "Fetid Claw",
+                        false
+                    ]
+                ],
+                "team": "enemy",
+                "ai": "Defend",
+                "ai_group": null,
+                "starting_position": [
+                    13,
+                    13
+                ],
+                "name": "Monster",
+                "desc": "A grotesque creature created by magic and born in darkness.",
+                "generic": true
+            },
+            {
+                "nid": "109",
+                "variant": null,
+                "level": 2,
+                "klass": "Sword_Bonewalker",
+                "faction": "Monster",
+                "starting_items": [
+                    [
+                        "Iron Sword",
+                        false
+                    ]
+                ],
+                "team": "enemy",
+                "ai": "Attack",
+                "ai_group": null,
+                "starting_position": [
+                    2,
+                    7
+                ],
+                "name": "Monster",
+                "desc": "A grotesque creature created by magic and born in darkness.",
+                "generic": true
+            },
+            {
+                "nid": "110",
+                "variant": null,
+                "level": 3,
+                "klass": "Sword_Bonewalker",
+                "faction": "Monster",
+                "starting_items": [
+                    [
+                        "Iron Sword",
+                        false
+                    ]
+                ],
+                "team": "enemy",
+                "ai": "Attack",
+                "ai_group": null,
+                "starting_position": [
+                    3,
+                    10
+                ],
+                "name": "Monster",
+                "desc": "A grotesque creature created by magic and born in darkness.",
+                "generic": true
+            },
+            {
+                "nid": "111",
+                "variant": null,
+                "level": 3,
+                "klass": "Sword_Bonewalker",
+                "faction": "Monster",
+                "starting_items": [
+                    [
+                        "Iron Sword",
+                        false
+                    ]
+                ],
+                "team": "enemy",
+                "ai": "Attack",
+                "ai_group": null,
+                "starting_position": [
+                    1,
+                    14
+                ],
+                "name": "Monster",
+                "desc": "A grotesque creature created by magic and born in darkness.",
+                "generic": true
+            },
+            {
+                "nid": "115",
+                "variant": null,
+                "level": 1,
+                "klass": "Sword_Bonewalker",
+                "faction": "Monster",
+                "starting_items": [
+                    [
+                        "Iron Lance",
+                        false
+                    ]
+                ],
+                "team": "enemy",
+                "ai": "Pursue",
+                "ai_group": null,
+                "starting_position": null,
+                "name": "Monster",
+                "desc": "A grotesque creature created by magic and born in darkness.",
+                "generic": true
+            },
+            {
+                "nid": "116",
+                "variant": null,
+                "level": 1,
+                "klass": "Sword_Bonewalker",
+                "faction": "Monster",
+                "starting_items": [
+                    [
+                        "Iron Lance",
+                        false
+                    ]
+                ],
+                "team": "enemy",
+                "ai": "Pursue",
+                "ai_group": null,
+                "starting_position": null,
+                "name": "Monster",
+                "desc": "A grotesque creature created by magic and born in darkness.",
+                "generic": true
+            },
+            {
+                "nid": "117",
+                "variant": null,
+                "level": 2,
+                "klass": "Sword_Bonewalker",
+                "faction": "Monster",
+                "starting_items": [
+                    [
+                        "Iron Lance",
+                        false
+                    ]
+                ],
+                "team": "enemy",
+                "ai": "Pursue",
+                "ai_group": null,
+                "starting_position": null,
+                "name": "Monster",
+                "desc": "A grotesque creature created by magic and born in darkness.",
+                "generic": true
+            },
+            {
+                "nid": "112",
+                "variant": null,
+                "level": 1,
+                "klass": "Mogall",
+                "faction": "Monster",
+                "starting_items": [
+                    [
+                        "Evil Eye",
+                        false
+                    ]
+                ],
+                "team": "enemy",
+                "ai": "Attack",
+                "ai_group": null,
+                "starting_position": [
+                    13,
+                    7
+                ],
+                "name": "Monster",
+                "desc": "A grotesque creature created by magic and born in darkness.",
+                "generic": true
+            },
+            {
+                "nid": "113",
+                "variant": null,
+                "level": 1,
+                "klass": "Mogall",
+                "faction": "Monster",
+                "starting_items": [
+                    [
+                        "Evil Eye",
+                        false
+                    ]
+                ],
+                "team": "enemy",
+                "ai": "Attack",
+                "ai_group": null,
+                "starting_position": [
+                    12,
+                    8
+                ],
+                "name": "Monster",
+                "desc": "It's a monster.",
+                "generic": true
+            },
+            {
+                "nid": "114",
+                "variant": null,
+                "level": 2,
+                "klass": "Mogall",
+                "faction": "Monster",
+                "starting_items": [
+                    [
+                        "Evil Eye",
+                        false
+                    ]
+                ],
+                "team": "enemy",
+                "ai": "Attack",
+                "ai_group": null,
+                "starting_position": [
+                    13,
+                    11
+                ],
+                "name": "Monster",
+                "desc": "A grotesque creature created by magic and born in darkness.",
+                "generic": true
+            },
+            {
+                "nid": "Mogall",
+                "variant": null,
+                "level": 1,
+                "klass": "Mogall",
+                "faction": "Monster",
+                "starting_items": [
+                    [
+                        "Evil Eye",
+                        false
+                    ]
+                ],
+                "team": "enemy",
+                "ai": "Attack",
+                "ai_group": null,
+                "starting_position": [
+                    12,
+                    6
+                ],
+                "name": "Monster",
+                "desc": "It's a monster.",
+                "generic": true
+            },
+            {
+                "nid": "Snag",
+                "variant": null,
+                "level": 1,
+                "klass": "Snag20",
+                "faction": "Wall",
+                "starting_items": [],
+                "team": "enemy",
+                "ai": "None",
+                "ai_group": null,
+                "starting_position": [
+                    4,
+                    8
+                ],
+                "name": "Wall",
+                "desc": "",
+                "generic": true
+            },
+            {
+                "nid": "L'arachel",
+                "team": "other",
+                "ai": "None",
+                "ai_group": null,
+                "starting_position": [
+                    13,
+                    2
+                ],
+                "generic": false
+            },
+            {
+                "nid": "Dozla",
+                "team": "other",
+                "ai": "None",
+                "ai_group": null,
+                "starting_position": [
+                    12,
+                    1
+                ],
+                "generic": false
+            },
+            {
+                "nid": "Rennac",
+                "team": "other",
+                "ai": "None",
+                "ai_group": null,
+                "starting_position": [
+                    14,
+                    1
+                ],
+                "generic": false
+            }
+        ],
+        "regions": [
+            {
+                "nid": "Village1",
+                "region_type": "event",
+                "position": [
+                    8,
+                    2
+                ],
+                "size": [
+                    1,
+                    1
+                ],
+                "sub_nid": "Visit",
+                "condition": "True",
+                "only_once": true
+            },
+            {
+                "nid": "Village2",
+                "region_type": "event",
+                "position": [
+                    1,
+                    11
+                ],
+                "size": [
+                    1,
+                    1
+                ],
+                "sub_nid": "Visit",
+                "condition": "True",
+                "only_once": true
+            },
+            {
+                "nid": "1",
+                "region_type": "formation",
+                "position": [
+                    6,
+                    1
+                ],
+                "size": [
+                    1,
+                    1
+                ],
+                "sub_nid": "",
+                "condition": "True",
+                "only_once": false
+            },
+            {
+                "nid": "7",
+                "region_type": "formation",
+                "position": [
+                    3,
+                    1
+                ],
+                "size": [
+                    1,
+                    1
+                ],
+                "sub_nid": "",
+                "condition": "True",
+                "only_once": false
+            },
+            {
+                "nid": "6",
+                "region_type": "formation",
+                "position": [
+                    2,
+                    2
+                ],
+                "size": [
+                    1,
+                    1
+                ],
+                "sub_nid": "",
+                "condition": "True",
+                "only_once": false
+            },
+            {
+                "nid": "5",
+                "region_type": "formation",
+                "position": [
+                    5,
+                    1
+                ],
+                "size": [
+                    1,
+                    1
+                ],
+                "sub_nid": "",
+                "condition": "True",
+                "only_once": false
+            },
+            {
+                "nid": "4",
+                "region_type": "formation",
+                "position": [
+                    4,
+                    2
+                ],
+                "size": [
+                    1,
+                    1
+                ],
+                "sub_nid": "",
+                "condition": "True",
+                "only_once": false
+            },
+            {
+                "nid": "3",
+                "region_type": "formation",
+                "position": [
+                    3,
+                    3
+                ],
+                "size": [
+                    1,
+                    1
+                ],
+                "sub_nid": "",
+                "condition": "True",
+                "only_once": false
+            },
+            {
+                "nid": "2",
+                "region_type": "formation",
+                "position": [
+                    4,
+                    0
+                ],
+                "size": [
+                    1,
+                    1
+                ],
+                "sub_nid": "",
+                "condition": "True",
+                "only_once": false
+            },
+            {
+                "nid": "Trigger",
+                "region_type": "normal",
+                "position": [
+                    0,
+                    9
+                ],
+                "size": [
+                    15,
+                    6
+                ],
+                "sub_nid": null,
+                "condition": "True",
+                "only_once": false
+            }
+        ],
+        "unit_groups": [
+            {
+                "nid": "Turn2Rein",
+                "units": [
+                    "115",
+                    "116",
+                    "117"
+                ],
+                "positions": {
+                    "115": [
+                        14,
+                        6
+                    ],
+                    "116": [
+                        14,
+                        8
+                    ],
+                    "117": [
+                        13,
+                        9
+                    ]
+                }
+            },
+            {
+                "nid": "RevenantRein",
+                "units": [
+                    "118",
+                    "119",
+                    "120",
+                    "121"
+                ],
+                "positions": {
+                    "118": [
+                        0,
+                        0
+                    ],
+                    "119": [
+                        2,
+                        0
+                    ],
+                    "120": [
+                        2,
+                        1
+                    ],
+                    "121": [
+                        1,
+                        2
+                    ]
+                }
+            },
+            {
+                "nid": "PlayerTeam",
+                "units": [
+                    "Eirika",
+                    "Seth",
+                    "Gilliam",
+                    "Vanessa",
+                    "Moulder",
+                    "Ross",
+                    "Colm",
+                    "Neimi"
+                ],
+                "positions": {}
+            },
+            {
+                "nid": "EnemyArmy",
+                "units": [
+                    "101",
+                    "102",
+                    "103",
+                    "104",
+                    "109",
+                    "112",
+                    "113",
+                    "Mogall"
+                ],
+                "positions": {}
+            },
+            {
+                "nid": "LGang",
+                "units": [
+                    "L'arachel",
+                    "Dozla"
+                ],
+                "positions": {
+                    "L'arachel": [
+                        10,
+                        5
+                    ],
+                    "Dozla": [
+                        11,
+                        4
+                    ]
+                }
+            }
+        ]
+    },
+    {
+        "nid": "5",
+        "name": "Ch. 5: The Empire's Reach",
+        "tilemap": "Chapter 5",
+        "party": "Eirika",
+        "music": {
+            "player_phase": null,
+            "enemy_phase": null,
+            "other_phase": null,
+            "enemy2_phase": null,
+            "player_battle": null,
+            "enemy_battle": null,
+            "other_battle": null,
+            "enemy2_battle": null,
+            "base": null
+        },
+        "objective": {
+            "simple": "Defeat Boss",
+            "win": "Defeat the Boss",
+            "loss": "Eirika dies"
+        },
+        "roam": false,
+        "roam_unit": null,
+        "units": [
+            {
+                "nid": "Eirika",
+                "team": "player",
+                "ai": "None",
+                "ai_group": null,
+                "starting_position": [
+                    4,
+                    17
+                ],
+                "generic": false
+            },
+            {
+                "nid": "Natasha",
+                "team": "player",
+                "ai": "None",
+                "ai_group": null,
+                "starting_position": [
+                    5,
+                    18
+                ],
+                "generic": false
+            },
+            {
+                "nid": "Joshua",
+                "team": "enemy",
+                "ai": "JoshuaDefend",
+                "ai_group": null,
+                "starting_position": [
+                    9,
+                    7
+                ],
+                "generic": false
+            },
+            {
+                "nid": "Saar",
+                "team": "enemy",
+                "ai": "Guard",
+                "ai_group": null,
+                "starting_position": [
+                    13,
+                    1
+                ],
+                "generic": false
+            },
+            {
+                "nid": "101",
+                "variant": null,
+                "level": 3,
+                "klass": "Soldier",
+                "faction": "Soldier",
+                "starting_items": [
+                    [
+                        "Iron Lance",
+                        false
+                    ]
+                ],
+                "team": "enemy",
+                "ai": "Defend",
+                "ai_group": null,
+                "starting_position": [
+                    0,
+                    10
+                ],
+                "name": null,
+                "desc": null,
+                "generic": true
+            },
+            {
+                "nid": "102",
+                "variant": null,
+                "level": 5,
+                "klass": "Archer",
+                "faction": "Soldier",
+                "starting_items": [
+                    [
+                        "Iron Bow",
+                        false
+                    ]
+                ],
+                "team": "enemy",
+                "ai": "Defend",
+                "ai_group": null,
+                "starting_position": [
+                    1,
+                    7
+                ],
+                "name": null,
+                "desc": null,
+                "generic": true
+            },
+            {
+                "nid": "103",
+                "variant": null,
+                "level": 4,
+                "klass": "Fighter",
+                "faction": "Soldier",
+                "starting_items": [
+                    [
+                        "Iron Axe",
+                        false
+                    ]
+                ],
+                "team": "enemy",
+                "ai": "Attack",
+                "ai_group": null,
+                "starting_position": [
+                    0,
+                    0
+                ],
+                "name": null,
+                "desc": null,
+                "generic": true
+            },
+            {
+                "nid": "104",
+                "variant": null,
+                "level": 6,
+                "klass": "Mercenary",
+                "faction": "Soldier",
+                "starting_items": [
+                    [
+                        "Iron Sword",
+                        false
+                    ]
+                ],
+                "team": "enemy",
+                "ai": "Defend",
+                "ai_group": null,
+                "starting_position": [
+                    3,
+                    3
+                ],
+                "name": null,
+                "desc": null,
+                "generic": true
+            },
+            {
+                "nid": "105",
+                "variant": null,
+                "level": 5,
+                "klass": "Fighter",
+                "faction": "Soldier",
+                "starting_items": [
+                    [
+                        "Iron Axe",
+                        false
+                    ]
+                ],
+                "team": "enemy",
+                "ai": "Defend",
+                "ai_group": null,
+                "starting_position": [
+                    7,
+                    2
+                ],
+                "name": null,
+                "desc": null,
+                "generic": true
+            },
+            {
+                "nid": "106",
+                "variant": null,
+                "level": 5,
+                "klass": "Archer",
+                "faction": "Soldier",
+                "starting_items": [
+                    [
+                        "Iron Bow",
+                        false
+                    ]
+                ],
+                "team": "enemy",
+                "ai": "Pursue",
+                "ai_group": null,
+                "starting_position": [
+                    10,
+                    0
+                ],
+                "name": null,
+                "desc": null,
+                "generic": true
+            },
+            {
+                "nid": "107",
+                "variant": null,
+                "level": 5,
+                "klass": "Soldier",
+                "faction": "Soldier",
+                "starting_items": [
+                    [
+                        "Iron Lance",
+                        false
+                    ]
+                ],
+                "team": "enemy",
+                "ai": "Pursue",
+                "ai_group": null,
+                "starting_position": [
+                    9,
+                    4
+                ],
+                "name": null,
+                "desc": null,
+                "generic": true
+            },
+            {
+                "nid": "108",
+                "variant": null,
+                "level": 6,
+                "klass": "Soldier",
+                "faction": "Soldier",
+                "starting_items": [
+                    [
+                        "Iron Lance",
+                        false
+                    ]
+                ],
+                "team": "enemy",
+                "ai": "Defend",
+                "ai_group": null,
+                "starting_position": [
+                    11,
+                    2
+                ],
+                "name": null,
+                "desc": null,
+                "generic": true
+            },
+            {
+                "nid": "109",
+                "variant": null,
+                "level": 6,
+                "klass": "Soldier",
+                "faction": "Soldier",
+                "starting_items": [
+                    [
+                        "Iron Lance",
+                        false
+                    ]
+                ],
+                "team": "enemy",
+                "ai": "Defend",
+                "ai_group": null,
+                "starting_position": [
+                    13,
+                    3
+                ],
+                "name": null,
+                "desc": null,
+                "generic": true
+            },
+            {
+                "nid": "110",
+                "variant": null,
+                "level": 4,
+                "klass": "Fighter",
+                "faction": "Soldier",
+                "starting_items": [
+                    [
+                        "Iron Axe",
+                        false
+                    ]
+                ],
+                "team": "enemy",
+                "ai": "Defend",
+                "ai_group": null,
+                "starting_position": [
+                    8,
+                    8
+                ],
+                "name": null,
+                "desc": null,
+                "generic": true
+            },
+            {
+                "nid": "111",
+                "variant": null,
+                "level": 4,
+                "klass": "Fighter",
+                "faction": "Soldier",
+                "starting_items": [
+                    [
+                        "Iron Axe",
+                        false
+                    ]
+                ],
+                "team": "enemy",
+                "ai": "Defend",
+                "ai_group": null,
+                "starting_position": [
+                    10,
+                    8
+                ],
+                "name": null,
+                "desc": null,
+                "generic": true
+            },
+            {
+                "nid": "112",
+                "variant": null,
+                "level": 5,
+                "klass": "Soldier",
+                "faction": "Soldier",
+                "starting_items": [
+                    [
+                        "Iron Lance",
+                        false
+                    ]
+                ],
+                "team": "enemy",
+                "ai": "Defend",
+                "ai_group": null,
+                "starting_position": [
+                    9,
+                    9
+                ],
+                "name": null,
+                "desc": null,
+                "generic": true
+            },
+            {
+                "nid": "113",
+                "variant": null,
+                "level": 5,
+                "klass": "Soldier",
+                "faction": "Soldier",
+                "starting_items": [
+                    [
+                        "Iron Lance",
+                        false
+                    ]
+                ],
+                "team": "enemy",
+                "ai": "Attack",
+                "ai_group": null,
+                "starting_position": [
+                    5,
+                    7
+                ],
+                "name": null,
+                "desc": null,
+                "generic": true
+            },
+            {
+                "nid": "114",
+                "variant": null,
+                "level": 4,
+                "klass": "Archer",
+                "faction": "Soldier",
+                "starting_items": [
+                    [
+                        "Iron Bow",
+                        false
+                    ]
+                ],
+                "team": "enemy",
+                "ai": "Defend",
+                "ai_group": null,
+                "starting_position": [
+                    3,
+                    7
+                ],
+                "name": null,
+                "desc": null,
+                "generic": true
+            },
+            {
+                "nid": "115",
+                "variant": null,
+                "level": 4,
+                "klass": "Fighter",
+                "faction": "Soldier",
+                "starting_items": [
+                    [
+                        "Iron Axe",
+                        false
+                    ]
+                ],
+                "team": "enemy",
+                "ai": "Attack",
+                "ai_group": null,
+                "starting_position": [
+                    4,
+                    10
+                ],
+                "name": null,
+                "desc": null,
+                "generic": true
+            },
+            {
+                "nid": "116",
+                "variant": null,
+                "level": 4,
+                "klass": "Brigand",
+                "faction": "Bandit",
+                "starting_items": [
+                    [
+                        "Iron Axe",
+                        false
+                    ]
+                ],
+                "team": "enemy",
+                "ai": "PursueVillage",
+                "ai_group": null,
+                "starting_position": null,
+                "name": "Bandit",
+                "desc": "One of the bandits who have laid claim to the Carcino territories.",
+                "generic": true
+            },
+            {
+                "nid": "117",
+                "variant": null,
+                "level": 4,
+                "klass": "Brigand",
+                "faction": "Bandit",
+                "starting_items": [
+                    [
+                        "Iron Axe",
+                        false
+                    ]
+                ],
+                "team": "enemy",
+                "ai": "PursueVillage",
+                "ai_group": null,
+                "starting_position": null,
+                "name": "Bandit",
+                "desc": "One of the bandits who have laid claim to the Carcino territories.",
+                "generic": true
+            },
+            {
+                "nid": "118",
+                "variant": null,
+                "level": 5,
+                "klass": "Brigand",
+                "faction": "Bandit",
+                "starting_items": [
+                    [
+                        "Iron Axe",
+                        false
+                    ]
+                ],
+                "team": "enemy",
+                "ai": "PursueVillage",
+                "ai_group": null,
+                "starting_position": null,
+                "name": "Bandit",
+                "desc": "One of the bandits who have laid claim to the Carcino territories.",
+                "generic": true
+            },
+            {
+                "nid": "119",
+                "variant": null,
+                "level": 5,
+                "klass": "Brigand",
+                "faction": "Bandit",
+                "starting_items": [
+                    [
+                        "Iron Axe",
+                        false
+                    ]
+                ],
+                "team": "enemy",
+                "ai": "PursueVillage",
+                "ai_group": null,
+                "starting_position": null,
+                "name": "Bandit",
+                "desc": "One of the bandits who have laid claim to the Carcino territories.",
+                "generic": true
+            },
+            {
+                "nid": "120",
+                "variant": null,
+                "level": 5,
+                "klass": "Brigand",
+                "faction": "Bandit",
+                "starting_items": [
+                    [
+                        "Iron Axe",
+                        false
+                    ]
+                ],
+                "team": "enemy",
+                "ai": "PursueVillage",
+                "ai_group": null,
+                "starting_position": null,
+                "name": "Bandit",
+                "desc": "One of the bandits who have laid claim to the Carcino territories.",
+                "generic": true
+            },
+            {
+                "nid": "121",
+                "variant": null,
+                "level": 5,
+                "klass": "Brigand",
+                "faction": "Bandit",
+                "starting_items": [
+                    [
+                        "Iron Axe",
+                        false
+                    ]
+                ],
+                "team": "enemy",
+                "ai": "PursueVillage",
+                "ai_group": null,
+                "starting_position": null,
+                "name": "Bandit",
+                "desc": "One of the bandits who have laid claim to the Carcino territories.",
+                "generic": true
+            }
+        ],
+        "regions": [
+            {
+                "nid": "1",
+                "region_type": "formation",
+                "position": [
+                    3,
+                    16
+                ],
+                "size": [
+                    1,
+                    1
+                ],
+                "sub_nid": "",
+                "condition": "True",
+                "only_once": false
+            },
+            {
+                "nid": "2",
+                "region_type": "formation",
+                "position": [
+                    3,
+                    18
+                ],
+                "size": [
+                    1,
+                    1
+                ],
+                "sub_nid": "",
+                "condition": "True",
+                "only_once": false
+            },
+            {
+                "nid": "3",
+                "region_type": "formation",
+                "position": [
+                    4,
+                    19
+                ],
+                "size": [
+                    1,
+                    1
+                ],
+                "sub_nid": "",
+                "condition": "True",
+                "only_once": false
+            },
+            {
+                "nid": "4",
+                "region_type": "formation",
+                "position": [
+                    6,
+                    19
+                ],
+                "size": [
+                    1,
+                    1
+                ],
+                "sub_nid": "",
+                "condition": "True",
+                "only_once": false
+            },
+            {
+                "nid": "5",
+                "region_type": "formation",
+                "position": [
+                    7,
+                    18
+                ],
+                "size": [
+                    1,
+                    1
+                ],
+                "sub_nid": "",
+                "condition": "True",
+                "only_once": false
+            },
+            {
+                "nid": "6",
+                "region_type": "formation",
+                "position": [
+                    6,
+                    17
+                ],
+                "size": [
+                    1,
+                    1
+                ],
+                "sub_nid": "",
+                "condition": "True",
+                "only_once": false
+            },
+            {
+                "nid": "7",
+                "region_type": "formation",
+                "position": [
+                    5,
+                    16
+                ],
+                "size": [
+                    1,
+                    1
+                ],
+                "sub_nid": "",
+                "condition": "True",
+                "only_once": false
+            },
+            {
+                "nid": "Village1",
+                "region_type": "event",
+                "position": [
+                    12,
+                    19
+                ],
+                "size": [
+                    1,
+                    1
+                ],
+                "sub_nid": "Visit",
+                "condition": "True",
+                "only_once": true
+            },
+            {
+                "nid": "DestroyVillage1",
+                "region_type": "event",
+                "position": [
+                    12,
+                    19
+                ],
+                "size": [
+                    1,
+                    1
+                ],
+                "sub_nid": "Destructible",
+                "condition": "unit.team == 'enemy'",
+                "only_once": true
+            },
+            {
+                "nid": "Village2",
+                "region_type": "event",
+                "position": [
+                    12,
+                    10
+                ],
+                "size": [
+                    1,
+                    1
+                ],
+                "sub_nid": "Visit",
+                "condition": "True",
+                "only_once": true
+            },
+            {
+                "nid": "DestroyVillage2",
+                "region_type": "event",
+                "position": [
+                    12,
+                    10
+                ],
+                "size": [
+                    1,
+                    1
+                ],
+                "sub_nid": "Destructible",
+                "condition": "unit.team == 'enemy'",
+                "only_once": true
+            },
+            {
+                "nid": "Village3",
+                "region_type": "event",
+                "position": [
+                    5,
+                    6
+                ],
+                "size": [
+                    1,
+                    1
+                ],
+                "sub_nid": "Visit",
+                "condition": "True",
+                "only_once": true
+            },
+            {
+                "nid": "DestroyVillage3",
+                "region_type": "event",
+                "position": [
+                    5,
+                    6
+                ],
+                "size": [
+                    1,
+                    1
+                ],
+                "sub_nid": "Destructible",
+                "condition": "unit.team == 'enemy'",
+                "only_once": true
+            },
+            {
+                "nid": "Village4",
+                "region_type": "event",
+                "position": [
+                    5,
+                    1
+                ],
+                "size": [
+                    1,
+                    1
+                ],
+                "sub_nid": "Visit",
+                "condition": "True",
+                "only_once": true
+            },
+            {
+                "nid": "DestroyVillage4",
+                "region_type": "event",
+                "position": [
+                    5,
+                    1
+                ],
+                "size": [
+                    1,
+                    1
+                ],
+                "sub_nid": "Destructible",
+                "condition": "unit.team == 'enemy'",
+                "only_once": true
+            },
+            {
+                "nid": "Vendor",
+                "region_type": "event",
+                "position": [
+                    6,
+                    10
+                ],
+                "size": [
+                    1,
+                    1
+                ],
+                "sub_nid": "Vendor",
+                "condition": "True",
+                "only_once": false
+            },
+            {
+                "nid": "Armory",
+                "region_type": "event",
+                "position": [
+                    2,
+                    1
+                ],
+                "size": [
+                    1,
+                    1
+                ],
+                "sub_nid": "Armory",
+                "condition": "True",
+                "only_once": false
+            }
+        ],
+        "unit_groups": [
+            {
+                "nid": "Brigand1",
+                "units": [
+                    "116",
+                    "117"
+                ],
+                "positions": {
+                    "116": [
+                        14,
+                        15
+                    ],
+                    "117": [
+                        14,
+                        16
+                    ]
+                }
+            },
+            {
+                "nid": "Brigand2",
+                "units": [
+                    "118",
+                    "119"
+                ],
+                "positions": {
+                    "118": [
+                        14,
+                        6
+                    ],
+                    "119": [
+                        14,
+                        8
+                    ]
+                }
+            },
+            {
+                "nid": "Brigand3",
+                "units": [
+                    "120",
+                    "121"
+                ],
+                "positions": {
+                    "120": [
+                        13,
+                        0
+                    ],
+                    "121": [
+                        14,
+                        1
+                    ]
+                }
+            },
+            {
+                "nid": "ThreeEnemies",
+                "units": [
+                    "110",
+                    "111",
+                    "112"
+                ],
+                "positions": {
+                    "110": [
+                        9,
+                        2
+                    ],
+                    "111": [
+                        9,
+                        3
+                    ],
+                    "112": [
+                        10,
+                        2
+                    ]
+                }
+            },
+            {
+                "nid": "EnemyTeam",
+                "units": [
+                    "101",
+                    "Saar",
+                    "102",
+                    "103",
+                    "104",
+                    "105",
+                    "106",
+                    "107",
+                    "108",
+                    "109",
+                    "113",
+                    "114",
+                    "115"
+                ],
+                "positions": {}
+            }
+        ]
+    },
+    {
+        "nid": "DEBUG",
+        "name": "DEBUG",
+        "tilemap": "Chapter 2",
+        "party": "Eirika",
+        "music": {
+            "player_phase": "Shadow of the Enemy",
+            "enemy_phase": null,
+            "other_phase": null,
+            "player_battle": null,
+            "enemy_battle": null,
+            "other_battle": null,
+            "base": null
+        },
+        "objective": {
+            "simple": "DEBUG",
+            "win": "Don't Crash",
+            "loss": "Crash"
+        },
+        "roam": false,
+        "roam_unit": null,
+        "units": [
+            {
+                "nid": "Bone",
+                "team": "enemy",
+                "ai": "None",
+                "ai_group": null,
+                "starting_position": [
+                    2,
+                    5
+                ],
+                "generic": false
+            },
+            {
+                "nid": "Eirika",
+                "team": "player",
+                "ai": "None",
+                "ai_group": null,
+                "starting_position": [
+                    2,
+                    6
+                ],
+                "generic": false
+            },
+            {
+                "nid": "103",
+                "variant": null,
+                "level": 1,
+                "klass": "Soldier",
+                "faction": "Soldier",
+                "starting_items": [
+                    [
+                        "Iron Lance",
+                        false
+                    ],
+                    [
+                        "Slim Lance",
+                        false
+                    ],
+                    [
+                        "Vulnerary",
+                        false
+                    ]
+                ],
+                "team": "enemy",
+                "ai": "None",
+                "ai_group": null,
+                "starting_position": [
+                    4,
+                    9
+                ],
+                "name": null,
+                "desc": null,
+                "generic": true
+            },
+            {
+                "nid": "Seth",
+                "team": "player",
+                "ai": "None",
+                "ai_group": null,
+                "starting_position": [
+                    5,
+                    4
+                ],
+                "generic": false
+            },
+            {
+                "nid": "Moulder",
+                "team": "player",
+                "ai": "None",
+                "ai_group": null,
+                "starting_position": [
+                    1,
+                    2
+                ],
+                "generic": false
+            },
+            {
+                "nid": "Vanessa",
+                "team": "player",
+                "ai": "None",
+                "ai_group": null,
+                "starting_position": [
+                    2,
+                    2
+                ],
+                "generic": false
+            }
+        ],
+        "regions": [
+            {
+                "nid": "Armory",
+                "region_type": "event",
+                "position": [
+                    5,
+                    7
+                ],
+                "size": [
+                    1,
+                    1
+                ],
+                "sub_nid": "Armory",
+                "condition": "True",
+                "only_once": false
+            },
+            {
+                "nid": "Door1",
+                "region_type": "event",
+                "position": [
+                    4,
+                    2
+                ],
+                "size": [
+                    1,
+                    1
+                ],
+                "sub_nid": "Door",
+                "condition": "unit.can_unlock(region)",
+                "only_once": true
+            }
+        ],
+        "unit_groups": []
+    }
 ]