[
    {
        "nid": "0",
        "name": "Prologue",
        "tilemap": "Prologue",
        "party": "Eirika",
        "music": {
            "player_phase": "Distant Roads",
            "enemy_phase": "Shadow of the Enemy",
            "other_phase": null,
            "enemy2_phase": null,
            "player_battle": "Attack",
            "enemy_battle": "Defense",
            "other_battle": null,
            "enemy2_battle": null,
            "base": null
        },
        "objective": {
            "simple": "Defeat boss",
            "win": "Defeat boss",
            "loss": "Eirika dies"
        },
        "units": [
            {
                "nid": "Eirika",
                "team": "player",
                "ai": "None",
                "starting_position": [
                    4,
                    5
                ],
                "generic": false
            },
            {
                "nid": "Seth",
                "team": "player",
                "ai": "None",
                "starting_position": [
                    4,
                    4
                ],
                "generic": false
            },
            {
                "nid": "101",
                "variant": null,
                "level": 1,
                "klass": "Fighter",
                "faction": "Soldier",
                "starting_items": [
                    [
                        "Iron Axe",
                        false
                    ]
                ],
                "team": "enemy",
                "ai": "Attack",
                "starting_position": [
                    9,
                    6
                ],
                "name": null,
                "desc": null,
                "generic": true
            },
            {
                "nid": "102",
                "variant": null,
                "level": 2,
                "klass": "Fighter",
                "faction": "Soldier",
                "starting_items": [
                    [
                        "Iron Axe",
                        false
                    ]
                ],
                "team": "enemy",
                "ai": "Attack",
                "starting_position": [
                    8,
                    6
                ],
                "name": null,
                "desc": null,
                "generic": true
            },
            {
                "nid": "O'Neill",
                "team": "enemy",
                "ai": "Guard",
                "starting_position": [
                    10,
                    8
                ],
                "generic": false
            }
        ],
        "regions": [],
        "unit_groups": [
            {
                "nid": "Enemy1",
                "units": [
                    "101",
                    "102",
                    "O'Neill"
                ],
                "positions": {
                    "101": [
                        14,
                        7
                    ],
                    "102": [
                        14,
                        8
                    ],
                    "O'Neill": [
                        14,
                        9
                    ]
                }
            }
        ]
    },
    {
        "nid": "1",
        "name": "Ch. 1: Escape!",
        "tilemap": "Chapter 1",
        "party": "Eirika",
        "music": {
            "player_phase": "Distant Roads",
            "enemy_phase": "Shadow of the Enemy",
            "other_phase": null,
            "player_battle": "Attack",
            "enemy_battle": "Defense",
            "other_battle": null,
            "base": null
        },
        "objective": {
            "simple": "Seize Gate",
            "win": "Seize Boss",
            "loss": "Eirika dies"
        },
        "units": [
            {
                "nid": "Eirika",
                "team": "player",
                "ai": "None",
                "starting_position": [
                    12,
                    9
                ],
                "generic": false
            },
            {
                "nid": "Seth",
                "team": "player",
                "ai": "None",
                "starting_position": [
                    13,
                    8
                ],
                "generic": false
            },
            {
                "nid": "Gilliam",
                "team": "player",
                "ai": "None",
                "starting_position": [
                    6,
                    1
                ],
                "generic": false
            },
            {
                "nid": "Franz",
                "team": "player",
                "ai": "None",
                "starting_position": [
                    5,
                    1
                ],
                "generic": false
            },
            {
                "nid": "Breguet",
                "team": "enemy",
                "ai": "Guard",
                "starting_position": [
                    2,
                    2
                ],
                "generic": false
            },
            {
                "nid": "101",
                "variant": null,
                "level": 2,
                "klass": "Soldier",
                "faction": "Soldier",
                "starting_items": [
                    [
                        "Iron Lance",
                        false
                    ]
                ],
                "team": "enemy",
                "ai": "Defend",
                "starting_position": [
                    1,
                    3
                ],
                "name": null,
                "desc": null,
                "generic": true
            },
            {
                "nid": "102",
                "variant": null,
                "level": 2,
                "klass": "Soldier",
                "faction": "Soldier",
                "starting_items": [
                    [
                        "Iron Lance",
                        false
                    ]
                ],
                "team": "enemy",
                "ai": "Defend",
                "starting_position": [
                    3,
                    3
                ],
                "name": null,
                "desc": null,
                "generic": true
            },
            {
                "nid": "103",
                "variant": null,
                "level": 2,
                "klass": "Fighter",
                "faction": "Soldier",
                "starting_items": [
                    [
                        "Iron Axe",
                        false
                    ]
                ],
                "team": "enemy",
                "ai": "Defend",
                "starting_position": [
                    2,
                    8
                ],
                "name": null,
                "desc": null,
                "generic": true
            },
            {
                "nid": "104",
                "variant": null,
                "level": 2,
                "klass": "Fighter",
                "faction": "Soldier",
                "starting_items": [
                    [
                        "Iron Axe",
                        false
                    ]
                ],
                "team": "enemy",
                "ai": "Attack",
                "starting_position": [
                    4,
                    7
                ],
                "name": null,
                "desc": null,
                "generic": true
            },
            {
                "nid": "105",
                "variant": null,
                "level": 2,
                "klass": "Fighter",
                "faction": "Soldier",
                "starting_items": [
                    [
                        "Iron Axe",
                        false
                    ]
                ],
                "team": "enemy",
                "ai": "Attack",
                "starting_position": [
                    9,
                    5
                ],
                "name": null,
                "desc": null,
                "generic": true
            },
            {
                "nid": "106",
                "variant": null,
                "level": 3,
                "klass": "Soldier",
                "faction": "Soldier",
                "starting_items": [
                    [
                        "Iron Lance",
                        false
                    ]
                ],
                "team": "enemy",
                "ai": "Guard",
                "starting_position": [
                    8,
                    3
                ],
                "name": null,
                "desc": null,
                "generic": true
            },
            {
                "nid": "107",
                "variant": null,
                "level": 2,
                "klass": "Soldier",
                "faction": "Soldier",
                "starting_items": [
                    [
                        "Iron Lance",
                        false
                    ]
                ],
                "team": "enemy",
                "ai": "Pursue",
                "starting_position": null,
                "name": null,
                "desc": null,
                "generic": true
            },
            {
                "nid": "108",
                "variant": null,
                "level": 1,
                "klass": "Fighter",
                "faction": "Soldier",
                "starting_items": [
                    [
                        "Iron Axe",
                        false
                    ]
                ],
                "team": "enemy",
                "ai": "Attack",
                "starting_position": null,
                "name": null,
                "desc": null,
                "generic": true
            },
            {
                "nid": "109",
                "variant": null,
                "level": 1,
                "klass": "Fighter",
                "faction": "Soldier",
                "starting_items": [
                    [
                        "Iron Axe",
                        false
                    ]
                ],
                "team": "enemy",
                "ai": "Attack",
                "starting_position": null,
                "name": null,
                "desc": null,
                "generic": true
            },
            {
                "nid": "GreenCav",
                "variant": null,
                "level": 1,
                "klass": "Cavalier",
                "faction": "Soldier",
                "starting_items": [],
                "team": "other",
                "ai": "None",
                "starting_position": null,
                "name": null,
                "desc": null,
                "generic": true
            },
            {
                "nid": "GreenMerc",
                "variant": null,
                "level": 1,
                "klass": "Mercenary",
                "faction": "Soldier",
                "starting_items": [
                    [
                        "Iron Sword",
                        false
                    ]
                ],
                "team": "other",
                "ai": "None",
                "starting_position": null,
                "name": null,
                "desc": null,
                "generic": true
            }
        ],
        "regions": [
            {
                "nid": "House1",
                "region_type": "event",
                "position": [
                    13,
                    6
                ],
                "size": [
                    1,
                    1
                ],
                "sub_nid": "Visit",
                "condition": "True",
                "only_once": true
            },
            {
                "nid": "House2",
                "region_type": "event",
                "position": [
                    10,
                    4
                ],
                "size": [
                    1,
                    1
                ],
                "sub_nid": "Visit",
                "condition": "True",
                "only_once": true
            },
            {
                "nid": "Gate",
                "region_type": "event",
                "position": [
                    2,
                    2
                ],
                "size": [
                    1,
                    1
                ],
                "sub_nid": "Seize",
                "condition": "unit.nid == 'Eirika'",
                "only_once": false
            },
            {
                "nid": "EnemyRein",
                "region_type": "normal",
                "position": [
                    0,
                    0
                ],
                "size": [
                    8,
                    10
                ],
                "sub_nid": "",
                "condition": "True",
                "only_once": false
            }
        ],
        "unit_groups": [
            {
                "nid": "Enemy1",
                "units": [
                    "Breguet",
                    "101",
                    "102",
                    "103",
                    "104",
                    "105",
                    "106"
                ],
                "positions": {
                    "Breguet": [
                        2,
                        5
                    ],
                    "101": [
                        1,
                        6
                    ],
                    "102": [
                        3,
                        6
                    ],
                    "106": [
                        2,
                        7
                    ],
                    "105": [
                        2,
                        9
                    ],
                    "104": [
                        3,
                        8
                    ],
                    "103": [
                        1,
                        8
                    ]
                }
            },
            {
                "nid": "Rein",
                "units": [
                    "Gilliam",
                    "Franz"
                ],
                "positions": {}
            },
            {
                "nid": "EnemyRein",
                "units": [
                    "107",
                    "108",
                    "109"
                ],
                "positions": {
                    "107": [
                        13,
                        9
                    ],
                    "108": [
                        13,
                        8
                    ],
                    "109": [
                        12,
                        9
                    ]
                }
            },
            {
                "nid": "EirikaSeth",
                "units": [
                    "Eirika",
                    "Seth"
                ],
                "positions": {}
            }
        ]
    },
    {
        "nid": "2",
        "name": "Ch. 2: The Protected",
        "tilemap": "Chapter 2",
        "party": "Eirika",
        "music": {
            "player_phase": "Distant Roads",
            "enemy_phase": "Shadow of the Enemy",
            "other_phase": null,
            "player_battle": "Attack",
            "enemy_battle": "Defense",
            "other_battle": null,
            "base": null
        },
        "objective": {
            "simple": "Defeat enemy,Left {len(game.get_enemy_units())}",
            "win": "Defeat all enemies",
            "loss": "Eirika dies"
        },
        "units": [
            {
                "nid": "Eirika",
                "team": "player",
                "ai": "None",
                "starting_position": [
                    2,
                    2
                ],
                "generic": false
            },
            {
                "nid": "Seth",
                "team": "player",
                "ai": "None",
                "starting_position": [
                    0,
                    1
                ],
                "generic": false
            },
            {
                "nid": "Franz",
                "team": "player",
                "ai": "None",
                "starting_position": [
                    1,
                    1
                ],
                "generic": false
            },
            {
                "nid": "Gilliam",
                "team": "player",
                "ai": "None",
                "starting_position": [
                    0,
                    3
                ],
                "generic": false
            },
            {
                "nid": "Vanessa",
                "team": "player",
                "ai": "None",
                "starting_position": [
                    6,
                    3
                ],
                "generic": false
            },
            {
                "nid": "Moulder",
                "team": "player",
                "ai": "None",
                "starting_position": [
                    3,
                    3
                ],
                "generic": false
            },
            {
                "nid": "Ross",
                "team": "other",
                "ai": "Guard",
                "starting_position": [
                    10,
                    5
                ],
                "generic": false
            },
            {
                "nid": "Garcia",
                "team": "other",
                "ai": "Defend",
                "starting_position": [
                    10,
                    4
                ],
                "generic": false
            },
            {
                "nid": "Bone",
                "team": "enemy",
                "ai": "Pursue",
                "starting_position": [
                    9,
                    14
                ],
                "generic": false
            },
            {
                "nid": "TopBandit",
                "variant": null,
                "level": 2,
                "klass": "Brigand",
                "faction": "Cutthroat",
                "starting_items": [
                    [
                        "Iron Axe",
                        false
                    ]
                ],
                "team": "enemy",
                "ai": "Attack",
                "starting_position": [
                    12,
                    3
                ],
                "name": "Cutthroat",
                "desc": "A member of Bazba's Bandits, who roam this region.",
                "generic": true
            },
            {
                "nid": "BoneBuddy",
                "variant": null,
                "level": 3,
                "klass": "Brigand",
                "faction": "Cutthroat",
                "starting_items": [
                    [
                        "Iron Axe",
                        false
                    ]
                ],
                "team": "enemy",
                "ai": "None",
                "starting_position": [
                    10,
                    12
                ],
                "name": "Cutthroat",
                "desc": "A member of Bazba's Bandits, who roam this region.",
                "generic": true
            },
            {
                "nid": "103",
                "variant": null,
                "level": 3,
                "klass": "Brigand",
                "faction": "Cutthroat",
                "starting_items": [
                    [
                        "Iron Axe",
                        false
                    ]
                ],
                "team": "enemy",
                "ai": "PursueVillage",
                "starting_position": [
                    7,
                    14
                ],
                "name": "Cutthroat",
                "desc": "A member of Bazba's Bandits, who roam this region.",
                "generic": true
            },
            {
                "nid": "104",
                "variant": null,
                "level": 3,
                "klass": "Brigand",
                "faction": "Cutthroat",
                "starting_items": [
                    [
                        "Iron Axe",
                        false
                    ],
                    [
                        "Vulnerary",
                        true
                    ]
                ],
                "team": "enemy",
                "ai": "None",
                "starting_position": [
                    6,
                    11
                ],
                "name": "Cutthroat",
                "desc": "A member of Bazba's Bandits, who roam this region.",
                "generic": true
            },
            {
                "nid": "105",
                "variant": null,
                "level": 1,
                "klass": "Archer",
                "faction": "Cutthroat",
                "starting_items": [
                    [
                        "Iron Bow",
                        false
                    ]
                ],
                "team": "enemy",
                "ai": "Defend",
                "starting_position": [
                    14,
                    9
                ],
                "name": "Cutthroat",
                "desc": "A member of Bazba's Bandits, who roam this region.",
                "generic": true
            },
            {
                "nid": "106",
                "variant": null,
                "level": 2,
                "klass": "Brigand",
                "faction": "Cutthroat",
                "starting_items": [
                    [
                        "Iron Axe",
                        false
                    ]
                ],
                "team": "enemy",
                "ai": "PursueVillage",
                "starting_position": [
                    1,
                    9
                ],
                "name": "Cutthroat",
                "desc": "A member of Bazba's Bandits, who roam this region.",
                "generic": true
            },
            {
                "nid": "107",
                "variant": null,
                "level": 3,
                "klass": "Brigand",
                "faction": "Cutthroat",
                "starting_items": [
                    [
                        "Iron Axe",
                        false
                    ]
                ],
                "team": "enemy",
                "ai": "PursueVillage",
                "starting_position": [
                    0,
                    9
                ],
                "name": "Cutthroat",
                "desc": "A member of Bazba's Bandits, who roam this region.",
                "generic": true
            }
        ],
        "regions": [
            {
                "nid": "Village1",
                "region_type": "event",
                "position": [
                    4,
                    2
                ],
                "size": [
                    1,
                    1
                ],
                "sub_nid": "Visit",
                "condition": "True",
                "only_once": true
            },
            {
                "nid": "Village2",
                "region_type": "event",
                "position": [
                    7,
                    2
                ],
                "size": [
                    1,
                    1
                ],
                "sub_nid": "Visit",
                "condition": "True",
                "only_once": true
            },
            {
                "nid": "Village3",
                "region_type": "event",
                "position": [
                    1,
                    12
                ],
                "size": [
                    1,
                    1
                ],
                "sub_nid": "Visit",
                "condition": "True",
                "only_once": true
            },
            {
                "nid": "Armory",
                "region_type": "event",
                "position": [
                    5,
                    7
                ],
                "size": [
                    1,
                    1
                ],
                "sub_nid": "Armory",
                "condition": "True",
                "only_once": false
            },
            {
                "nid": "DestroyVillage1",
                "region_type": "event",
                "position": [
                    4,
                    2
                ],
                "size": [
                    1,
                    1
                ],
                "sub_nid": "Destructible",
                "condition": "unit.team == 'enemy'",
                "only_once": true
            },
            {
                "nid": "DestroyVillage2",
                "region_type": "event",
                "position": [
                    7,
                    2
                ],
                "size": [
                    1,
                    1
                ],
                "sub_nid": "Destructible",
                "condition": "unit.team == 'enemy'",
                "only_once": true
            },
            {
                "nid": "DestroyVillage3",
                "region_type": "event",
                "position": [
                    1,
                    12
                ],
                "size": [
                    1,
                    1
                ],
                "sub_nid": "Destructible",
                "condition": "unit.team == 'enemy'",
                "only_once": true
            }
        ],
        "unit_groups": [
            {
                "nid": "BanditReinforcements",
                "units": [
                    "106",
                    "107"
                ],
                "positions": {
                    "106": [
                        0,
                        9
                    ],
                    "107": [
                        1,
                        9
                    ]
                }
            },
            {
                "nid": "Bandits1",
                "units": [
                    "TopBandit",
                    "105",
                    "Bone",
                    "BoneBuddy"
                ],
                "positions": {
                    "TopBandit": [
                        12,
                        5
                    ],
                    "105": [
                        14,
                        9
                    ],
                    "Bone": [
                        13,
                        7
                    ],
                    "BoneBuddy": [
                        11,
                        7
                    ]
                }
            },
            {
                "nid": "RossGarcia",
                "units": [
                    "Ross",
                    "Garcia"
                ],
                "positions": {}
            },
            {
                "nid": "BlueTeam",
                "units": [
                    "Eirika",
                    "Seth",
                    "Franz",
                    "Gilliam",
                    "Moulder"
                ],
                "positions": {}
            }
        ]
    },
    {
        "nid": "DEBUG",
        "name": "DEBUG",
        "tilemap": "Chapter 2",
        "party": "Eirika",
        "music": {
            "player_phase": null,
            "enemy_phase": null,
            "other_phase": null,
            "player_battle": null,
            "enemy_battle": null,
            "other_battle": null,
            "base": null
        },
        "objective": {
            "simple": "DEBUG",
            "win": "Don't Crash",
            "loss": "Crash"
        },
        "units": [
            {
                "nid": "Joshua",
                "team": "player",
                "ai": "None",
                "starting_position": [
                    2,
                    3
                ],
                "generic": false
            },
            {
                "nid": "Bone",
                "team": "enemy",
                "ai": "None",
<<<<<<< HEAD
                "starting_position": [
                    8,
                    6
                ],
=======
                "starting_position": null,
>>>>>>> 30b304ca
                "generic": false
            },
            {
                "nid": "Ross",
                "team": "other",
                "ai": "None",
                "starting_position": [
                    10,
                    5
                ],
                "generic": false
            },
            {
                "nid": "Eirika",
                "team": "player",
                "ai": "None",
                "starting_position": [
                    6,
                    3
                ],
                "generic": false
            },
            {
                "nid": "Gilliam",
                "team": "player",
                "ai": "None",
                "starting_position": [
                    3,
                    4
                ],
                "generic": false
            },
            {
                "nid": "101",
                "variant": null,
                "level": 10,
                "klass": "Mage",
                "faction": "Soldier",
                "starting_items": [
                    [
                        "Thunder",
                        false
                    ]
                ],
                "team": "player",
                "ai": "None",
                "starting_position": [
                    3,
                    6
                ],
                "name": null,
                "desc": null,
                "generic": true
            },
            {
                "nid": "Franz",
                "team": "player",
                "ai": "None",
                "starting_position": [
                    4,
                    6
                ],
                "generic": false
            },
            {
                "nid": "Moulder",
                "team": "player",
                "ai": "None",
                "starting_position": [
                    4,
                    5
                ],
                "generic": false
            },
            {
                "nid": "102",
                "variant": null,
                "level": 10,
                "klass": "Cleric",
                "faction": "Soldier",
                "starting_items": [
                    [
                        "Door Key",
                        false
                    ],
                    [
                        "Door Key",
                        false
                    ],
                    [
                        "Chest Key",
                        false
                    ]
                ],
                "team": "player",
                "ai": "None",
                "starting_position": [
                    5,
                    4
                ],
                "name": null,
                "desc": null,
                "generic": true
            },
            {
                "nid": "104",
                "variant": null,
                "level": 10,
                "klass": "Cleric",
                "faction": "Soldier",
                "starting_items": [
                    [
                        "Unlock",
                        false
                    ]
                ],
                "team": "player",
                "ai": "None",
                "starting_position": [
                    6,
                    5
                ],
                "name": null,
                "desc": null,
                "generic": true
            },
            {
                "nid": "103",
                "variant": null,
                "level": 1,
                "klass": "Soldier",
                "faction": "Soldier",
                "starting_items": [
                    [
                        "Iron Lance",
                        false
                    ],
                    [
                        "Slim Lance",
                        false
                    ],
                    [
                        "Vulnerary",
                        false
                    ]
                ],
                "team": "enemy",
                "ai": "None",
                "starting_position": [
                    6,
                    10
                ],
                "name": null,
                "desc": null,
                "generic": true
            },
            {
                "nid": "Colm",
                "team": "player",
                "ai": "None",
                "starting_position": [
                    5,
                    9
                ],
                "generic": false
            },
            {
                "nid": "104",
                "variant": null,
                "level": 1,
                "klass": "Wall1",
                "faction": "Soldier",
                "starting_items": [],
                "team": "enemy2",
                "ai": "None",
                "starting_position": [
                    2,
                    5
                ],
                "name": null,
                "desc": null,
                "generic": true
            }
        ],
        "regions": [
            {
                "nid": "Armory",
                "region_type": "event",
                "position": [
                    5,
                    7
                ],
                "size": [
                    1,
                    1
                ],
                "sub_nid": "Armory",
                "condition": "True",
                "only_once": false
            },
            {
                "nid": "Door1",
                "region_type": "event",
                "position": [
                    4,
                    2
                ],
                "size": [
                    1,
                    1
                ],
                "sub_nid": "Door",
                "condition": "unit.can_unlock(region)",
                "only_once": true
            }
        ],
        "unit_groups": []
    }
]<|MERGE_RESOLUTION|>--- conflicted
+++ resolved
@@ -1,1265 +1,1261 @@
-[
-    {
-        "nid": "0",
-        "name": "Prologue",
-        "tilemap": "Prologue",
-        "party": "Eirika",
-        "music": {
-            "player_phase": "Distant Roads",
-            "enemy_phase": "Shadow of the Enemy",
-            "other_phase": null,
-            "enemy2_phase": null,
-            "player_battle": "Attack",
-            "enemy_battle": "Defense",
-            "other_battle": null,
-            "enemy2_battle": null,
-            "base": null
-        },
-        "objective": {
-            "simple": "Defeat boss",
-            "win": "Defeat boss",
-            "loss": "Eirika dies"
-        },
-        "units": [
-            {
-                "nid": "Eirika",
-                "team": "player",
-                "ai": "None",
-                "starting_position": [
-                    4,
-                    5
-                ],
-                "generic": false
-            },
-            {
-                "nid": "Seth",
-                "team": "player",
-                "ai": "None",
-                "starting_position": [
-                    4,
-                    4
-                ],
-                "generic": false
-            },
-            {
-                "nid": "101",
-                "variant": null,
-                "level": 1,
-                "klass": "Fighter",
-                "faction": "Soldier",
-                "starting_items": [
-                    [
-                        "Iron Axe",
-                        false
-                    ]
-                ],
-                "team": "enemy",
-                "ai": "Attack",
-                "starting_position": [
-                    9,
-                    6
-                ],
-                "name": null,
-                "desc": null,
-                "generic": true
-            },
-            {
-                "nid": "102",
-                "variant": null,
-                "level": 2,
-                "klass": "Fighter",
-                "faction": "Soldier",
-                "starting_items": [
-                    [
-                        "Iron Axe",
-                        false
-                    ]
-                ],
-                "team": "enemy",
-                "ai": "Attack",
-                "starting_position": [
-                    8,
-                    6
-                ],
-                "name": null,
-                "desc": null,
-                "generic": true
-            },
-            {
-                "nid": "O'Neill",
-                "team": "enemy",
-                "ai": "Guard",
-                "starting_position": [
-                    10,
-                    8
-                ],
-                "generic": false
-            }
-        ],
-        "regions": [],
-        "unit_groups": [
-            {
-                "nid": "Enemy1",
-                "units": [
-                    "101",
-                    "102",
-                    "O'Neill"
-                ],
-                "positions": {
-                    "101": [
-                        14,
-                        7
-                    ],
-                    "102": [
-                        14,
-                        8
-                    ],
-                    "O'Neill": [
-                        14,
-                        9
-                    ]
-                }
-            }
-        ]
-    },
-    {
-        "nid": "1",
-        "name": "Ch. 1: Escape!",
-        "tilemap": "Chapter 1",
-        "party": "Eirika",
-        "music": {
-            "player_phase": "Distant Roads",
-            "enemy_phase": "Shadow of the Enemy",
-            "other_phase": null,
-            "player_battle": "Attack",
-            "enemy_battle": "Defense",
-            "other_battle": null,
-            "base": null
-        },
-        "objective": {
-            "simple": "Seize Gate",
-            "win": "Seize Boss",
-            "loss": "Eirika dies"
-        },
-        "units": [
-            {
-                "nid": "Eirika",
-                "team": "player",
-                "ai": "None",
-                "starting_position": [
-                    12,
-                    9
-                ],
-                "generic": false
-            },
-            {
-                "nid": "Seth",
-                "team": "player",
-                "ai": "None",
-                "starting_position": [
-                    13,
-                    8
-                ],
-                "generic": false
-            },
-            {
-                "nid": "Gilliam",
-                "team": "player",
-                "ai": "None",
-                "starting_position": [
-                    6,
-                    1
-                ],
-                "generic": false
-            },
-            {
-                "nid": "Franz",
-                "team": "player",
-                "ai": "None",
-                "starting_position": [
-                    5,
-                    1
-                ],
-                "generic": false
-            },
-            {
-                "nid": "Breguet",
-                "team": "enemy",
-                "ai": "Guard",
-                "starting_position": [
-                    2,
-                    2
-                ],
-                "generic": false
-            },
-            {
-                "nid": "101",
-                "variant": null,
-                "level": 2,
-                "klass": "Soldier",
-                "faction": "Soldier",
-                "starting_items": [
-                    [
-                        "Iron Lance",
-                        false
-                    ]
-                ],
-                "team": "enemy",
-                "ai": "Defend",
-                "starting_position": [
-                    1,
-                    3
-                ],
-                "name": null,
-                "desc": null,
-                "generic": true
-            },
-            {
-                "nid": "102",
-                "variant": null,
-                "level": 2,
-                "klass": "Soldier",
-                "faction": "Soldier",
-                "starting_items": [
-                    [
-                        "Iron Lance",
-                        false
-                    ]
-                ],
-                "team": "enemy",
-                "ai": "Defend",
-                "starting_position": [
-                    3,
-                    3
-                ],
-                "name": null,
-                "desc": null,
-                "generic": true
-            },
-            {
-                "nid": "103",
-                "variant": null,
-                "level": 2,
-                "klass": "Fighter",
-                "faction": "Soldier",
-                "starting_items": [
-                    [
-                        "Iron Axe",
-                        false
-                    ]
-                ],
-                "team": "enemy",
-                "ai": "Defend",
-                "starting_position": [
-                    2,
-                    8
-                ],
-                "name": null,
-                "desc": null,
-                "generic": true
-            },
-            {
-                "nid": "104",
-                "variant": null,
-                "level": 2,
-                "klass": "Fighter",
-                "faction": "Soldier",
-                "starting_items": [
-                    [
-                        "Iron Axe",
-                        false
-                    ]
-                ],
-                "team": "enemy",
-                "ai": "Attack",
-                "starting_position": [
-                    4,
-                    7
-                ],
-                "name": null,
-                "desc": null,
-                "generic": true
-            },
-            {
-                "nid": "105",
-                "variant": null,
-                "level": 2,
-                "klass": "Fighter",
-                "faction": "Soldier",
-                "starting_items": [
-                    [
-                        "Iron Axe",
-                        false
-                    ]
-                ],
-                "team": "enemy",
-                "ai": "Attack",
-                "starting_position": [
-                    9,
-                    5
-                ],
-                "name": null,
-                "desc": null,
-                "generic": true
-            },
-            {
-                "nid": "106",
-                "variant": null,
-                "level": 3,
-                "klass": "Soldier",
-                "faction": "Soldier",
-                "starting_items": [
-                    [
-                        "Iron Lance",
-                        false
-                    ]
-                ],
-                "team": "enemy",
-                "ai": "Guard",
-                "starting_position": [
-                    8,
-                    3
-                ],
-                "name": null,
-                "desc": null,
-                "generic": true
-            },
-            {
-                "nid": "107",
-                "variant": null,
-                "level": 2,
-                "klass": "Soldier",
-                "faction": "Soldier",
-                "starting_items": [
-                    [
-                        "Iron Lance",
-                        false
-                    ]
-                ],
-                "team": "enemy",
-                "ai": "Pursue",
-                "starting_position": null,
-                "name": null,
-                "desc": null,
-                "generic": true
-            },
-            {
-                "nid": "108",
-                "variant": null,
-                "level": 1,
-                "klass": "Fighter",
-                "faction": "Soldier",
-                "starting_items": [
-                    [
-                        "Iron Axe",
-                        false
-                    ]
-                ],
-                "team": "enemy",
-                "ai": "Attack",
-                "starting_position": null,
-                "name": null,
-                "desc": null,
-                "generic": true
-            },
-            {
-                "nid": "109",
-                "variant": null,
-                "level": 1,
-                "klass": "Fighter",
-                "faction": "Soldier",
-                "starting_items": [
-                    [
-                        "Iron Axe",
-                        false
-                    ]
-                ],
-                "team": "enemy",
-                "ai": "Attack",
-                "starting_position": null,
-                "name": null,
-                "desc": null,
-                "generic": true
-            },
-            {
-                "nid": "GreenCav",
-                "variant": null,
-                "level": 1,
-                "klass": "Cavalier",
-                "faction": "Soldier",
-                "starting_items": [],
-                "team": "other",
-                "ai": "None",
-                "starting_position": null,
-                "name": null,
-                "desc": null,
-                "generic": true
-            },
-            {
-                "nid": "GreenMerc",
-                "variant": null,
-                "level": 1,
-                "klass": "Mercenary",
-                "faction": "Soldier",
-                "starting_items": [
-                    [
-                        "Iron Sword",
-                        false
-                    ]
-                ],
-                "team": "other",
-                "ai": "None",
-                "starting_position": null,
-                "name": null,
-                "desc": null,
-                "generic": true
-            }
-        ],
-        "regions": [
-            {
-                "nid": "House1",
-                "region_type": "event",
-                "position": [
-                    13,
-                    6
-                ],
-                "size": [
-                    1,
-                    1
-                ],
-                "sub_nid": "Visit",
-                "condition": "True",
-                "only_once": true
-            },
-            {
-                "nid": "House2",
-                "region_type": "event",
-                "position": [
-                    10,
-                    4
-                ],
-                "size": [
-                    1,
-                    1
-                ],
-                "sub_nid": "Visit",
-                "condition": "True",
-                "only_once": true
-            },
-            {
-                "nid": "Gate",
-                "region_type": "event",
-                "position": [
-                    2,
-                    2
-                ],
-                "size": [
-                    1,
-                    1
-                ],
-                "sub_nid": "Seize",
-                "condition": "unit.nid == 'Eirika'",
-                "only_once": false
-            },
-            {
-                "nid": "EnemyRein",
-                "region_type": "normal",
-                "position": [
-                    0,
-                    0
-                ],
-                "size": [
-                    8,
-                    10
-                ],
-                "sub_nid": "",
-                "condition": "True",
-                "only_once": false
-            }
-        ],
-        "unit_groups": [
-            {
-                "nid": "Enemy1",
-                "units": [
-                    "Breguet",
-                    "101",
-                    "102",
-                    "103",
-                    "104",
-                    "105",
-                    "106"
-                ],
-                "positions": {
-                    "Breguet": [
-                        2,
-                        5
-                    ],
-                    "101": [
-                        1,
-                        6
-                    ],
-                    "102": [
-                        3,
-                        6
-                    ],
-                    "106": [
-                        2,
-                        7
-                    ],
-                    "105": [
-                        2,
-                        9
-                    ],
-                    "104": [
-                        3,
-                        8
-                    ],
-                    "103": [
-                        1,
-                        8
-                    ]
-                }
-            },
-            {
-                "nid": "Rein",
-                "units": [
-                    "Gilliam",
-                    "Franz"
-                ],
-                "positions": {}
-            },
-            {
-                "nid": "EnemyRein",
-                "units": [
-                    "107",
-                    "108",
-                    "109"
-                ],
-                "positions": {
-                    "107": [
-                        13,
-                        9
-                    ],
-                    "108": [
-                        13,
-                        8
-                    ],
-                    "109": [
-                        12,
-                        9
-                    ]
-                }
-            },
-            {
-                "nid": "EirikaSeth",
-                "units": [
-                    "Eirika",
-                    "Seth"
-                ],
-                "positions": {}
-            }
-        ]
-    },
-    {
-        "nid": "2",
-        "name": "Ch. 2: The Protected",
-        "tilemap": "Chapter 2",
-        "party": "Eirika",
-        "music": {
-            "player_phase": "Distant Roads",
-            "enemy_phase": "Shadow of the Enemy",
-            "other_phase": null,
-            "player_battle": "Attack",
-            "enemy_battle": "Defense",
-            "other_battle": null,
-            "base": null
-        },
-        "objective": {
-            "simple": "Defeat enemy,Left {len(game.get_enemy_units())}",
-            "win": "Defeat all enemies",
-            "loss": "Eirika dies"
-        },
-        "units": [
-            {
-                "nid": "Eirika",
-                "team": "player",
-                "ai": "None",
-                "starting_position": [
-                    2,
-                    2
-                ],
-                "generic": false
-            },
-            {
-                "nid": "Seth",
-                "team": "player",
-                "ai": "None",
-                "starting_position": [
-                    0,
-                    1
-                ],
-                "generic": false
-            },
-            {
-                "nid": "Franz",
-                "team": "player",
-                "ai": "None",
-                "starting_position": [
-                    1,
-                    1
-                ],
-                "generic": false
-            },
-            {
-                "nid": "Gilliam",
-                "team": "player",
-                "ai": "None",
-                "starting_position": [
-                    0,
-                    3
-                ],
-                "generic": false
-            },
-            {
-                "nid": "Vanessa",
-                "team": "player",
-                "ai": "None",
-                "starting_position": [
-                    6,
-                    3
-                ],
-                "generic": false
-            },
-            {
-                "nid": "Moulder",
-                "team": "player",
-                "ai": "None",
-                "starting_position": [
-                    3,
-                    3
-                ],
-                "generic": false
-            },
-            {
-                "nid": "Ross",
-                "team": "other",
-                "ai": "Guard",
-                "starting_position": [
-                    10,
-                    5
-                ],
-                "generic": false
-            },
-            {
-                "nid": "Garcia",
-                "team": "other",
-                "ai": "Defend",
-                "starting_position": [
-                    10,
-                    4
-                ],
-                "generic": false
-            },
-            {
-                "nid": "Bone",
-                "team": "enemy",
-                "ai": "Pursue",
-                "starting_position": [
-                    9,
-                    14
-                ],
-                "generic": false
-            },
-            {
-                "nid": "TopBandit",
-                "variant": null,
-                "level": 2,
-                "klass": "Brigand",
-                "faction": "Cutthroat",
-                "starting_items": [
-                    [
-                        "Iron Axe",
-                        false
-                    ]
-                ],
-                "team": "enemy",
-                "ai": "Attack",
-                "starting_position": [
-                    12,
-                    3
-                ],
-                "name": "Cutthroat",
-                "desc": "A member of Bazba's Bandits, who roam this region.",
-                "generic": true
-            },
-            {
-                "nid": "BoneBuddy",
-                "variant": null,
-                "level": 3,
-                "klass": "Brigand",
-                "faction": "Cutthroat",
-                "starting_items": [
-                    [
-                        "Iron Axe",
-                        false
-                    ]
-                ],
-                "team": "enemy",
-                "ai": "None",
-                "starting_position": [
-                    10,
-                    12
-                ],
-                "name": "Cutthroat",
-                "desc": "A member of Bazba's Bandits, who roam this region.",
-                "generic": true
-            },
-            {
-                "nid": "103",
-                "variant": null,
-                "level": 3,
-                "klass": "Brigand",
-                "faction": "Cutthroat",
-                "starting_items": [
-                    [
-                        "Iron Axe",
-                        false
-                    ]
-                ],
-                "team": "enemy",
-                "ai": "PursueVillage",
-                "starting_position": [
-                    7,
-                    14
-                ],
-                "name": "Cutthroat",
-                "desc": "A member of Bazba's Bandits, who roam this region.",
-                "generic": true
-            },
-            {
-                "nid": "104",
-                "variant": null,
-                "level": 3,
-                "klass": "Brigand",
-                "faction": "Cutthroat",
-                "starting_items": [
-                    [
-                        "Iron Axe",
-                        false
-                    ],
-                    [
-                        "Vulnerary",
-                        true
-                    ]
-                ],
-                "team": "enemy",
-                "ai": "None",
-                "starting_position": [
-                    6,
-                    11
-                ],
-                "name": "Cutthroat",
-                "desc": "A member of Bazba's Bandits, who roam this region.",
-                "generic": true
-            },
-            {
-                "nid": "105",
-                "variant": null,
-                "level": 1,
-                "klass": "Archer",
-                "faction": "Cutthroat",
-                "starting_items": [
-                    [
-                        "Iron Bow",
-                        false
-                    ]
-                ],
-                "team": "enemy",
-                "ai": "Defend",
-                "starting_position": [
-                    14,
-                    9
-                ],
-                "name": "Cutthroat",
-                "desc": "A member of Bazba's Bandits, who roam this region.",
-                "generic": true
-            },
-            {
-                "nid": "106",
-                "variant": null,
-                "level": 2,
-                "klass": "Brigand",
-                "faction": "Cutthroat",
-                "starting_items": [
-                    [
-                        "Iron Axe",
-                        false
-                    ]
-                ],
-                "team": "enemy",
-                "ai": "PursueVillage",
-                "starting_position": [
-                    1,
-                    9
-                ],
-                "name": "Cutthroat",
-                "desc": "A member of Bazba's Bandits, who roam this region.",
-                "generic": true
-            },
-            {
-                "nid": "107",
-                "variant": null,
-                "level": 3,
-                "klass": "Brigand",
-                "faction": "Cutthroat",
-                "starting_items": [
-                    [
-                        "Iron Axe",
-                        false
-                    ]
-                ],
-                "team": "enemy",
-                "ai": "PursueVillage",
-                "starting_position": [
-                    0,
-                    9
-                ],
-                "name": "Cutthroat",
-                "desc": "A member of Bazba's Bandits, who roam this region.",
-                "generic": true
-            }
-        ],
-        "regions": [
-            {
-                "nid": "Village1",
-                "region_type": "event",
-                "position": [
-                    4,
-                    2
-                ],
-                "size": [
-                    1,
-                    1
-                ],
-                "sub_nid": "Visit",
-                "condition": "True",
-                "only_once": true
-            },
-            {
-                "nid": "Village2",
-                "region_type": "event",
-                "position": [
-                    7,
-                    2
-                ],
-                "size": [
-                    1,
-                    1
-                ],
-                "sub_nid": "Visit",
-                "condition": "True",
-                "only_once": true
-            },
-            {
-                "nid": "Village3",
-                "region_type": "event",
-                "position": [
-                    1,
-                    12
-                ],
-                "size": [
-                    1,
-                    1
-                ],
-                "sub_nid": "Visit",
-                "condition": "True",
-                "only_once": true
-            },
-            {
-                "nid": "Armory",
-                "region_type": "event",
-                "position": [
-                    5,
-                    7
-                ],
-                "size": [
-                    1,
-                    1
-                ],
-                "sub_nid": "Armory",
-                "condition": "True",
-                "only_once": false
-            },
-            {
-                "nid": "DestroyVillage1",
-                "region_type": "event",
-                "position": [
-                    4,
-                    2
-                ],
-                "size": [
-                    1,
-                    1
-                ],
-                "sub_nid": "Destructible",
-                "condition": "unit.team == 'enemy'",
-                "only_once": true
-            },
-            {
-                "nid": "DestroyVillage2",
-                "region_type": "event",
-                "position": [
-                    7,
-                    2
-                ],
-                "size": [
-                    1,
-                    1
-                ],
-                "sub_nid": "Destructible",
-                "condition": "unit.team == 'enemy'",
-                "only_once": true
-            },
-            {
-                "nid": "DestroyVillage3",
-                "region_type": "event",
-                "position": [
-                    1,
-                    12
-                ],
-                "size": [
-                    1,
-                    1
-                ],
-                "sub_nid": "Destructible",
-                "condition": "unit.team == 'enemy'",
-                "only_once": true
-            }
-        ],
-        "unit_groups": [
-            {
-                "nid": "BanditReinforcements",
-                "units": [
-                    "106",
-                    "107"
-                ],
-                "positions": {
-                    "106": [
-                        0,
-                        9
-                    ],
-                    "107": [
-                        1,
-                        9
-                    ]
-                }
-            },
-            {
-                "nid": "Bandits1",
-                "units": [
-                    "TopBandit",
-                    "105",
-                    "Bone",
-                    "BoneBuddy"
-                ],
-                "positions": {
-                    "TopBandit": [
-                        12,
-                        5
-                    ],
-                    "105": [
-                        14,
-                        9
-                    ],
-                    "Bone": [
-                        13,
-                        7
-                    ],
-                    "BoneBuddy": [
-                        11,
-                        7
-                    ]
-                }
-            },
-            {
-                "nid": "RossGarcia",
-                "units": [
-                    "Ross",
-                    "Garcia"
-                ],
-                "positions": {}
-            },
-            {
-                "nid": "BlueTeam",
-                "units": [
-                    "Eirika",
-                    "Seth",
-                    "Franz",
-                    "Gilliam",
-                    "Moulder"
-                ],
-                "positions": {}
-            }
-        ]
-    },
-    {
-        "nid": "DEBUG",
-        "name": "DEBUG",
-        "tilemap": "Chapter 2",
-        "party": "Eirika",
-        "music": {
-            "player_phase": null,
-            "enemy_phase": null,
-            "other_phase": null,
-            "player_battle": null,
-            "enemy_battle": null,
-            "other_battle": null,
-            "base": null
-        },
-        "objective": {
-            "simple": "DEBUG",
-            "win": "Don't Crash",
-            "loss": "Crash"
-        },
-        "units": [
-            {
-                "nid": "Joshua",
-                "team": "player",
-                "ai": "None",
-                "starting_position": [
-                    2,
-                    3
-                ],
-                "generic": false
-            },
-            {
-                "nid": "Bone",
-                "team": "enemy",
-                "ai": "None",
-<<<<<<< HEAD
-                "starting_position": [
-                    8,
-                    6
-                ],
-=======
-                "starting_position": null,
->>>>>>> 30b304ca
-                "generic": false
-            },
-            {
-                "nid": "Ross",
-                "team": "other",
-                "ai": "None",
-                "starting_position": [
-                    10,
-                    5
-                ],
-                "generic": false
-            },
-            {
-                "nid": "Eirika",
-                "team": "player",
-                "ai": "None",
-                "starting_position": [
-                    6,
-                    3
-                ],
-                "generic": false
-            },
-            {
-                "nid": "Gilliam",
-                "team": "player",
-                "ai": "None",
-                "starting_position": [
-                    3,
-                    4
-                ],
-                "generic": false
-            },
-            {
-                "nid": "101",
-                "variant": null,
-                "level": 10,
-                "klass": "Mage",
-                "faction": "Soldier",
-                "starting_items": [
-                    [
-                        "Thunder",
-                        false
-                    ]
-                ],
-                "team": "player",
-                "ai": "None",
-                "starting_position": [
-                    3,
-                    6
-                ],
-                "name": null,
-                "desc": null,
-                "generic": true
-            },
-            {
-                "nid": "Franz",
-                "team": "player",
-                "ai": "None",
-                "starting_position": [
-                    4,
-                    6
-                ],
-                "generic": false
-            },
-            {
-                "nid": "Moulder",
-                "team": "player",
-                "ai": "None",
-                "starting_position": [
-                    4,
-                    5
-                ],
-                "generic": false
-            },
-            {
-                "nid": "102",
-                "variant": null,
-                "level": 10,
-                "klass": "Cleric",
-                "faction": "Soldier",
-                "starting_items": [
-                    [
-                        "Door Key",
-                        false
-                    ],
-                    [
-                        "Door Key",
-                        false
-                    ],
-                    [
-                        "Chest Key",
-                        false
-                    ]
-                ],
-                "team": "player",
-                "ai": "None",
-                "starting_position": [
-                    5,
-                    4
-                ],
-                "name": null,
-                "desc": null,
-                "generic": true
-            },
-            {
-                "nid": "104",
-                "variant": null,
-                "level": 10,
-                "klass": "Cleric",
-                "faction": "Soldier",
-                "starting_items": [
-                    [
-                        "Unlock",
-                        false
-                    ]
-                ],
-                "team": "player",
-                "ai": "None",
-                "starting_position": [
-                    6,
-                    5
-                ],
-                "name": null,
-                "desc": null,
-                "generic": true
-            },
-            {
-                "nid": "103",
-                "variant": null,
-                "level": 1,
-                "klass": "Soldier",
-                "faction": "Soldier",
-                "starting_items": [
-                    [
-                        "Iron Lance",
-                        false
-                    ],
-                    [
-                        "Slim Lance",
-                        false
-                    ],
-                    [
-                        "Vulnerary",
-                        false
-                    ]
-                ],
-                "team": "enemy",
-                "ai": "None",
-                "starting_position": [
-                    6,
-                    10
-                ],
-                "name": null,
-                "desc": null,
-                "generic": true
-            },
-            {
-                "nid": "Colm",
-                "team": "player",
-                "ai": "None",
-                "starting_position": [
-                    5,
-                    9
-                ],
-                "generic": false
-            },
-            {
-                "nid": "104",
-                "variant": null,
-                "level": 1,
-                "klass": "Wall1",
-                "faction": "Soldier",
-                "starting_items": [],
-                "team": "enemy2",
-                "ai": "None",
-                "starting_position": [
-                    2,
-                    5
-                ],
-                "name": null,
-                "desc": null,
-                "generic": true
-            }
-        ],
-        "regions": [
-            {
-                "nid": "Armory",
-                "region_type": "event",
-                "position": [
-                    5,
-                    7
-                ],
-                "size": [
-                    1,
-                    1
-                ],
-                "sub_nid": "Armory",
-                "condition": "True",
-                "only_once": false
-            },
-            {
-                "nid": "Door1",
-                "region_type": "event",
-                "position": [
-                    4,
-                    2
-                ],
-                "size": [
-                    1,
-                    1
-                ],
-                "sub_nid": "Door",
-                "condition": "unit.can_unlock(region)",
-                "only_once": true
-            }
-        ],
-        "unit_groups": []
-    }
+[
+    {
+        "nid": "0",
+        "name": "Prologue",
+        "tilemap": "Prologue",
+        "party": "Eirika",
+        "music": {
+            "player_phase": "Distant Roads",
+            "enemy_phase": "Shadow of the Enemy",
+            "other_phase": null,
+            "enemy2_phase": null,
+            "player_battle": "Attack",
+            "enemy_battle": "Defense",
+            "other_battle": null,
+            "enemy2_battle": null,
+            "base": null
+        },
+        "objective": {
+            "simple": "Defeat boss",
+            "win": "Defeat boss",
+            "loss": "Eirika dies"
+        },
+        "units": [
+            {
+                "nid": "Eirika",
+                "team": "player",
+                "ai": "None",
+                "starting_position": [
+                    4,
+                    5
+                ],
+                "generic": false
+            },
+            {
+                "nid": "Seth",
+                "team": "player",
+                "ai": "None",
+                "starting_position": [
+                    4,
+                    4
+                ],
+                "generic": false
+            },
+            {
+                "nid": "101",
+                "variant": null,
+                "level": 1,
+                "klass": "Fighter",
+                "faction": "Soldier",
+                "starting_items": [
+                    [
+                        "Iron Axe",
+                        false
+                    ]
+                ],
+                "team": "enemy",
+                "ai": "Attack",
+                "starting_position": [
+                    9,
+                    6
+                ],
+                "name": null,
+                "desc": null,
+                "generic": true
+            },
+            {
+                "nid": "102",
+                "variant": null,
+                "level": 2,
+                "klass": "Fighter",
+                "faction": "Soldier",
+                "starting_items": [
+                    [
+                        "Iron Axe",
+                        false
+                    ]
+                ],
+                "team": "enemy",
+                "ai": "Attack",
+                "starting_position": [
+                    8,
+                    6
+                ],
+                "name": null,
+                "desc": null,
+                "generic": true
+            },
+            {
+                "nid": "O'Neill",
+                "team": "enemy",
+                "ai": "Guard",
+                "starting_position": [
+                    10,
+                    8
+                ],
+                "generic": false
+            }
+        ],
+        "regions": [],
+        "unit_groups": [
+            {
+                "nid": "Enemy1",
+                "units": [
+                    "101",
+                    "102",
+                    "O'Neill"
+                ],
+                "positions": {
+                    "101": [
+                        14,
+                        7
+                    ],
+                    "102": [
+                        14,
+                        8
+                    ],
+                    "O'Neill": [
+                        14,
+                        9
+                    ]
+                }
+            }
+        ]
+    },
+    {
+        "nid": "1",
+        "name": "Ch. 1: Escape!",
+        "tilemap": "Chapter 1",
+        "party": "Eirika",
+        "music": {
+            "player_phase": "Distant Roads",
+            "enemy_phase": "Shadow of the Enemy",
+            "other_phase": null,
+            "player_battle": "Attack",
+            "enemy_battle": "Defense",
+            "other_battle": null,
+            "base": null
+        },
+        "objective": {
+            "simple": "Seize Gate",
+            "win": "Seize Boss",
+            "loss": "Eirika dies"
+        },
+        "units": [
+            {
+                "nid": "Eirika",
+                "team": "player",
+                "ai": "None",
+                "starting_position": [
+                    12,
+                    9
+                ],
+                "generic": false
+            },
+            {
+                "nid": "Seth",
+                "team": "player",
+                "ai": "None",
+                "starting_position": [
+                    13,
+                    8
+                ],
+                "generic": false
+            },
+            {
+                "nid": "Gilliam",
+                "team": "player",
+                "ai": "None",
+                "starting_position": [
+                    6,
+                    1
+                ],
+                "generic": false
+            },
+            {
+                "nid": "Franz",
+                "team": "player",
+                "ai": "None",
+                "starting_position": [
+                    5,
+                    1
+                ],
+                "generic": false
+            },
+            {
+                "nid": "Breguet",
+                "team": "enemy",
+                "ai": "Guard",
+                "starting_position": [
+                    2,
+                    2
+                ],
+                "generic": false
+            },
+            {
+                "nid": "101",
+                "variant": null,
+                "level": 2,
+                "klass": "Soldier",
+                "faction": "Soldier",
+                "starting_items": [
+                    [
+                        "Iron Lance",
+                        false
+                    ]
+                ],
+                "team": "enemy",
+                "ai": "Defend",
+                "starting_position": [
+                    1,
+                    3
+                ],
+                "name": null,
+                "desc": null,
+                "generic": true
+            },
+            {
+                "nid": "102",
+                "variant": null,
+                "level": 2,
+                "klass": "Soldier",
+                "faction": "Soldier",
+                "starting_items": [
+                    [
+                        "Iron Lance",
+                        false
+                    ]
+                ],
+                "team": "enemy",
+                "ai": "Defend",
+                "starting_position": [
+                    3,
+                    3
+                ],
+                "name": null,
+                "desc": null,
+                "generic": true
+            },
+            {
+                "nid": "103",
+                "variant": null,
+                "level": 2,
+                "klass": "Fighter",
+                "faction": "Soldier",
+                "starting_items": [
+                    [
+                        "Iron Axe",
+                        false
+                    ]
+                ],
+                "team": "enemy",
+                "ai": "Defend",
+                "starting_position": [
+                    2,
+                    8
+                ],
+                "name": null,
+                "desc": null,
+                "generic": true
+            },
+            {
+                "nid": "104",
+                "variant": null,
+                "level": 2,
+                "klass": "Fighter",
+                "faction": "Soldier",
+                "starting_items": [
+                    [
+                        "Iron Axe",
+                        false
+                    ]
+                ],
+                "team": "enemy",
+                "ai": "Attack",
+                "starting_position": [
+                    4,
+                    7
+                ],
+                "name": null,
+                "desc": null,
+                "generic": true
+            },
+            {
+                "nid": "105",
+                "variant": null,
+                "level": 2,
+                "klass": "Fighter",
+                "faction": "Soldier",
+                "starting_items": [
+                    [
+                        "Iron Axe",
+                        false
+                    ]
+                ],
+                "team": "enemy",
+                "ai": "Attack",
+                "starting_position": [
+                    9,
+                    5
+                ],
+                "name": null,
+                "desc": null,
+                "generic": true
+            },
+            {
+                "nid": "106",
+                "variant": null,
+                "level": 3,
+                "klass": "Soldier",
+                "faction": "Soldier",
+                "starting_items": [
+                    [
+                        "Iron Lance",
+                        false
+                    ]
+                ],
+                "team": "enemy",
+                "ai": "Guard",
+                "starting_position": [
+                    8,
+                    3
+                ],
+                "name": null,
+                "desc": null,
+                "generic": true
+            },
+            {
+                "nid": "107",
+                "variant": null,
+                "level": 2,
+                "klass": "Soldier",
+                "faction": "Soldier",
+                "starting_items": [
+                    [
+                        "Iron Lance",
+                        false
+                    ]
+                ],
+                "team": "enemy",
+                "ai": "Pursue",
+                "starting_position": null,
+                "name": null,
+                "desc": null,
+                "generic": true
+            },
+            {
+                "nid": "108",
+                "variant": null,
+                "level": 1,
+                "klass": "Fighter",
+                "faction": "Soldier",
+                "starting_items": [
+                    [
+                        "Iron Axe",
+                        false
+                    ]
+                ],
+                "team": "enemy",
+                "ai": "Attack",
+                "starting_position": null,
+                "name": null,
+                "desc": null,
+                "generic": true
+            },
+            {
+                "nid": "109",
+                "variant": null,
+                "level": 1,
+                "klass": "Fighter",
+                "faction": "Soldier",
+                "starting_items": [
+                    [
+                        "Iron Axe",
+                        false
+                    ]
+                ],
+                "team": "enemy",
+                "ai": "Attack",
+                "starting_position": null,
+                "name": null,
+                "desc": null,
+                "generic": true
+            },
+            {
+                "nid": "GreenCav",
+                "variant": null,
+                "level": 1,
+                "klass": "Cavalier",
+                "faction": "Soldier",
+                "starting_items": [],
+                "team": "other",
+                "ai": "None",
+                "starting_position": null,
+                "name": null,
+                "desc": null,
+                "generic": true
+            },
+            {
+                "nid": "GreenMerc",
+                "variant": null,
+                "level": 1,
+                "klass": "Mercenary",
+                "faction": "Soldier",
+                "starting_items": [
+                    [
+                        "Iron Sword",
+                        false
+                    ]
+                ],
+                "team": "other",
+                "ai": "None",
+                "starting_position": null,
+                "name": null,
+                "desc": null,
+                "generic": true
+            }
+        ],
+        "regions": [
+            {
+                "nid": "House1",
+                "region_type": "event",
+                "position": [
+                    13,
+                    6
+                ],
+                "size": [
+                    1,
+                    1
+                ],
+                "sub_nid": "Visit",
+                "condition": "True",
+                "only_once": true
+            },
+            {
+                "nid": "House2",
+                "region_type": "event",
+                "position": [
+                    10,
+                    4
+                ],
+                "size": [
+                    1,
+                    1
+                ],
+                "sub_nid": "Visit",
+                "condition": "True",
+                "only_once": true
+            },
+            {
+                "nid": "Gate",
+                "region_type": "event",
+                "position": [
+                    2,
+                    2
+                ],
+                "size": [
+                    1,
+                    1
+                ],
+                "sub_nid": "Seize",
+                "condition": "unit.nid == 'Eirika'",
+                "only_once": false
+            },
+            {
+                "nid": "EnemyRein",
+                "region_type": "normal",
+                "position": [
+                    0,
+                    0
+                ],
+                "size": [
+                    8,
+                    10
+                ],
+                "sub_nid": "",
+                "condition": "True",
+                "only_once": false
+            }
+        ],
+        "unit_groups": [
+            {
+                "nid": "Enemy1",
+                "units": [
+                    "Breguet",
+                    "101",
+                    "102",
+                    "103",
+                    "104",
+                    "105",
+                    "106"
+                ],
+                "positions": {
+                    "Breguet": [
+                        2,
+                        5
+                    ],
+                    "101": [
+                        1,
+                        6
+                    ],
+                    "102": [
+                        3,
+                        6
+                    ],
+                    "106": [
+                        2,
+                        7
+                    ],
+                    "105": [
+                        2,
+                        9
+                    ],
+                    "104": [
+                        3,
+                        8
+                    ],
+                    "103": [
+                        1,
+                        8
+                    ]
+                }
+            },
+            {
+                "nid": "Rein",
+                "units": [
+                    "Gilliam",
+                    "Franz"
+                ],
+                "positions": {}
+            },
+            {
+                "nid": "EnemyRein",
+                "units": [
+                    "107",
+                    "108",
+                    "109"
+                ],
+                "positions": {
+                    "107": [
+                        13,
+                        9
+                    ],
+                    "108": [
+                        13,
+                        8
+                    ],
+                    "109": [
+                        12,
+                        9
+                    ]
+                }
+            },
+            {
+                "nid": "EirikaSeth",
+                "units": [
+                    "Eirika",
+                    "Seth"
+                ],
+                "positions": {}
+            }
+        ]
+    },
+    {
+        "nid": "2",
+        "name": "Ch. 2: The Protected",
+        "tilemap": "Chapter 2",
+        "party": "Eirika",
+        "music": {
+            "player_phase": "Distant Roads",
+            "enemy_phase": "Shadow of the Enemy",
+            "other_phase": null,
+            "player_battle": "Attack",
+            "enemy_battle": "Defense",
+            "other_battle": null,
+            "base": null
+        },
+        "objective": {
+            "simple": "Defeat enemy,Left {len(game.get_enemy_units())}",
+            "win": "Defeat all enemies",
+            "loss": "Eirika dies"
+        },
+        "units": [
+            {
+                "nid": "Eirika",
+                "team": "player",
+                "ai": "None",
+                "starting_position": [
+                    2,
+                    2
+                ],
+                "generic": false
+            },
+            {
+                "nid": "Seth",
+                "team": "player",
+                "ai": "None",
+                "starting_position": [
+                    0,
+                    1
+                ],
+                "generic": false
+            },
+            {
+                "nid": "Franz",
+                "team": "player",
+                "ai": "None",
+                "starting_position": [
+                    1,
+                    1
+                ],
+                "generic": false
+            },
+            {
+                "nid": "Gilliam",
+                "team": "player",
+                "ai": "None",
+                "starting_position": [
+                    0,
+                    3
+                ],
+                "generic": false
+            },
+            {
+                "nid": "Vanessa",
+                "team": "player",
+                "ai": "None",
+                "starting_position": [
+                    6,
+                    3
+                ],
+                "generic": false
+            },
+            {
+                "nid": "Moulder",
+                "team": "player",
+                "ai": "None",
+                "starting_position": [
+                    3,
+                    3
+                ],
+                "generic": false
+            },
+            {
+                "nid": "Ross",
+                "team": "other",
+                "ai": "Guard",
+                "starting_position": [
+                    10,
+                    5
+                ],
+                "generic": false
+            },
+            {
+                "nid": "Garcia",
+                "team": "other",
+                "ai": "Defend",
+                "starting_position": [
+                    10,
+                    4
+                ],
+                "generic": false
+            },
+            {
+                "nid": "Bone",
+                "team": "enemy",
+                "ai": "Pursue",
+                "starting_position": [
+                    9,
+                    14
+                ],
+                "generic": false
+            },
+            {
+                "nid": "TopBandit",
+                "variant": null,
+                "level": 2,
+                "klass": "Brigand",
+                "faction": "Cutthroat",
+                "starting_items": [
+                    [
+                        "Iron Axe",
+                        false
+                    ]
+                ],
+                "team": "enemy",
+                "ai": "Attack",
+                "starting_position": [
+                    12,
+                    3
+                ],
+                "name": "Cutthroat",
+                "desc": "A member of Bazba's Bandits, who roam this region.",
+                "generic": true
+            },
+            {
+                "nid": "BoneBuddy",
+                "variant": null,
+                "level": 3,
+                "klass": "Brigand",
+                "faction": "Cutthroat",
+                "starting_items": [
+                    [
+                        "Iron Axe",
+                        false
+                    ]
+                ],
+                "team": "enemy",
+                "ai": "None",
+                "starting_position": [
+                    10,
+                    12
+                ],
+                "name": "Cutthroat",
+                "desc": "A member of Bazba's Bandits, who roam this region.",
+                "generic": true
+            },
+            {
+                "nid": "103",
+                "variant": null,
+                "level": 3,
+                "klass": "Brigand",
+                "faction": "Cutthroat",
+                "starting_items": [
+                    [
+                        "Iron Axe",
+                        false
+                    ]
+                ],
+                "team": "enemy",
+                "ai": "PursueVillage",
+                "starting_position": [
+                    7,
+                    14
+                ],
+                "name": "Cutthroat",
+                "desc": "A member of Bazba's Bandits, who roam this region.",
+                "generic": true
+            },
+            {
+                "nid": "104",
+                "variant": null,
+                "level": 3,
+                "klass": "Brigand",
+                "faction": "Cutthroat",
+                "starting_items": [
+                    [
+                        "Iron Axe",
+                        false
+                    ],
+                    [
+                        "Vulnerary",
+                        true
+                    ]
+                ],
+                "team": "enemy",
+                "ai": "None",
+                "starting_position": [
+                    6,
+                    11
+                ],
+                "name": "Cutthroat",
+                "desc": "A member of Bazba's Bandits, who roam this region.",
+                "generic": true
+            },
+            {
+                "nid": "105",
+                "variant": null,
+                "level": 1,
+                "klass": "Archer",
+                "faction": "Cutthroat",
+                "starting_items": [
+                    [
+                        "Iron Bow",
+                        false
+                    ]
+                ],
+                "team": "enemy",
+                "ai": "Defend",
+                "starting_position": [
+                    14,
+                    9
+                ],
+                "name": "Cutthroat",
+                "desc": "A member of Bazba's Bandits, who roam this region.",
+                "generic": true
+            },
+            {
+                "nid": "106",
+                "variant": null,
+                "level": 2,
+                "klass": "Brigand",
+                "faction": "Cutthroat",
+                "starting_items": [
+                    [
+                        "Iron Axe",
+                        false
+                    ]
+                ],
+                "team": "enemy",
+                "ai": "PursueVillage",
+                "starting_position": [
+                    1,
+                    9
+                ],
+                "name": "Cutthroat",
+                "desc": "A member of Bazba's Bandits, who roam this region.",
+                "generic": true
+            },
+            {
+                "nid": "107",
+                "variant": null,
+                "level": 3,
+                "klass": "Brigand",
+                "faction": "Cutthroat",
+                "starting_items": [
+                    [
+                        "Iron Axe",
+                        false
+                    ]
+                ],
+                "team": "enemy",
+                "ai": "PursueVillage",
+                "starting_position": [
+                    0,
+                    9
+                ],
+                "name": "Cutthroat",
+                "desc": "A member of Bazba's Bandits, who roam this region.",
+                "generic": true
+            }
+        ],
+        "regions": [
+            {
+                "nid": "Village1",
+                "region_type": "event",
+                "position": [
+                    4,
+                    2
+                ],
+                "size": [
+                    1,
+                    1
+                ],
+                "sub_nid": "Visit",
+                "condition": "True",
+                "only_once": true
+            },
+            {
+                "nid": "Village2",
+                "region_type": "event",
+                "position": [
+                    7,
+                    2
+                ],
+                "size": [
+                    1,
+                    1
+                ],
+                "sub_nid": "Visit",
+                "condition": "True",
+                "only_once": true
+            },
+            {
+                "nid": "Village3",
+                "region_type": "event",
+                "position": [
+                    1,
+                    12
+                ],
+                "size": [
+                    1,
+                    1
+                ],
+                "sub_nid": "Visit",
+                "condition": "True",
+                "only_once": true
+            },
+            {
+                "nid": "Armory",
+                "region_type": "event",
+                "position": [
+                    5,
+                    7
+                ],
+                "size": [
+                    1,
+                    1
+                ],
+                "sub_nid": "Armory",
+                "condition": "True",
+                "only_once": false
+            },
+            {
+                "nid": "DestroyVillage1",
+                "region_type": "event",
+                "position": [
+                    4,
+                    2
+                ],
+                "size": [
+                    1,
+                    1
+                ],
+                "sub_nid": "Destructible",
+                "condition": "unit.team == 'enemy'",
+                "only_once": true
+            },
+            {
+                "nid": "DestroyVillage2",
+                "region_type": "event",
+                "position": [
+                    7,
+                    2
+                ],
+                "size": [
+                    1,
+                    1
+                ],
+                "sub_nid": "Destructible",
+                "condition": "unit.team == 'enemy'",
+                "only_once": true
+            },
+            {
+                "nid": "DestroyVillage3",
+                "region_type": "event",
+                "position": [
+                    1,
+                    12
+                ],
+                "size": [
+                    1,
+                    1
+                ],
+                "sub_nid": "Destructible",
+                "condition": "unit.team == 'enemy'",
+                "only_once": true
+            }
+        ],
+        "unit_groups": [
+            {
+                "nid": "BanditReinforcements",
+                "units": [
+                    "106",
+                    "107"
+                ],
+                "positions": {
+                    "106": [
+                        0,
+                        9
+                    ],
+                    "107": [
+                        1,
+                        9
+                    ]
+                }
+            },
+            {
+                "nid": "Bandits1",
+                "units": [
+                    "TopBandit",
+                    "105",
+                    "Bone",
+                    "BoneBuddy"
+                ],
+                "positions": {
+                    "TopBandit": [
+                        12,
+                        5
+                    ],
+                    "105": [
+                        14,
+                        9
+                    ],
+                    "Bone": [
+                        13,
+                        7
+                    ],
+                    "BoneBuddy": [
+                        11,
+                        7
+                    ]
+                }
+            },
+            {
+                "nid": "RossGarcia",
+                "units": [
+                    "Ross",
+                    "Garcia"
+                ],
+                "positions": {}
+            },
+            {
+                "nid": "BlueTeam",
+                "units": [
+                    "Eirika",
+                    "Seth",
+                    "Franz",
+                    "Gilliam",
+                    "Moulder"
+                ],
+                "positions": {}
+            }
+        ]
+    },
+    {
+        "nid": "DEBUG",
+        "name": "DEBUG",
+        "tilemap": "Chapter 2",
+        "party": "Eirika",
+        "music": {
+            "player_phase": null,
+            "enemy_phase": null,
+            "other_phase": null,
+            "player_battle": null,
+            "enemy_battle": null,
+            "other_battle": null,
+            "base": null
+        },
+        "objective": {
+            "simple": "DEBUG",
+            "win": "Don't Crash",
+            "loss": "Crash"
+        },
+        "units": [
+            {
+                "nid": "Joshua",
+                "team": "player",
+                "ai": "None",
+                "starting_position": [
+                    2,
+                    3
+                ],
+                "generic": false
+            },
+            {
+                "nid": "Bone",
+                "team": "enemy",
+                "ai": "None",
+                "starting_position": [
+                    8,
+                    6
+                ],
+                "generic": false
+            },
+            {
+                "nid": "Ross",
+                "team": "other",
+                "ai": "None",
+                "starting_position": [
+                    10,
+                    5
+                ],
+                "generic": false
+            },
+            {
+                "nid": "Eirika",
+                "team": "player",
+                "ai": "None",
+                "starting_position": [
+                    6,
+                    3
+                ],
+                "generic": false
+            },
+            {
+                "nid": "Gilliam",
+                "team": "player",
+                "ai": "None",
+                "starting_position": [
+                    3,
+                    4
+                ],
+                "generic": false
+            },
+            {
+                "nid": "101",
+                "variant": null,
+                "level": 10,
+                "klass": "Mage",
+                "faction": "Soldier",
+                "starting_items": [
+                    [
+                        "Thunder",
+                        false
+                    ]
+                ],
+                "team": "player",
+                "ai": "None",
+                "starting_position": [
+                    3,
+                    6
+                ],
+                "name": null,
+                "desc": null,
+                "generic": true
+            },
+            {
+                "nid": "Franz",
+                "team": "player",
+                "ai": "None",
+                "starting_position": [
+                    4,
+                    6
+                ],
+                "generic": false
+            },
+            {
+                "nid": "Moulder",
+                "team": "player",
+                "ai": "None",
+                "starting_position": [
+                    4,
+                    5
+                ],
+                "generic": false
+            },
+            {
+                "nid": "102",
+                "variant": null,
+                "level": 10,
+                "klass": "Cleric",
+                "faction": "Soldier",
+                "starting_items": [
+                    [
+                        "Door Key",
+                        false
+                    ],
+                    [
+                        "Door Key",
+                        false
+                    ],
+                    [
+                        "Chest Key",
+                        false
+                    ]
+                ],
+                "team": "player",
+                "ai": "None",
+                "starting_position": [
+                    5,
+                    4
+                ],
+                "name": null,
+                "desc": null,
+                "generic": true
+            },
+            {
+                "nid": "104",
+                "variant": null,
+                "level": 10,
+                "klass": "Cleric",
+                "faction": "Soldier",
+                "starting_items": [
+                    [
+                        "Unlock",
+                        false
+                    ]
+                ],
+                "team": "player",
+                "ai": "None",
+                "starting_position": [
+                    6,
+                    5
+                ],
+                "name": null,
+                "desc": null,
+                "generic": true
+            },
+            {
+                "nid": "103",
+                "variant": null,
+                "level": 1,
+                "klass": "Soldier",
+                "faction": "Soldier",
+                "starting_items": [
+                    [
+                        "Iron Lance",
+                        false
+                    ],
+                    [
+                        "Slim Lance",
+                        false
+                    ],
+                    [
+                        "Vulnerary",
+                        false
+                    ]
+                ],
+                "team": "enemy",
+                "ai": "None",
+                "starting_position": [
+                    6,
+                    10
+                ],
+                "name": null,
+                "desc": null,
+                "generic": true
+            },
+            {
+                "nid": "Colm",
+                "team": "player",
+                "ai": "None",
+                "starting_position": [
+                    5,
+                    9
+                ],
+                "generic": false
+            },
+            {
+                "nid": "104",
+                "variant": null,
+                "level": 1,
+                "klass": "Wall1",
+                "faction": "Soldier",
+                "starting_items": [],
+                "team": "enemy2",
+                "ai": "None",
+                "starting_position": [
+                    2,
+                    5
+                ],
+                "name": null,
+                "desc": null,
+                "generic": true
+            }
+        ],
+        "regions": [
+            {
+                "nid": "Armory",
+                "region_type": "event",
+                "position": [
+                    5,
+                    7
+                ],
+                "size": [
+                    1,
+                    1
+                ],
+                "sub_nid": "Armory",
+                "condition": "True",
+                "only_once": false
+            },
+            {
+                "nid": "Door1",
+                "region_type": "event",
+                "position": [
+                    4,
+                    2
+                ],
+                "size": [
+                    1,
+                    1
+                ],
+                "sub_nid": "Door",
+                "condition": "unit.can_unlock(region)",
+                "only_once": true
+            }
+        ],
+        "unit_groups": []
+    }
 ]