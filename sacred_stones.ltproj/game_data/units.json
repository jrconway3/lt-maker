[
    {
        "nid": "Eirika",
        "name": "Eirika",
        "desc": "The princess of the Kingdom of\nRenais. She's elegant and kind.",
        "variant": null,
        "level": 1,
        "klass": "Eirika_Lord",
        "tags": [
            "Lord"
        ],
        "bases": {
            "HP": 16,
            "STR": 4,
            "MAG": 2,
            "SKL": 8,
            "SPD": 9,
            "LCK": 5,
            "DEF": 3,
            "CON": 5,
            "MOV": 5,
            "RES": 1,
            "LEAD": 0
        },
        "growths": {
            "HP": 70,
            "STR": 40,
            "MAG": 20,
            "SKL": 60,
            "SPD": 60,
            "LCK": 60,
            "DEF": 30,
            "CON": 0,
            "MOV": 0,
            "RES": 30,
            "LEAD": 0
        },
        "starting_items": [
            [
                "Vulnerary",
                false
            ],
            [
                "Rapier",
                false
            ],
            [
                "Iron Sword",
                false
            ]
        ],
        "learned_skills": [
            [
                1,
                "pairuptest"
            ],
            [
                1,
                "manatest"
            ]
        ],
<<<<<<< HEAD
=======
        "learned_skills": [
            [
                2,
                "Luna"
            ],
            [
                1,
                "Smush"
            ]
        ],
>>>>>>> 7c45a821
        "unit_notes": [
            [
                "Likes",
                "Ephraim,Lyon"
            ],
            [
                "Dislikes",
                "Strength"
            ],
            [
                "Blood Type",
                "O+"
            ],
            [
                "Nationality",
                "Renais"
            ],
            [
                "Fire",
                "Emblem"
            ]
        ],
        "wexp_gain": {
            "Sword": [
                true,
                1
            ],
            "Lance": [
                false,
                0
            ],
            "Axe": [
                false,
                0
            ],
            "Bow": [
                false,
                0
            ],
            "Staff": [
                false,
                0
            ],
            "Light": [
                false,
                0
            ],
            "Anima": [
                false,
                0
            ],
            "Dark": [
                false,
                0
            ],
            "Default": [
                false,
                0
            ]
        },
        "alternate_classes": null,
        "portrait_nid": "Eirika",
        "affinity": "Light"
    },
    {
        "nid": "Seth",
        "name": "Seth",
        "desc": "A young commander of Renais.\nHe's calm, composed, and skilled.",
        "variant": null,
        "level": 1,
        "klass": "Paladin",
        "tags": [],
        "bases": {
            "HP": 30,
            "STR": 14,
            "MAG": 7,
            "SKL": 13,
            "SPD": 12,
            "LCK": 13,
            "DEF": 11,
            "CON": 11,
            "MOV": 8,
            "RES": 8,
            "LEAD": 0
        },
        "growths": {
            "HP": 90,
            "STR": 50,
            "MAG": 25,
            "SKL": 45,
            "SPD": 45,
            "LCK": 25,
            "DEF": 40,
            "CON": 0,
            "MOV": 0,
            "RES": 30,
            "LEAD": 0
        },
        "starting_items": [
            [
                "Steel Sword",
                false
            ],
            [
                "Silver Lance",
                false
            ],
            [
                "Vulnerary",
                false
            ]
        ],
        "learned_skills": [],
        "unit_notes": [],
        "wexp_gain": {
            "Sword": [
                true,
                181
            ],
            "Lance": [
                true,
                181
            ],
            "Axe": [
                false,
                0
            ],
            "Bow": [
                false,
                0
            ],
            "Staff": [
                false,
                0
            ],
            "Light": [
                false,
                0
            ],
            "Anima": [
                false,
                0
            ],
            "Dark": [
                false,
                0
            ],
            "Default": [
                false,
                0
            ]
        },
        "alternate_classes": null,
        "portrait_nid": "Seth",
        "affinity": "Anima"
    },
    {
        "nid": "Franz",
        "name": "Franz",
        "desc": "An earnest and compassionate cavalier from Renais.",
        "variant": null,
        "level": 1,
        "klass": "Cavalier",
        "tags": [],
        "bases": {
            "HP": 20,
            "STR": 7,
            "MAG": 3,
            "SKL": 5,
            "SPD": 7,
            "LCK": 2,
            "DEF": 6,
            "CON": 9,
            "MOV": 7,
            "RES": 1,
            "LEAD": 0
        },
        "growths": {
            "HP": 80,
            "STR": 40,
            "MAG": 20,
            "SKL": 40,
            "SPD": 50,
            "LCK": 40,
            "DEF": 25,
            "CON": 0,
            "MOV": 0,
            "RES": 20,
            "LEAD": 0
        },
        "starting_items": [
            [
                "Iron Lance",
                false
            ],
            [
                "Iron Lance",
                false
            ],
            [
                "Vulnerary",
                false
            ],
            [
                "Vulnerary",
                false
            ]
        ],
        "learned_skills": [],
        "unit_notes": [],
        "wexp_gain": {
            "Sword": [
                true,
                1
            ],
            "Lance": [
                true,
                31
            ],
            "Axe": [
                false,
                0
            ],
            "Bow": [
                false,
                0
            ],
            "Staff": [
                false,
                0
            ],
            "Light": [
                false,
                0
            ],
            "Anima": [
                false,
                0
            ],
            "Dark": [
                false,
                0
            ],
            "Default": [
                false,
                0
            ]
        },
        "alternate_classes": null,
        "portrait_nid": "Franz",
        "affinity": "Light"
    },
    {
        "nid": "Gilliam",
        "name": "Gilliam",
        "desc": "An armoured knight from Frelia. He's quiet yet dependable.",
        "variant": null,
        "level": 4,
        "klass": "Knight",
        "tags": [],
        "bases": {
            "HP": 25,
            "STR": 9,
            "MAG": 5,
            "SKL": 6,
            "SPD": 3,
            "LCK": 3,
            "DEF": 9,
            "CON": 14,
            "MOV": 4,
            "RES": 3,
            "LEAD": 0
        },
        "growths": {
            "HP": 90,
            "STR": 45,
            "MAG": 20,
            "SKL": 35,
            "SPD": 30,
            "LCK": 30,
            "DEF": 55,
            "CON": 0,
            "MOV": 0,
            "RES": 20,
            "LEAD": 0
        },
        "starting_items": [
            [
                "Iron Lance",
                false
            ]
        ],
        "learned_skills": [],
        "unit_notes": [],
        "wexp_gain": {
            "Sword": [
                false,
                0
            ],
            "Lance": [
                true,
                71
            ],
            "Axe": [
                false,
                0
            ],
            "Bow": [
                false,
                0
            ],
            "Staff": [
                false,
                0
            ],
            "Light": [
                false,
                0
            ],
            "Anima": [
                false,
                0
            ],
            "Dark": [
                false,
                0
            ],
            "Default": [
                false,
                0
            ]
        },
        "alternate_classes": null,
        "portrait_nid": "Gilliam",
        "affinity": "Thunder"
    },
    {
        "nid": "Vanessa",
        "name": "Vanessa",
        "desc": "A sincere, honest, and honourable pegasus knight of Frelia.",
        "variant": "",
        "level": 1,
        "klass": "Pegasus_Knight",
        "tags": [],
        "bases": {
            "HP": 17,
            "STR": 5,
            "MAG": 2,
            "SKL": 7,
            "SPD": 11,
            "LCK": 4,
            "DEF": 6,
            "RES": 5,
            "CON": 5,
            "MOV": 7,
            "LEAD": 0
        },
        "growths": {
            "HP": 50,
            "STR": 35,
            "MAG": 20,
            "SKL": 55,
            "SPD": 60,
            "LCK": 50,
            "DEF": 20,
            "RES": 30,
            "CON": 0,
            "MOV": 0,
            "LEAD": 0
        },
        "starting_items": [
            [
                "Slim Lance",
                false
            ],
            [
                "Javelin",
                false
            ],
            [
                "Vulnerary",
                false
            ]
        ],
        "learned_skills": [],
        "unit_notes": [],
        "wexp_gain": {
            "Sword": [
                false,
                0
            ],
            "Lance": [
                true,
                31
            ],
            "Axe": [
                false,
                0
            ],
            "Bow": [
                false,
                0
            ],
            "Staff": [
                false,
                0
            ],
            "Light": [
                false,
                0
            ],
            "Anima": [
                false,
                0
            ],
            "Dark": [
                false,
                0
            ],
            "Default": [
                false,
                0
            ]
        },
        "alternate_classes": null,
        "portrait_nid": "Vanessa",
        "affinity": "Anima"
    },
    {
        "nid": "Moulder",
        "name": "Moulder",
        "desc": "A mature priest of Frelia. He's gentle and reassuring.",
        "variant": null,
        "level": 3,
        "klass": "Cleric",
        "tags": [],
        "bases": {
            "HP": 20,
            "STR": 6,
            "MAG": 4,
            "SKL": 6,
            "SPD": 9,
            "LCK": 1,
            "DEF": 2,
            "RES": 5,
            "CON": 9,
            "MOV": 5,
            "LEAD": 0
        },
        "growths": {
            "HP": 70,
            "STR": 50,
            "MAG": 40,
            "SKL": 50,
            "SPD": 40,
            "LCK": 20,
            "DEF": 25,
            "RES": 25,
            "CON": 0,
            "MOV": 0,
            "LEAD": 0
        },
        "starting_items": [
            [
                "Heal",
                false
            ],
            [
                "Vulnerary",
                false
            ]
        ],
        "learned_skills": [],
        "unit_notes": [],
        "wexp_gain": {
            "Sword": [
                false,
                0
            ],
            "Lance": [
                false,
                0
            ],
            "Axe": [
                false,
                0
            ],
            "Bow": [
                false,
                0
            ],
            "Staff": [
                true,
                71
            ],
            "Light": [
                false,
                0
            ],
            "Anima": [
                false,
                0
            ],
            "Dark": [
                false,
                0
            ],
            "Default": [
                false,
                0
            ]
        },
        "alternate_classes": null,
        "portrait_nid": "Moulder",
        "affinity": "Anima"
    },
    {
        "nid": "Ross",
        "name": "Ross",
        "desc": "A young villager. He longs to be a warrior, like his father.",
        "variant": null,
        "level": 1,
        "klass": "Journeyman",
        "tags": [],
        "bases": {
            "HP": 15,
            "STR": 5,
            "MAG": 2,
            "SKL": 2,
            "SPD": 3,
            "LCK": 8,
            "DEF": 3,
            "RES": 0,
            "CON": 8,
            "MOV": 5,
            "LEAD": 0
        },
        "growths": {
            "HP": 80,
            "STR": 60,
            "MAG": 35,
            "SKL": 45,
            "SPD": 40,
            "LCK": 50,
            "DEF": 30,
            "RES": 25,
            "CON": 0,
            "MOV": 0,
            "LEAD": 0
        },
        "starting_items": [
            [
                "Hatchet",
                false
            ],
            [
                "Vulnerary",
                false
            ]
        ],
        "learned_skills": [],
        "unit_notes": [],
        "wexp_gain": {
            "Sword": [
                false,
                0
            ],
            "Lance": [
                false,
                0
            ],
            "Axe": [
                true,
                1
            ],
            "Bow": [
                false,
                0
            ],
            "Staff": [
                false,
                0
            ],
            "Light": [
                false,
                0
            ],
            "Anima": [
                false,
                0
            ],
            "Dark": [
                false,
                0
            ],
            "Default": [
                false,
                0
            ]
        },
        "alternate_classes": null,
        "portrait_nid": "Ross",
        "affinity": "Fire"
    },
    {
        "nid": "Garcia",
        "name": "Garcia",
        "desc": "A villager from Renais. He was once a feared military leader.",
        "variant": "",
        "level": 4,
        "klass": "Fighter",
        "tags": [],
        "bases": {
            "HP": 28,
            "STR": 8,
            "MAG": 0,
            "SKL": 7,
            "SPD": 7,
            "LCK": 3,
            "DEF": 5,
            "RES": 1,
            "CON": 14,
            "MOV": 5,
            "LEAD": 0
        },
        "growths": {
            "HP": 80,
            "STR": 65,
            "MAG": 0,
            "SKL": 40,
            "SPD": 20,
            "LCK": 40,
            "DEF": 25,
            "RES": 15,
            "CON": 0,
            "MOV": 0,
            "LEAD": 0
        },
        "starting_items": [
            [
                "Iron Axe",
                false
            ],
            [
                "Hand Axe",
                false
            ],
            [
                "Vulnerary",
                false
            ]
        ],
        "learned_skills": [],
        "unit_notes": [],
        "wexp_gain": {
            "Sword": [
                false,
                0
            ],
            "Lance": [
                false,
                0
            ],
            "Axe": [
                true,
                71
            ],
            "Bow": [
                false,
                0
            ],
            "Staff": [
                false,
                0
            ],
            "Light": [
                false,
                0
            ],
            "Anima": [
                false,
                0
            ],
            "Dark": [
                false,
                0
            ],
            "Default": [
                false,
                0
            ]
        },
        "alternate_classes": null,
        "portrait_nid": "Garcia",
        "affinity": "Fire"
    },
    {
        "nid": "Neimi",
        "name": "Neimi",
        "desc": "A childhood friend of Colm who hails from Renais. She cries a lot.",
        "variant": "Female",
        "level": 1,
        "klass": "Archer",
        "tags": [],
        "bases": {
            "HP": 17,
            "STR": 4,
            "MAG": 2,
            "SKL": 5,
            "SPD": 6,
            "LCK": 4,
            "DEF": 3,
            "RES": 2,
            "CON": 5,
            "MOV": 5,
            "LEAD": 0
        },
        "growths": {
            "HP": 55,
            "STR": 45,
            "MAG": 25,
            "SKL": 50,
            "SPD": 60,
            "LCK": 50,
            "DEF": 15,
            "RES": 35,
            "CON": 0,
            "MOV": 0,
            "LEAD": 0
        },
        "starting_items": [
            [
                "Iron Bow",
                false
            ],
            [
                "Vulnerary",
                false
            ]
        ],
        "learned_skills": [],
        "unit_notes": [],
        "wexp_gain": {
            "Sword": [
                false,
                0
            ],
            "Lance": [
                false,
                0
            ],
            "Axe": [
                false,
                0
            ],
            "Bow": [
                true,
                31
            ],
            "Staff": [
                false,
                0
            ],
            "Light": [
                false,
                0
            ],
            "Anima": [
                false,
                0
            ],
            "Dark": [
                false,
                0
            ],
            "Default": [
                false,
                0
            ]
        },
        "alternate_classes": null,
        "portrait_nid": "Neimi",
        "affinity": "Fire"
    },
    {
        "nid": "Colm",
        "name": "Colm",
        "desc": "A childhood friend of Neimi who hails from Renais. He can be snide.",
        "variant": "",
        "level": 2,
        "klass": "Thief",
        "tags": [],
        "bases": {
            "HP": 18,
            "STR": 4,
            "MAG": 2,
            "SKL": 4,
            "SPD": 10,
            "LCK": 8,
            "DEF": 3,
            "RES": 1,
            "CON": 6,
            "MOV": 6,
            "LEAD": 0
        },
        "growths": {
            "HP": 70,
            "STR": 40,
            "MAG": 20,
            "SKL": 40,
            "SPD": 65,
            "LCK": 45,
            "DEF": 25,
            "RES": 20,
            "CON": 0,
            "MOV": 0,
            "LEAD": 0
        },
        "starting_items": [
            [
                "Iron Sword",
                false
            ],
            [
                "Lockpick",
                false
            ],
            [
                "Vulnerary",
                false
            ]
        ],
        "learned_skills": [],
        "unit_notes": [],
        "wexp_gain": {
            "Sword": [
                false,
                71
            ],
            "Lance": [
                false,
                0
            ],
            "Axe": [
                true,
                0
            ],
            "Bow": [
                false,
                0
            ],
            "Staff": [
                false,
                0
            ],
            "Light": [
                false,
                0
            ],
            "Anima": [
                false,
                0
            ],
            "Dark": [
                false,
                0
            ],
            "Default": [
                false,
                0
            ]
        },
        "alternate_classes": null,
        "portrait_nid": "Colm",
        "affinity": "Light"
    },
    {
        "nid": "Artur",
        "name": "Artur",
        "desc": "A young monk from Renais. He is a very forthright and pious man.",
        "variant": null,
        "level": 2,
        "klass": "Monk",
        "tags": [],
        "bases": {
            "HP": 19,
            "STR": 0,
            "MAG": 6,
            "SKL": 6,
            "SPD": 8,
            "LCK": 2,
            "DEF": 2,
            "RES": 6,
            "CON": 6,
            "MOV": 5,
            "LEAD": 0
        },
        "growths": {
            "HP": 55,
            "STR": 0,
            "MAG": 50,
            "SKL": 50,
            "SPD": 40,
            "LCK": 25,
            "DEF": 15,
            "RES": 55,
            "CON": 0,
            "MOV": 0,
            "LEAD": 0
        },
        "starting_items": [
            [
                "Lightning",
                false
            ],
            [
                "Vulnerary",
                false
            ]
        ],
        "learned_skills": [],
        "unit_notes": [],
        "wexp_gain": {
            "Sword": [
                false,
                0
            ],
            "Lance": [
                false,
                0
            ],
            "Axe": [
                false,
                0
            ],
            "Bow": [
                false,
                0
            ],
            "Staff": [
                false,
                0
            ],
            "Light": [
                true,
                1
            ],
            "Anima": [
                false,
                0
            ],
            "Dark": [
                false,
                0
            ],
            "Default": [
                false,
                0
            ]
        },
        "alternate_classes": null,
        "portrait_nid": "Artur",
        "affinity": "Ice"
    },
    {
        "nid": "Lute",
        "name": "Lute",
        "desc": "A young mage of Renais. She believes she is a prodigy.",
        "variant": "Female",
        "level": 1,
        "klass": "Mage",
        "tags": [],
        "bases": {
            "HP": 17,
            "STR": 0,
            "MAG": 6,
            "SKL": 6,
            "SPD": 7,
            "LCK": 8,
            "DEF": 3,
            "RES": 5,
            "CON": 3,
            "MOV": 5,
            "LEAD": 0
        },
        "growths": {
            "HP": 45,
            "STR": 0,
            "MAG": 65,
            "SKL": 30,
            "SPD": 45,
            "LCK": 45,
            "DEF": 15,
            "RES": 40,
            "CON": 0,
            "MOV": 0,
            "LEAD": 0
        },
        "starting_items": [
            [
                "Fire",
                false
            ]
        ],
        "learned_skills": [],
        "unit_notes": [],
        "wexp_gain": {
            "Sword": [
                false,
                0
            ],
            "Lance": [
                false,
                0
            ],
            "Axe": [
                false,
                0
            ],
            "Bow": [
                false,
                0
            ],
            "Staff": [
                false,
                0
            ],
            "Light": [
                false,
                0
            ],
            "Anima": [
                true,
                71
            ],
            "Dark": [
                false,
                0
            ],
            "Default": [
                false,
                0
            ]
        },
        "alternate_classes": null,
        "portrait_nid": "Lute",
        "affinity": "Anima"
    },
    {
        "nid": "Natasha",
        "name": "Natasha",
        "desc": "A beautiful cleric from the Grado Empire. She's graceful and serious.",
        "variant": "Female",
        "level": 1,
        "klass": "Cleric",
        "tags": [],
        "bases": {
            "HP": 18,
            "STR": 0,
            "MAG": 2,
            "SKL": 4,
            "SPD": 8,
            "LCK": 6,
            "DEF": 2,
            "RES": 6,
            "CON": 4,
            "MOV": 5,
            "LEAD": 0
        },
        "growths": {
            "HP": 50,
            "STR": 0,
            "MAG": 60,
            "SKL": 25,
            "SPD": 40,
            "LCK": 60,
            "DEF": 15,
            "RES": 55,
            "CON": 0,
            "MOV": 0,
            "LEAD": 0
        },
        "starting_items": [
            [
                "Mend",
                false
            ],
            [
                "Vulnerary",
                false
            ]
        ],
        "learned_skills": [],
        "unit_notes": [],
        "wexp_gain": {
            "Sword": [
                false,
                0
            ],
            "Lance": [
                false,
                0
            ],
            "Axe": [
                false,
                0
            ],
            "Bow": [
                false,
                0
            ],
            "Staff": [
                true,
                31
            ],
            "Light": [
                false,
                0
            ],
            "Anima": [
                false,
                0
            ],
            "Dark": [
                false,
                0
            ],
            "Default": [
                false,
                0
            ]
        },
        "alternate_classes": null,
        "portrait_nid": "Natasha",
        "affinity": "Ice"
    },
    {
        "nid": "Joshua",
        "name": "Joshua",
        "desc": "A wandering sword fighter from Jehanna. He loves to gamble.",
        "variant": "",
        "level": 5,
        "klass": "Myrmidon",
        "tags": [],
        "bases": {
            "HP": 24,
            "STR": 8,
            "MAG": 4,
            "SKL": 13,
            "SPD": 14,
            "LCK": 7,
            "DEF": 5,
            "RES": 2,
            "CON": 8,
            "MOV": 5,
            "LEAD": 0
        },
        "growths": {
            "HP": 80,
            "STR": 35,
            "MAG": 20,
            "SKL": 55,
            "SPD": 55,
            "LCK": 30,
            "DEF": 20,
            "RES": 20,
            "CON": 0,
            "MOV": 0,
            "LEAD": 0
        },
        "starting_items": [
            [
                "Killing Edge",
                false
            ]
        ],
        "learned_skills": [],
        "unit_notes": [],
        "wexp_gain": {
            "Sword": [
                true,
                71
            ],
            "Lance": [
                false,
                0
            ],
            "Axe": [
                false,
                0
            ],
            "Bow": [
                false,
                0
            ],
            "Staff": [
                false,
                0
            ],
            "Light": [
                false,
                0
            ],
            "Anima": [
                false,
                0
            ],
            "Dark": [
                false,
                0
            ],
            "Default": [
                false,
                0
            ]
        },
        "alternate_classes": null,
        "portrait_nid": "Joshua",
        "affinity": "Wind"
    },
    {
        "nid": "Ephraim",
        "name": "Ephraim",
        "desc": "The prince of Renais. He is a man of great honour and bravery.",
        "variant": null,
        "level": 4,
        "klass": "Ephraim_Lord",
        "tags": [],
        "bases": {
            "HP": 23,
            "STR": 8,
            "MAG": 4,
            "SKL": 9,
            "SPD": 11,
            "LCK": 8,
            "DEF": 7,
            "RES": 2,
            "CON": 8,
            "MOV": 5,
            "LEAD": 0
        },
        "growths": {
            "HP": 80,
            "STR": 55,
            "MAG": 25,
            "SKL": 55,
            "SPD": 45,
            "LCK": 50,
            "DEF": 35,
            "RES": 25,
            "CON": 0,
            "MOV": 0,
            "LEAD": 0
        },
        "starting_items": [
            [
                "Reginleif",
                false
            ],
            [
                "Steel Lance",
                false
            ],
            [
                "Elixir",
                false
            ]
        ],
        "learned_skills": [],
        "unit_notes": [],
        "wexp_gain": {
            "Sword": [
                false,
                0
            ],
            "Lance": [
                true,
                31
            ],
            "Axe": [
                false,
                0
            ],
            "Bow": [
                false,
                0
            ],
            "Staff": [
                false,
                0
            ],
            "Light": [
                false,
                0
            ],
            "Anima": [
                false,
                0
            ],
            "Dark": [
                false,
                0
            ],
            "Default": [
                false,
                0
            ]
        },
        "alternate_classes": null,
        "portrait_nid": "Ephraim",
        "affinity": "Fire"
    },
    {
        "nid": "Forde",
        "name": "Forde",
        "desc": "A cavalier from Renais. He is skilled, but reckless. He\u2019s Franz\u2019s brother.",
        "variant": null,
        "level": 6,
        "klass": "Cavalier",
        "tags": [],
        "bases": {
            "HP": 24,
            "STR": 7,
            "MAG": 4,
            "SKL": 8,
            "SPD": 8,
            "LCK": 7,
            "DEF": 8,
            "RES": 2,
            "CON": 9,
            "MOV": 7,
            "LEAD": 0
        },
        "growths": {
            "HP": 85,
            "STR": 40,
            "MAG": 25,
            "SKL": 50,
            "SPD": 45,
            "LCK": 35,
            "DEF": 20,
            "RES": 25,
            "CON": 0,
            "MOV": 0,
            "LEAD": 0
        },
        "starting_items": [
            [
                "Steel Sword",
                false
            ],
            [
                "Javelin",
                false
            ],
            [
                "Vulnerary",
                false
            ]
        ],
        "learned_skills": [],
        "unit_notes": [],
        "wexp_gain": {
            "Sword": [
                true,
                31
            ],
            "Lance": [
                true,
                71
            ],
            "Axe": [
                false,
                0
            ],
            "Bow": [
                false,
                0
            ],
            "Staff": [
                false,
                0
            ],
            "Light": [
                false,
                0
            ],
            "Anima": [
                false,
                0
            ],
            "Dark": [
                false,
                0
            ],
            "Default": [
                false,
                0
            ]
        },
        "alternate_classes": null,
        "portrait_nid": "Forde",
        "affinity": "Wind"
    },
    {
        "nid": "Kyle",
        "name": "Kyle",
        "desc": "A steadfast and honourable cavalier in sworn service to Renais.",
        "variant": null,
        "level": 5,
        "klass": "Cavalier",
        "tags": [],
        "bases": {
            "HP": 25,
            "STR": 9,
            "MAG": 4,
            "SKL": 6,
            "SPD": 7,
            "LCK": 6,
            "DEF": 9,
            "RES": 1,
            "CON": 10,
            "MOV": 7,
            "LEAD": 0
        },
        "growths": {
            "HP": 90,
            "STR": 50,
            "MAG": 25,
            "SKL": 40,
            "SPD": 40,
            "LCK": 20,
            "DEF": 25,
            "RES": 20,
            "CON": 0,
            "MOV": 0,
            "LEAD": 0
        },
        "starting_items": [
            [
                "Iron Sword",
                false
            ],
            [
                "Steel Lance",
                false
            ],
            [
                "Vulnerary",
                false
            ]
        ],
        "learned_skills": [],
        "unit_notes": [],
        "wexp_gain": {
            "Sword": [
                true,
                31
            ],
            "Lance": [
                true,
                71
            ],
            "Axe": [
                false,
                0
            ],
            "Bow": [
                false,
                0
            ],
            "Staff": [
                false,
                0
            ],
            "Light": [
                false,
                0
            ],
            "Anima": [
                false,
                0
            ],
            "Dark": [
                false,
                0
            ],
            "Default": [
                false,
                0
            ]
        },
        "alternate_classes": null,
        "portrait_nid": "Kyle",
        "affinity": "Ice"
    },
    {
        "nid": "Orson",
        "name": "Orson",
        "desc": "A cavalier of Renais. He\u2019s a devoted husband and a serene and quiet man.",
        "variant": null,
        "level": 3,
        "klass": "Paladin",
        "tags": [],
        "bases": {
            "HP": 34,
            "STR": 15,
            "MAG": 8,
            "SKL": 13,
            "SPD": 11,
            "LCK": 4,
            "DEF": 13,
            "RES": 7,
            "CON": 12,
            "MOV": 8,
            "LEAD": 0
        },
        "growths": {
            "HP": 80,
            "STR": 55,
            "MAG": 30,
            "SKL": 45,
            "SPD": 40,
            "LCK": 25,
            "DEF": 45,
            "RES": 30,
            "CON": 0,
            "MOV": 0,
            "LEAD": 0
        },
        "starting_items": [
            [
                "Silver Sword",
                false
            ],
            [
                "Steel Lance",
                false
            ],
            [
                "Vulnerary",
                false
            ]
        ],
        "learned_skills": [],
        "unit_notes": [],
        "wexp_gain": {
            "Sword": [
                true,
                181
            ],
            "Lance": [
                true,
                181
            ],
            "Axe": [
                false,
                0
            ],
            "Bow": [
                false,
                0
            ],
            "Staff": [
                false,
                0
            ],
            "Light": [
                false,
                0
            ],
            "Anima": [
                false,
                0
            ],
            "Dark": [
                false,
                0
            ],
            "Default": [
                false,
                0
            ]
        },
        "alternate_classes": null,
        "portrait_nid": "Orson",
        "affinity": "None"
    },
    {
        "nid": "Tana",
        "name": "Tana",
        "desc": "A young lady of Frelia. She is both cheery and sociable.",
        "variant": null,
        "level": 4,
        "klass": "Pegasus_Knight",
        "tags": [],
        "bases": {
            "HP": 20,
            "STR": 7,
            "MAG": 4,
            "SKL": 9,
            "SPD": 13,
            "LCK": 8,
            "DEF": 6,
            "RES": 7,
            "CON": 5,
            "MOV": 7,
            "LEAD": 0
        },
        "growths": {
            "HP": 65,
            "STR": 45,
            "MAG": 25,
            "SKL": 40,
            "SPD": 65,
            "LCK": 60,
            "DEF": 20,
            "RES": 25,
            "CON": 0,
            "MOV": 0,
            "LEAD": 0
        },
        "starting_items": [
            [
                "Heavy Spear",
                false
            ],
            [
                "Javelin",
                false
            ],
            [
                "Vulnerary",
                false
            ]
        ],
        "learned_skills": [],
        "unit_notes": [],
        "wexp_gain": {
            "Sword": [
                false,
                0
            ],
            "Lance": [
                true,
                31
            ],
            "Axe": [
                false,
                0
            ],
            "Bow": [
                false,
                0
            ],
            "Staff": [
                false,
                0
            ],
            "Light": [
                false,
                0
            ],
            "Anima": [
                false,
                0
            ],
            "Dark": [
                false,
                0
            ],
            "Default": [
                false,
                0
            ]
        },
        "alternate_classes": null,
        "portrait_nid": "Tana",
        "affinity": "Wind"
    },
    {
        "nid": "Amelia",
        "name": "Amelia",
        "desc": "A young girl from a small village in Grado. She is honest and sincere.",
        "variant": null,
        "level": 1,
        "klass": "Recruit",
        "tags": [],
        "bases": {
            "HP": 16,
            "STR": 4,
            "MAG": 2,
            "SKL": 3,
            "SPD": 4,
            "LCK": 6,
            "DEF": 2,
            "RES": 3,
            "CON": 6,
            "MOV": 4,
            "LEAD": 0
        },
        "growths": {
            "HP": 70,
            "STR": 45,
            "MAG": 30,
            "SKL": 50,
            "SPD": 50,
            "LCK": 60,
            "DEF": 35,
            "RES": 20,
            "CON": 0,
            "MOV": 0,
            "LEAD": 0
        },
        "starting_items": [
            [
                "Slim Lance",
                false
            ],
            [
                "Speedwing",
                false
            ],
            [
                "Vulnerary",
                false
            ]
        ],
        "learned_skills": [],
        "unit_notes": [],
        "wexp_gain": {
            "Sword": [
                false,
                0
            ],
            "Lance": [
                true,
                1
            ],
            "Axe": [
                false,
                0
            ],
            "Bow": [
                false,
                0
            ],
            "Staff": [
                false,
                0
            ],
            "Light": [
                false,
                0
            ],
            "Anima": [
                false,
                0
            ],
            "Dark": [
                false,
                0
            ],
            "Default": [
                false,
                0
            ]
        },
        "alternate_classes": null,
        "portrait_nid": "Amelia",
        "affinity": "Thunder"
    },
    {
        "nid": "Innes",
        "name": "Innes",
        "desc": "The prince of Frelia. He\u2019s brash and arrogant, but good at heart.",
        "variant": null,
        "level": 1,
        "klass": "Sniper",
        "tags": [],
        "bases": {
            "HP": 31,
            "STR": 14,
            "MAG": 0,
            "SKL": 13,
            "SPD": 15,
            "LCK": 14,
            "DEF": 10,
            "RES": 9,
            "CON": 9,
            "MOV": 6,
            "LEAD": 0
        },
        "growths": {
            "HP": 75,
            "STR": 40,
            "MAG": 0,
            "SKL": 40,
            "SPD": 45,
            "LCK": 45,
            "DEF": 20,
            "RES": 25,
            "CON": 0,
            "MOV": 0,
            "LEAD": 0
        },
        "starting_items": [
            [
                "Silver Bow",
                false
            ],
            [
                "White Gem",
                false
            ],
            [
                "Vulnerary",
                false
            ]
        ],
        "learned_skills": [],
        "unit_notes": [],
        "wexp_gain": {
            "Sword": [
                false,
                0
            ],
            "Lance": [
                false,
                0
            ],
            "Axe": [
                false,
                0
            ],
            "Bow": [
                true,
                181
            ],
            "Staff": [
                false,
                0
            ],
            "Light": [
                false,
                0
            ],
            "Anima": [
                false,
                0
            ],
            "Dark": [
                false,
                0
            ],
            "Default": [
                false,
                0
            ]
        },
        "alternate_classes": null,
        "portrait_nid": "Innes",
        "affinity": "Ice"
    },
    {
        "nid": "Gerik",
        "name": "Gerik",
        "desc": "A mercenary leader from Jehanna. He's better known as the Desert Tiger.",
        "variant": null,
        "level": 10,
        "klass": "Mercenary",
        "tags": [],
        "bases": {
            "HP": 32,
            "STR": 14,
            "MAG": 7,
            "SKL": 13,
            "SPD": 13,
            "LCK": 8,
            "DEF": 10,
            "RES": 4,
            "CON": 13,
            "MOV": 5,
            "LEAD": 0
        },
        "growths": {
            "HP": 90,
            "STR": 45,
            "MAG": 20,
            "SKL": 40,
            "SPD": 30,
            "LCK": 30,
            "DEF": 35,
            "RES": 25,
            "CON": 0,
            "MOV": 0,
            "LEAD": 0
        },
        "starting_items": [
            [
                "Steel Blade",
                false
            ],
            [
                "Hero Crest",
                false
            ],
            [
                "Vulnerary",
                false
            ]
        ],
        "learned_skills": [],
        "unit_notes": [],
        "wexp_gain": {
            "Sword": [
                true,
                71
            ],
            "Lance": [
                false,
                0
            ],
            "Axe": [
                false,
                0
            ],
            "Bow": [
                false,
                0
            ],
            "Staff": [
                false,
                0
            ],
            "Light": [
                false,
                0
            ],
            "Anima": [
                false,
                0
            ],
            "Dark": [
                false,
                0
            ],
            "Default": [
                false,
                0
            ]
        },
        "alternate_classes": null,
        "portrait_nid": "Gerik",
        "affinity": "Thunder"
    },
    {
        "nid": "Tethys",
        "name": "Tethys",
        "desc": "A beautiful and charming dancer from Jehanna.",
        "variant": null,
        "level": 1,
        "klass": "Dancer",
        "tags": [],
        "bases": {
            "HP": 18,
            "STR": 1,
            "MAG": 1,
            "SKL": 2,
            "SPD": 12,
            "LCK": 10,
            "DEF": 5,
            "RES": 4,
            "CON": 5,
            "MOV": 5,
            "LEAD": 0
        },
        "growths": {
            "HP": 85,
            "STR": 5,
            "MAG": 5,
            "SKL": 10,
            "SPD": 70,
            "LCK": 80,
            "DEF": 30,
            "RES": 75,
            "CON": 0,
            "MOV": 0,
            "LEAD": 0
        },
        "starting_items": [
            [
                "Elixir",
                false
            ],
            [
                "Goddess Icon",
                false
            ],
            [
                "Vulnerary",
                false
            ]
        ],
        "learned_skills": [],
        "unit_notes": [],
        "wexp_gain": {
            "Sword": [
                false,
                0
            ],
            "Lance": [
                false,
                0
            ],
            "Axe": [
                false,
                0
            ],
            "Bow": [
                false,
                0
            ],
            "Staff": [
                false,
                0
            ],
            "Light": [
                false,
                0
            ],
            "Anima": [
                false,
                0
            ],
            "Dark": [
                false,
                0
            ],
            "Default": [
                false,
                0
            ]
        },
        "alternate_classes": null,
        "portrait_nid": "Tethys",
        "affinity": "Fire"
    },
    {
        "nid": "Marisa",
        "name": "Marisa",
        "desc": "An aloof sword fighter from Jehanna. She\u2019s known as the Crimson Flash.",
        "variant": null,
        "level": 5,
        "klass": "Myrmidon",
        "tags": [],
        "bases": {
            "HP": 23,
            "STR": 7,
            "MAG": 4,
            "SKL": 12,
            "SPD": 13,
            "LCK": 9,
            "DEF": 4,
            "RES": 3,
            "CON": 5,
            "MOV": 5,
            "LEAD": 0
        },
        "growths": {
            "HP": 75,
            "STR": 30,
            "MAG": 20,
            "SKL": 55,
            "SPD": 60,
            "LCK": 50,
            "DEF": 15,
            "RES": 25,
            "CON": 0,
            "MOV": 0,
            "LEAD": 0
        },
        "starting_items": [
            [
                "Shamshir",
                false
            ],
            [
                "Elixir",
                false
            ]
        ],
        "learned_skills": [],
        "unit_notes": [],
        "wexp_gain": {
            "Sword": [
                true,
                31
            ],
            "Lance": [
                false,
                0
            ],
            "Axe": [
                false,
                0
            ],
            "Bow": [
                false,
                0
            ],
            "Staff": [
                false,
                0
            ],
            "Light": [
                false,
                0
            ],
            "Anima": [
                false,
                0
            ],
            "Dark": [
                false,
                0
            ],
            "Default": [
                false,
                0
            ]
        },
        "alternate_classes": null,
        "portrait_nid": "Marisa",
        "affinity": "Ice"
    },
    {
        "nid": "L'arachel",
        "name": "L'arachel",
        "desc": "A young woman from Rausten. She fights for justice and honour.",
        "variant": null,
        "level": 3,
        "klass": "Troubadour",
        "tags": [],
        "bases": {
            "HP": 18,
            "STR": 0,
            "MAG": 6,
            "SKL": 6,
            "SPD": 10,
            "LCK": 12,
            "DEF": 5,
            "RES": 8,
            "CON": 5,
            "MOV": 6,
            "LEAD": 0
        },
        "growths": {
            "HP": 45,
            "STR": 0,
            "MAG": 50,
            "SKL": 45,
            "SPD": 45,
            "LCK": 65,
            "DEF": 15,
            "RES": 50,
            "CON": 0,
            "MOV": 0,
            "LEAD": 0
        },
        "starting_items": [
            [
                "Mend",
                false
            ],
            [
                "White Gem",
                false
            ],
            [
                "Elixir",
                false
            ]
        ],
        "learned_skills": [],
        "unit_notes": [],
        "wexp_gain": {
            "Sword": [
                false,
                0
            ],
            "Lance": [
                false,
                0
            ],
            "Axe": [
                false,
                0
            ],
            "Bow": [
                false,
                0
            ],
            "Staff": [
                true,
                31
            ],
            "Light": [
                false,
                0
            ],
            "Anima": [
                false,
                0
            ],
            "Dark": [
                false,
                0
            ],
            "Default": [
                false,
                0
            ]
        },
        "alternate_classes": null,
        "portrait_nid": "L'arachel",
        "affinity": "Light"
    },
    {
        "nid": "Dozla",
        "name": "Dozla",
        "desc": "A berserker from Rausten. He\u2019s a hearty man with a thirst for life.",
        "variant": null,
        "level": 1,
        "klass": "Berserker",
        "tags": [],
        "bases": {
            "HP": 43,
            "STR": 16,
            "MAG": 0,
            "SKL": 11,
            "SPD": 9,
            "LCK": 4,
            "DEF": 11,
            "RES": 6,
            "CON": 16,
            "MOV": 6,
            "LEAD": 0
        },
        "growths": {
            "HP": 85,
            "STR": 50,
            "MAG": 0,
            "SKL": 35,
            "SPD": 40,
            "LCK": 30,
            "DEF": 30,
            "RES": 25,
            "CON": 0,
            "MOV": 0,
            "LEAD": 0
        },
        "starting_items": [
            [
                "Battle Axe",
                false
            ],
            [
                "Elixir",
                false
            ]
        ],
        "learned_skills": [],
        "unit_notes": [],
        "wexp_gain": {
            "Sword": [
                false,
                0
            ],
            "Lance": [
                false,
                0
            ],
            "Axe": [
                true,
                121
            ],
            "Bow": [
                false,
                0
            ],
            "Staff": [
                false,
                0
            ],
            "Light": [
                false,
                0
            ],
            "Anima": [
                false,
                0
            ],
            "Dark": [
                false,
                0
            ],
            "Default": [
                false,
                0
            ]
        },
        "alternate_classes": null,
        "portrait_nid": "Dozla",
        "affinity": "Thunder"
    },
    {
        "nid": "Saleh",
        "name": "Saleh",
        "desc": "A sage from the village Caer Pelyn. He\u2019s Ewan\u2019s solemn, but kind, teacher.",
        "variant": null,
        "level": 1,
        "klass": "Sage",
        "tags": [],
        "bases": {
            "HP": 30,
            "STR": 0,
            "MAG": 16,
            "SKL": 18,
            "SPD": 14,
            "LCK": 11,
            "DEF": 8,
            "RES": 13,
            "CON": 8,
            "MOV": 6,
            "LEAD": 0
        },
        "growths": {
            "HP": 50,
            "STR": 0,
            "MAG": 30,
            "SKL": 25,
            "SPD": 40,
            "LCK": 40,
            "DEF": 30,
            "RES": 35,
            "CON": 0,
            "MOV": 0,
            "LEAD": 0
        },
        "starting_items": [
            [
                "Elfire",
                false
            ],
            [
                "Thunder",
                false
            ]
        ],
        "learned_skills": [],
        "unit_notes": [],
        "wexp_gain": {
            "Sword": [
                false,
                0
            ],
            "Lance": [
                false,
                0
            ],
            "Axe": [
                false,
                0
            ],
            "Bow": [
                false,
                0
            ],
            "Staff": [
                true,
                71
            ],
            "Light": [
                true,
                121
            ],
            "Anima": [
                true,
                181
            ],
            "Dark": [
                false,
                0
            ],
            "Default": [
                false,
                0
            ]
        },
        "alternate_classes": null,
        "portrait_nid": "Saleh",
        "affinity": "Wind"
    },
    {
        "nid": "Ewan",
        "name": "Ewan",
        "desc": "A sage-in-training from Jehanna. He reveres his teacher, Saleh.",
        "variant": null,
        "level": 1,
        "klass": "Citizen",
        "tags": [],
        "bases": {
            "HP": 15,
            "STR": 0,
            "MAG": 3,
            "SKL": 2,
            "SPD": 5,
            "LCK": 5,
            "DEF": 0,
            "RES": 3,
            "CON": 5,
            "MOV": 4,
            "LEAD": 0
        },
        "growths": {
            "HP": 60,
            "STR": 0,
            "MAG": 55,
            "SKL": 50,
            "SPD": 45,
            "LCK": 60,
            "DEF": 20,
            "RES": 45,
            "CON": 0,
            "MOV": 0,
            "LEAD": 0
        },
        "starting_items": [
            [
                "Fire",
                false
            ],
            [
                "Energy Ring",
                false
            ],
            [
                "Vulnerary",
                false
            ]
        ],
        "learned_skills": [],
        "unit_notes": [],
        "wexp_gain": {
            "Sword": [
                false,
                0
            ],
            "Lance": [
                false,
                0
            ],
            "Axe": [
                false,
                0
            ],
            "Bow": [
                false,
                0
            ],
            "Staff": [
                false,
                0
            ],
            "Light": [
                false,
                0
            ],
            "Anima": [
                true,
                1
            ],
            "Dark": [
                false,
                0
            ],
            "Default": [
                false,
                0
            ]
        },
        "alternate_classes": null,
        "portrait_nid": "Ewan",
        "affinity": "Light"
    },
    {
        "nid": "Cormag",
        "name": "Cormag",
        "desc": "A wyvern knight of Grado. A gentle man, but a ferocious warrior.",
        "variant": null,
        "level": 9,
        "klass": "Wyvern Rider",
        "tags": [],
        "bases": {
            "HP": 30,
            "STR": 14,
            "MAG": 7,
            "SKL": 9,
            "SPD": 10,
            "LCK": 4,
            "DEF": 12,
            "RES": 2,
            "CON": 11,
            "MOV": 7,
            "LEAD": 0
        },
        "growths": {
            "HP": 85,
            "STR": 55,
            "MAG": 25,
            "SKL": 40,
            "SPD": 45,
            "LCK": 35,
            "DEF": 25,
            "RES": 15,
            "CON": 0,
            "MOV": 0,
            "LEAD": 0
        },
        "starting_items": [
            [
                "Killer Lance",
                false
            ],
            [
                "Iron Lance",
                false
            ],
            [
                "Vulnerary",
                false
            ]
        ],
        "learned_skills": [],
        "unit_notes": [],
        "wexp_gain": {
            "Sword": [
                false,
                0
            ],
            "Lance": [
                true,
                71
            ],
            "Axe": [
                false,
                0
            ],
            "Bow": [
                false,
                0
            ],
            "Staff": [
                false,
                0
            ],
            "Light": [
                false,
                0
            ],
            "Anima": [
                false,
                0
            ],
            "Dark": [
                false,
                0
            ],
            "Default": [
                false,
                0
            ]
        },
        "alternate_classes": null,
        "portrait_nid": "Cormag",
        "affinity": "Fire"
    },
    {
        "nid": "Rennac",
        "name": "Rennac",
        "desc": "A lazy, greedy, but exceptional fighter from the Republic of Carcino.",
        "variant": null,
        "level": 1,
        "klass": "Rogue",
        "tags": [],
        "bases": {
            "HP": 28,
            "STR": 10,
            "MAG": 5,
            "SKL": 16,
            "SPD": 17,
            "LCK": 5,
            "DEF": 9,
            "RES": 11,
            "CON": 7,
            "MOV": 0,
            "LEAD": 0
        },
        "growths": {
            "HP": 65,
            "STR": 25,
            "MAG": 15,
            "SKL": 45,
            "SPD": 60,
            "LCK": 25,
            "DEF": 25,
            "RES": 30,
            "CON": 0,
            "MOV": 0,
            "LEAD": 0
        },
        "starting_items": [
            [
                "Steel Sword",
                false
            ],
            [
                "Elixir",
                false
            ]
        ],
        "learned_skills": [],
        "unit_notes": [],
        "wexp_gain": {
            "Sword": [
                true,
                1
            ],
            "Lance": [
                false,
                0
            ],
            "Axe": [
                false,
                0
            ],
            "Bow": [
                false,
                0
            ],
            "Staff": [
                false,
                0
            ],
            "Light": [
                false,
                0
            ],
            "Anima": [
                false,
                0
            ],
            "Dark": [
                false,
                0
            ],
            "Default": [
                false,
                0
            ]
        },
        "alternate_classes": null,
        "portrait_nid": "Rennac",
        "affinity": "Dark"
    },
    {
        "nid": "Duessel",
        "name": "Duessel",
        "desc": "A courageous general in Grado\u2019s army. He\u2019s better known as Obsidian.",
        "variant": null,
        "level": 9,
        "klass": "Great_Knight",
        "tags": [],
        "bases": {
            "HP": 41,
            "STR": 17,
            "MAG": 2,
            "SKL": 12,
            "SPD": 12,
            "LCK": 8,
            "DEF": 17,
            "RES": 9,
            "CON": 15,
            "MOV": 6,
            "LEAD": 0
        },
        "growths": {
            "HP": 85,
            "STR": 55,
            "MAG": 5,
            "SKL": 40,
            "SPD": 30,
            "LCK": 20,
            "DEF": 45,
            "RES": 30,
            "CON": 0,
            "MOV": 0,
            "LEAD": 0
        },
        "starting_items": [
            [
                "Silver Lance",
                false
            ],
            [
                "Silver Axe",
                false
            ],
            [
                "Vulnerary",
                false
            ]
        ],
        "learned_skills": [],
        "unit_notes": [],
        "wexp_gain": {
            "Sword": [
                false,
                181
            ],
            "Lance": [
                false,
                181
            ],
            "Axe": [
                false,
                181
            ],
            "Bow": [
                false,
                0
            ],
            "Staff": [
                false,
                0
            ],
            "Light": [
                false,
                0
            ],
            "Anima": [
                false,
                0
            ],
            "Dark": [
                false,
                0
            ],
            "Default": [
                false,
                0
            ]
        },
        "alternate_classes": null,
        "portrait_nid": "Duessel",
        "affinity": "Anima"
    },
    {
        "nid": "O'Neill",
        "name": "O'Neill",
        "desc": "A troop leader in Grado's army.",
        "variant": null,
        "level": 20,
        "klass": "Cavalier",
        "tags": [
            "Boss"
        ],
        "bases": {
            "HP": 24,
            "STR": 7,
            "MAG": 0,
            "SKL": 4,
            "SPD": 7,
            "LCK": 0,
            "DEF": 2,
            "CON": 11,
            "MOV": 5,
            "RES": 0,
            "LEAD": 0
        },
        "growths": {
            "HP": 0,
            "STR": 0,
            "MAG": 0,
            "SKL": 0,
            "SPD": 0,
            "LCK": 0,
            "DEF": 0,
            "CON": 0,
            "MOV": 0,
            "RES": 0,
            "LEAD": 0
        },
        "starting_items": [
            [
                "Iron Lance",
                false
            ]
        ],
        "learned_skills": [],
        "unit_notes": [],
        "wexp_gain": {
            "Sword": [
                false,
                0
            ],
            "Lance": [
                false,
                71
            ],
            "Axe": [
                true,
                71
            ],
            "Bow": [
                false,
                0
            ],
            "Staff": [
                false,
                0
            ],
            "Light": [
                false,
                0
            ],
            "Anima": [
                false,
                0
            ],
            "Dark": [
                false,
                0
            ],
            "Default": [
                false,
                0
            ]
        },
        "alternate_classes": null,
        "portrait_nid": "Mercenary1",
        "affinity": "None"
    },
    {
        "nid": "Breguet",
        "name": "Breguet",
        "desc": "Commander of a Grado military force.",
        "variant": null,
        "level": 4,
        "klass": "Knight",
        "tags": [
            "Boss"
        ],
        "bases": {
            "HP": 21,
            "STR": 8,
            "MAG": 0,
            "SKL": 2,
            "SPD": 1,
            "LCK": 2,
            "DEF": 9,
            "CON": 13,
            "MOV": 4,
            "RES": 0,
            "LEAD": 0
        },
        "growths": {
            "HP": 80,
            "STR": 40,
            "MAG": 0,
            "SKL": 30,
            "SPD": 15,
            "LCK": 25,
            "DEF": 28,
            "CON": 0,
            "MOV": 0,
            "RES": 20,
            "LEAD": 0
        },
        "starting_items": [
            [
                "Iron Lance",
                false
            ]
        ],
        "learned_skills": [],
        "unit_notes": [],
        "wexp_gain": {
            "Sword": [
                false,
                0
            ],
            "Lance": [
                true,
                71
            ],
            "Axe": [
                false,
                0
            ],
            "Bow": [
                false,
                0
            ],
            "Staff": [
                false,
                0
            ],
            "Light": [
                false,
                0
            ],
            "Anima": [
                false,
                0
            ],
            "Dark": [
                false,
                0
            ],
            "Default": [
                false,
                0
            ]
        },
        "alternate_classes": null,
        "portrait_nid": "Breguet",
        "affinity": null
    },
    {
        "nid": "Bone",
        "name": "Bone",
        "desc": "One of Bazba's henchmen.",
        "variant": null,
        "level": 4,
        "klass": "Brigand",
        "tags": [
            "Boss"
        ],
        "bases": {
            "HP": 26,
            "STR": 8,
            "MAG": 0,
            "SKL": 6,
            "SPD": 6,
            "LCK": 0,
            "DEF": 5,
            "CON": 12,
            "MOV": 5,
            "RES": 1,
            "LEAD": 0
        },
        "growths": {
            "HP": 0,
            "STR": 0,
            "MAG": 0,
            "SKL": 0,
            "SPD": 0,
            "LCK": 0,
            "DEF": 0,
            "CON": 0,
            "MOV": 0,
            "RES": 0,
            "LEAD": 0
        },
        "starting_items": [
            [
                "Iron Axe",
                false
            ]
        ],
        "learned_skills": [],
        "unit_notes": [],
        "wexp_gain": {
            "Sword": [
                false,
                0
            ],
            "Lance": [
                false,
                0
            ],
            "Axe": [
                true,
                31
            ],
            "Bow": [
                false,
                0
            ],
            "Staff": [
                false,
                0
            ],
            "Light": [
                false,
                0
            ],
            "Anima": [
                false,
                0
            ],
            "Dark": [
                false,
                0
            ],
            "Default": [
                false,
                0
            ]
        },
        "alternate_classes": null,
        "portrait_nid": "Bone",
        "affinity": null
    },
    {
        "nid": "Bazba",
        "name": "Bazba",
        "desc": "The leader of Bazba's bandits.",
        "variant": "",
        "level": 6,
        "klass": "Brigand",
        "tags": [
            "Boss"
        ],
        "bases": {
            "HP": 26,
            "STR": 9,
            "MAG": 0,
            "SKL": 6,
            "SPD": 8,
            "LCK": 0,
            "DEF": 5,
            "CON": 12,
            "MOV": 5,
            "RES": 3,
            "LEAD": 0
        },
        "growths": {
            "HP": 0,
            "STR": 0,
            "MAG": 0,
            "SKL": 0,
            "SPD": 0,
            "LCK": 0,
            "DEF": 0,
            "CON": 0,
            "MOV": 0,
            "RES": 0,
            "LEAD": 0
        },
        "starting_items": [
            [
                "Steel Axe",
                false
            ],
            [
                "Hand Axe",
                false
            ]
        ],
        "learned_skills": [],
        "unit_notes": [],
        "wexp_gain": {
            "Sword": [
                false,
                0
            ],
            "Lance": [
                false,
                0
            ],
            "Axe": [
                true,
                71
            ],
            "Bow": [
                false,
                0
            ],
            "Staff": [
                false,
                0
            ],
            "Light": [
                false,
                0
            ],
            "Anima": [
                false,
                0
            ],
            "Dark": [
                false,
                0
            ],
            "Default": [
                false,
                0
            ]
        },
        "alternate_classes": null,
        "portrait_nid": "Bazba",
        "affinity": null
    },
    {
        "nid": "Saar",
        "name": "Saar",
        "desc": "Commander of Grado's border guard.\nHis loyalty is unshakable.",
        "variant": "",
        "level": 8,
        "klass": "Knight",
        "tags": [
            "Boss"
        ],
        "bases": {
            "HP": 30,
            "STR": 12,
            "MAG": 0,
            "SKL": 8,
            "SPD": 3,
            "LCK": 4,
            "DEF": 11,
            "CON": 13,
            "MOV": 4,
            "RES": 3,
            "LEAD": 0
        },
        "growths": {
            "HP": 0,
            "STR": 0,
            "MAG": 0,
            "SKL": 0,
            "SPD": 0,
            "LCK": 0,
            "DEF": 0,
            "CON": 0,
            "MOV": 0,
            "RES": 0,
            "LEAD": 0
        },
        "starting_items": [
            [
                "Javelin",
                false
            ]
        ],
        "learned_skills": [],
        "unit_notes": [],
        "wexp_gain": {
            "Sword": [
                false,
                0
            ],
            "Lance": [
                false,
                71
            ],
            "Axe": [
                true,
                710
            ],
            "Bow": [
                false,
                0
            ],
            "Staff": [
                false,
                0
            ],
            "Light": [
                false,
                0
            ],
            "Anima": [
                false,
                0
            ],
            "Dark": [
                false,
                0
            ],
            "Default": [
                false,
                0
            ]
        },
        "alternate_classes": null,
        "portrait_nid": "Saar",
        "affinity": null
    },
    {
        "nid": "Selena",
        "name": "Selena",
        "desc": "",
        "variant": "Female",
        "level": 11,
        "klass": "Mage Knight",
        "tags": [],
        "bases": {
            "HP": 39,
            "STR": 6,
            "MAG": 14,
            "SKL": 14,
            "SPD": 17,
            "LCK": 11,
            "DEF": 11,
            "RES": 18,
            "CON": 6,
            "MOV": 7,
            "LEAD": 0
        },
        "growths": {
            "HP": 0,
            "STR": 0,
            "MAG": 0,
            "SKL": 0,
            "SPD": 0,
            "LCK": 0,
            "DEF": 0,
            "RES": 0,
            "CON": 0,
            "MOV": 0,
            "LEAD": 0
        },
        "starting_items": [
            [
                "Bolting",
                false
            ],
            [
                "Elfire",
                false
            ]
        ],
        "learned_skills": [],
        "unit_notes": [],
        "wexp_gain": {
            "Sword": [
                false,
                0
            ],
            "Lance": [
                false,
                0
            ],
            "Axe": [
                false,
                0
            ],
            "Bow": [
                false,
                0
            ],
            "Staff": [
                false,
                121
            ],
            "Light": [
                false,
                0
            ],
            "Anima": [
                false,
                181
            ],
            "Dark": [
                false,
                0
            ],
            "Default": [
                false,
                0
            ]
        },
        "alternate_classes": null,
        "portrait_nid": "Selena",
        "affinity": null
    },
    {
        "nid": "Vigarde",
        "name": "Vigarde",
        "desc": "",
        "variant": "",
        "level": 13,
        "klass": "General",
        "tags": [],
        "bases": {
            "HP": 54,
            "STR": 22,
            "MAG": 7,
            "SKL": 15,
            "SPD": 11,
            "LCK": 10,
            "DEF": 21,
            "RES": 13,
            "CON": 17,
            "MOV": 5,
            "LEAD": 0
        },
        "growths": {
            "HP": 0,
            "STR": 0,
            "MAG": 0,
            "SKL": 0,
            "SPD": 0,
            "LCK": 0,
            "DEF": 0,
            "RES": 0,
            "CON": 0,
            "MOV": 0,
            "LEAD": 0
        },
        "starting_items": [
            [
                "Spear",
                false
            ],
            [
                "Knight Crest",
                true
            ]
        ],
        "learned_skills": [],
        "unit_notes": [],
        "wexp_gain": {
            "Sword": [
                false,
                181
            ],
            "Lance": [
                false,
                251
            ],
            "Axe": [
                false,
                181
            ],
            "Bow": [
                false,
                0
            ],
            "Staff": [
                false,
                0
            ],
            "Light": [
                false,
                0
            ],
            "Anima": [
                false,
                0
            ],
            "Dark": [
                false,
                0
            ],
            "Default": [
                false,
                0
            ]
        },
        "alternate_classes": null,
        "portrait_nid": "VigardeHealthy",
        "affinity": null
    },
    {
        "nid": "Caellach",
        "name": "Caellach",
        "desc": "",
        "variant": null,
        "level": 12,
        "klass": "Hero",
        "tags": [],
        "bases": {
            "HP": 50,
            "STR": 20,
            "MAG": 3,
            "SKL": 15,
            "SPD": 14,
            "LCK": 15,
            "DEF": 16,
            "RES": 14,
            "CON": 13,
            "MOV": 6,
            "LEAD": 0
        },
        "growths": {
            "HP": 0,
            "STR": 0,
            "MAG": 0,
            "SKL": 0,
            "SPD": 0,
            "LCK": 0,
            "DEF": 0,
            "RES": 0,
            "CON": 0,
            "MOV": 0,
            "LEAD": 0
        },
        "starting_items": [
            [
                "Tomahawk",
                false
            ],
            [
                "Silver Axe",
                false
            ],
            [
                "Hoplon Guard",
                true
            ]
        ],
        "learned_skills": [],
        "unit_notes": [],
        "wexp_gain": {
            "Sword": [
                false,
                181
            ],
            "Lance": [
                false,
                0
            ],
            "Axe": [
                false,
                251
            ],
            "Bow": [
                false,
                0
            ],
            "Staff": [
                false,
                0
            ],
            "Light": [
                false,
                0
            ],
            "Anima": [
                false,
                0
            ],
            "Dark": [
                false,
                0
            ],
            "Default": [
                false,
                0
            ]
        },
        "alternate_classes": null,
        "portrait_nid": "Caellach",
        "affinity": null
    },
    {
        "nid": "Valter",
        "name": "Valter",
        "desc": "",
        "variant": null,
        "level": 131,
        "klass": "Wyvern Knight",
        "tags": [],
        "bases": {
            "HP": 48,
            "STR": 20,
            "MAG": 0,
            "SKL": 18,
            "SPD": 18,
            "LCK": 4,
            "DEF": 14,
            "RES": 13,
            "CON": 11,
            "MOV": 8,
            "LEAD": 0
        },
        "growths": {
            "HP": 0,
            "STR": 0,
            "MAG": 0,
            "SKL": 0,
            "SPD": 0,
            "LCK": 0,
            "DEF": 0,
            "RES": 0,
            "CON": 0,
            "MOV": 0,
            "LEAD": 0
        },
        "starting_items": [
            [
                "Spear",
                false
            ],
            [
                "Killer Lance",
                false
            ],
            [
                "Fili Shield",
                true
            ]
        ],
        "learned_skills": [],
        "unit_notes": [],
        "wexp_gain": {
            "Sword": [
                false,
                0
            ],
            "Lance": [
                false,
                251
            ],
            "Axe": [
                false,
                0
            ],
            "Bow": [
                false,
                0
            ],
            "Staff": [
                false,
                0
            ],
            "Light": [
                false,
                0
            ],
            "Anima": [
                false,
                0
            ],
            "Dark": [
                false,
                0
            ],
            "Default": [
                false,
                0
            ]
        },
        "alternate_classes": null,
        "portrait_nid": "Valter",
        "affinity": null
    },
    {
        "nid": "Riev",
        "name": "Riev",
        "desc": "",
        "variant": null,
        "level": 16,
        "klass": "Cleric",
        "tags": [],
        "bases": {
            "HP": 51,
            "STR": 0,
            "MAG": 16,
            "SKL": 22,
            "SPD": 20,
            "LCK": 11,
            "DEF": 16,
            "RES": 20,
            "CON": 7,
            "MOV": 6,
            "LEAD": 0
        },
        "growths": {
            "HP": 0,
            "STR": 0,
            "MAG": 0,
            "SKL": 0,
            "SPD": 0,
            "LCK": 0,
            "DEF": 0,
            "RES": 0,
            "CON": 0,
            "MOV": 0,
            "LEAD": 0
        },
        "starting_items": [
            [
                "Aura",
                true
            ]
        ],
        "learned_skills": [],
        "unit_notes": [],
        "wexp_gain": {
            "Sword": [
                false,
                0
            ],
            "Lance": [
                false,
                0
            ],
            "Axe": [
                false,
                0
            ],
            "Bow": [
                false,
                0
            ],
            "Staff": [
                false,
                181
            ],
            "Light": [
                false,
                251
            ],
            "Anima": [
                false,
                0
            ],
            "Dark": [
                false,
                0
            ],
            "Default": [
                false,
                0
            ]
        },
        "alternate_classes": null,
        "portrait_nid": "Riev",
        "affinity": null
    },
    {
        "nid": "Lyon",
        "name": "Lyon",
        "desc": "",
        "variant": null,
        "level": 14,
        "klass": "Necromancer",
        "tags": [],
        "bases": {
            "HP": 46,
            "STR": 1,
            "MAG": 24,
            "SKL": 14,
            "SPD": 12,
            "LCK": 5,
            "DEF": 17,
            "RES": 20,
            "CON": 7,
            "MOV": 6,
            "LEAD": 0
        },
        "growths": {
            "HP": 0,
            "STR": 0,
            "MAG": 0,
            "SKL": 0,
            "SPD": 0,
            "LCK": 0,
            "DEF": 0,
            "RES": 0,
            "CON": 0,
            "MOV": 0,
            "LEAD": 0
        },
        "starting_items": [
            [
                "Nosferatu",
                false
            ],
            [
                "Fenrir",
                false
            ]
        ],
        "learned_skills": [],
        "unit_notes": [],
        "wexp_gain": {
            "Sword": [
                false,
                0
            ],
            "Lance": [
                false,
                0
            ],
            "Axe": [
                false,
                0
            ],
            "Bow": [
                false,
                0
            ],
            "Staff": [
                false,
                181
            ],
            "Light": [
                false,
                0
            ],
            "Anima": [
                false,
                0
            ],
            "Dark": [
                false,
                251
            ],
            "Default": [
                false,
                0
            ]
        },
        "alternate_classes": null,
        "portrait_nid": "Lyon",
        "affinity": null
    }
]<|MERGE_RESOLUTION|>--- conflicted
+++ resolved
@@ -1,3809 +1,3792 @@
-[
-    {
-        "nid": "Eirika",
-        "name": "Eirika",
-        "desc": "The princess of the Kingdom of\nRenais. She's elegant and kind.",
-        "variant": null,
-        "level": 1,
-        "klass": "Eirika_Lord",
-        "tags": [
-            "Lord"
-        ],
-        "bases": {
-            "HP": 16,
-            "STR": 4,
-            "MAG": 2,
-            "SKL": 8,
-            "SPD": 9,
-            "LCK": 5,
-            "DEF": 3,
-            "CON": 5,
-            "MOV": 5,
-            "RES": 1,
-            "LEAD": 0
-        },
-        "growths": {
-            "HP": 70,
-            "STR": 40,
-            "MAG": 20,
-            "SKL": 60,
-            "SPD": 60,
-            "LCK": 60,
-            "DEF": 30,
-            "CON": 0,
-            "MOV": 0,
-            "RES": 30,
-            "LEAD": 0
-        },
-        "starting_items": [
-            [
-                "Vulnerary",
-                false
-            ],
-            [
-                "Rapier",
-                false
-            ],
-            [
-                "Iron Sword",
-                false
-            ]
-        ],
-        "learned_skills": [
-            [
-                1,
-                "pairuptest"
-            ],
-            [
-                1,
-                "manatest"
-            ]
-        ],
-<<<<<<< HEAD
-=======
-        "learned_skills": [
-            [
-                2,
-                "Luna"
-            ],
-            [
-                1,
-                "Smush"
-            ]
-        ],
->>>>>>> 7c45a821
-        "unit_notes": [
-            [
-                "Likes",
-                "Ephraim,Lyon"
-            ],
-            [
-                "Dislikes",
-                "Strength"
-            ],
-            [
-                "Blood Type",
-                "O+"
-            ],
-            [
-                "Nationality",
-                "Renais"
-            ],
-            [
-                "Fire",
-                "Emblem"
-            ]
-        ],
-        "wexp_gain": {
-            "Sword": [
-                true,
-                1
-            ],
-            "Lance": [
-                false,
-                0
-            ],
-            "Axe": [
-                false,
-                0
-            ],
-            "Bow": [
-                false,
-                0
-            ],
-            "Staff": [
-                false,
-                0
-            ],
-            "Light": [
-                false,
-                0
-            ],
-            "Anima": [
-                false,
-                0
-            ],
-            "Dark": [
-                false,
-                0
-            ],
-            "Default": [
-                false,
-                0
-            ]
-        },
-        "alternate_classes": null,
-        "portrait_nid": "Eirika",
-        "affinity": "Light"
-    },
-    {
-        "nid": "Seth",
-        "name": "Seth",
-        "desc": "A young commander of Renais.\nHe's calm, composed, and skilled.",
-        "variant": null,
-        "level": 1,
-        "klass": "Paladin",
-        "tags": [],
-        "bases": {
-            "HP": 30,
-            "STR": 14,
-            "MAG": 7,
-            "SKL": 13,
-            "SPD": 12,
-            "LCK": 13,
-            "DEF": 11,
-            "CON": 11,
-            "MOV": 8,
-            "RES": 8,
-            "LEAD": 0
-        },
-        "growths": {
-            "HP": 90,
-            "STR": 50,
-            "MAG": 25,
-            "SKL": 45,
-            "SPD": 45,
-            "LCK": 25,
-            "DEF": 40,
-            "CON": 0,
-            "MOV": 0,
-            "RES": 30,
-            "LEAD": 0
-        },
-        "starting_items": [
-            [
-                "Steel Sword",
-                false
-            ],
-            [
-                "Silver Lance",
-                false
-            ],
-            [
-                "Vulnerary",
-                false
-            ]
-        ],
-        "learned_skills": [],
-        "unit_notes": [],
-        "wexp_gain": {
-            "Sword": [
-                true,
-                181
-            ],
-            "Lance": [
-                true,
-                181
-            ],
-            "Axe": [
-                false,
-                0
-            ],
-            "Bow": [
-                false,
-                0
-            ],
-            "Staff": [
-                false,
-                0
-            ],
-            "Light": [
-                false,
-                0
-            ],
-            "Anima": [
-                false,
-                0
-            ],
-            "Dark": [
-                false,
-                0
-            ],
-            "Default": [
-                false,
-                0
-            ]
-        },
-        "alternate_classes": null,
-        "portrait_nid": "Seth",
-        "affinity": "Anima"
-    },
-    {
-        "nid": "Franz",
-        "name": "Franz",
-        "desc": "An earnest and compassionate cavalier from Renais.",
-        "variant": null,
-        "level": 1,
-        "klass": "Cavalier",
-        "tags": [],
-        "bases": {
-            "HP": 20,
-            "STR": 7,
-            "MAG": 3,
-            "SKL": 5,
-            "SPD": 7,
-            "LCK": 2,
-            "DEF": 6,
-            "CON": 9,
-            "MOV": 7,
-            "RES": 1,
-            "LEAD": 0
-        },
-        "growths": {
-            "HP": 80,
-            "STR": 40,
-            "MAG": 20,
-            "SKL": 40,
-            "SPD": 50,
-            "LCK": 40,
-            "DEF": 25,
-            "CON": 0,
-            "MOV": 0,
-            "RES": 20,
-            "LEAD": 0
-        },
-        "starting_items": [
-            [
-                "Iron Lance",
-                false
-            ],
-            [
-                "Iron Lance",
-                false
-            ],
-            [
-                "Vulnerary",
-                false
-            ],
-            [
-                "Vulnerary",
-                false
-            ]
-        ],
-        "learned_skills": [],
-        "unit_notes": [],
-        "wexp_gain": {
-            "Sword": [
-                true,
-                1
-            ],
-            "Lance": [
-                true,
-                31
-            ],
-            "Axe": [
-                false,
-                0
-            ],
-            "Bow": [
-                false,
-                0
-            ],
-            "Staff": [
-                false,
-                0
-            ],
-            "Light": [
-                false,
-                0
-            ],
-            "Anima": [
-                false,
-                0
-            ],
-            "Dark": [
-                false,
-                0
-            ],
-            "Default": [
-                false,
-                0
-            ]
-        },
-        "alternate_classes": null,
-        "portrait_nid": "Franz",
-        "affinity": "Light"
-    },
-    {
-        "nid": "Gilliam",
-        "name": "Gilliam",
-        "desc": "An armoured knight from Frelia. He's quiet yet dependable.",
-        "variant": null,
-        "level": 4,
-        "klass": "Knight",
-        "tags": [],
-        "bases": {
-            "HP": 25,
-            "STR": 9,
-            "MAG": 5,
-            "SKL": 6,
-            "SPD": 3,
-            "LCK": 3,
-            "DEF": 9,
-            "CON": 14,
-            "MOV": 4,
-            "RES": 3,
-            "LEAD": 0
-        },
-        "growths": {
-            "HP": 90,
-            "STR": 45,
-            "MAG": 20,
-            "SKL": 35,
-            "SPD": 30,
-            "LCK": 30,
-            "DEF": 55,
-            "CON": 0,
-            "MOV": 0,
-            "RES": 20,
-            "LEAD": 0
-        },
-        "starting_items": [
-            [
-                "Iron Lance",
-                false
-            ]
-        ],
-        "learned_skills": [],
-        "unit_notes": [],
-        "wexp_gain": {
-            "Sword": [
-                false,
-                0
-            ],
-            "Lance": [
-                true,
-                71
-            ],
-            "Axe": [
-                false,
-                0
-            ],
-            "Bow": [
-                false,
-                0
-            ],
-            "Staff": [
-                false,
-                0
-            ],
-            "Light": [
-                false,
-                0
-            ],
-            "Anima": [
-                false,
-                0
-            ],
-            "Dark": [
-                false,
-                0
-            ],
-            "Default": [
-                false,
-                0
-            ]
-        },
-        "alternate_classes": null,
-        "portrait_nid": "Gilliam",
-        "affinity": "Thunder"
-    },
-    {
-        "nid": "Vanessa",
-        "name": "Vanessa",
-        "desc": "A sincere, honest, and honourable pegasus knight of Frelia.",
-        "variant": "",
-        "level": 1,
-        "klass": "Pegasus_Knight",
-        "tags": [],
-        "bases": {
-            "HP": 17,
-            "STR": 5,
-            "MAG": 2,
-            "SKL": 7,
-            "SPD": 11,
-            "LCK": 4,
-            "DEF": 6,
-            "RES": 5,
-            "CON": 5,
-            "MOV": 7,
-            "LEAD": 0
-        },
-        "growths": {
-            "HP": 50,
-            "STR": 35,
-            "MAG": 20,
-            "SKL": 55,
-            "SPD": 60,
-            "LCK": 50,
-            "DEF": 20,
-            "RES": 30,
-            "CON": 0,
-            "MOV": 0,
-            "LEAD": 0
-        },
-        "starting_items": [
-            [
-                "Slim Lance",
-                false
-            ],
-            [
-                "Javelin",
-                false
-            ],
-            [
-                "Vulnerary",
-                false
-            ]
-        ],
-        "learned_skills": [],
-        "unit_notes": [],
-        "wexp_gain": {
-            "Sword": [
-                false,
-                0
-            ],
-            "Lance": [
-                true,
-                31
-            ],
-            "Axe": [
-                false,
-                0
-            ],
-            "Bow": [
-                false,
-                0
-            ],
-            "Staff": [
-                false,
-                0
-            ],
-            "Light": [
-                false,
-                0
-            ],
-            "Anima": [
-                false,
-                0
-            ],
-            "Dark": [
-                false,
-                0
-            ],
-            "Default": [
-                false,
-                0
-            ]
-        },
-        "alternate_classes": null,
-        "portrait_nid": "Vanessa",
-        "affinity": "Anima"
-    },
-    {
-        "nid": "Moulder",
-        "name": "Moulder",
-        "desc": "A mature priest of Frelia. He's gentle and reassuring.",
-        "variant": null,
-        "level": 3,
-        "klass": "Cleric",
-        "tags": [],
-        "bases": {
-            "HP": 20,
-            "STR": 6,
-            "MAG": 4,
-            "SKL": 6,
-            "SPD": 9,
-            "LCK": 1,
-            "DEF": 2,
-            "RES": 5,
-            "CON": 9,
-            "MOV": 5,
-            "LEAD": 0
-        },
-        "growths": {
-            "HP": 70,
-            "STR": 50,
-            "MAG": 40,
-            "SKL": 50,
-            "SPD": 40,
-            "LCK": 20,
-            "DEF": 25,
-            "RES": 25,
-            "CON": 0,
-            "MOV": 0,
-            "LEAD": 0
-        },
-        "starting_items": [
-            [
-                "Heal",
-                false
-            ],
-            [
-                "Vulnerary",
-                false
-            ]
-        ],
-        "learned_skills": [],
-        "unit_notes": [],
-        "wexp_gain": {
-            "Sword": [
-                false,
-                0
-            ],
-            "Lance": [
-                false,
-                0
-            ],
-            "Axe": [
-                false,
-                0
-            ],
-            "Bow": [
-                false,
-                0
-            ],
-            "Staff": [
-                true,
-                71
-            ],
-            "Light": [
-                false,
-                0
-            ],
-            "Anima": [
-                false,
-                0
-            ],
-            "Dark": [
-                false,
-                0
-            ],
-            "Default": [
-                false,
-                0
-            ]
-        },
-        "alternate_classes": null,
-        "portrait_nid": "Moulder",
-        "affinity": "Anima"
-    },
-    {
-        "nid": "Ross",
-        "name": "Ross",
-        "desc": "A young villager. He longs to be a warrior, like his father.",
-        "variant": null,
-        "level": 1,
-        "klass": "Journeyman",
-        "tags": [],
-        "bases": {
-            "HP": 15,
-            "STR": 5,
-            "MAG": 2,
-            "SKL": 2,
-            "SPD": 3,
-            "LCK": 8,
-            "DEF": 3,
-            "RES": 0,
-            "CON": 8,
-            "MOV": 5,
-            "LEAD": 0
-        },
-        "growths": {
-            "HP": 80,
-            "STR": 60,
-            "MAG": 35,
-            "SKL": 45,
-            "SPD": 40,
-            "LCK": 50,
-            "DEF": 30,
-            "RES": 25,
-            "CON": 0,
-            "MOV": 0,
-            "LEAD": 0
-        },
-        "starting_items": [
-            [
-                "Hatchet",
-                false
-            ],
-            [
-                "Vulnerary",
-                false
-            ]
-        ],
-        "learned_skills": [],
-        "unit_notes": [],
-        "wexp_gain": {
-            "Sword": [
-                false,
-                0
-            ],
-            "Lance": [
-                false,
-                0
-            ],
-            "Axe": [
-                true,
-                1
-            ],
-            "Bow": [
-                false,
-                0
-            ],
-            "Staff": [
-                false,
-                0
-            ],
-            "Light": [
-                false,
-                0
-            ],
-            "Anima": [
-                false,
-                0
-            ],
-            "Dark": [
-                false,
-                0
-            ],
-            "Default": [
-                false,
-                0
-            ]
-        },
-        "alternate_classes": null,
-        "portrait_nid": "Ross",
-        "affinity": "Fire"
-    },
-    {
-        "nid": "Garcia",
-        "name": "Garcia",
-        "desc": "A villager from Renais. He was once a feared military leader.",
-        "variant": "",
-        "level": 4,
-        "klass": "Fighter",
-        "tags": [],
-        "bases": {
-            "HP": 28,
-            "STR": 8,
-            "MAG": 0,
-            "SKL": 7,
-            "SPD": 7,
-            "LCK": 3,
-            "DEF": 5,
-            "RES": 1,
-            "CON": 14,
-            "MOV": 5,
-            "LEAD": 0
-        },
-        "growths": {
-            "HP": 80,
-            "STR": 65,
-            "MAG": 0,
-            "SKL": 40,
-            "SPD": 20,
-            "LCK": 40,
-            "DEF": 25,
-            "RES": 15,
-            "CON": 0,
-            "MOV": 0,
-            "LEAD": 0
-        },
-        "starting_items": [
-            [
-                "Iron Axe",
-                false
-            ],
-            [
-                "Hand Axe",
-                false
-            ],
-            [
-                "Vulnerary",
-                false
-            ]
-        ],
-        "learned_skills": [],
-        "unit_notes": [],
-        "wexp_gain": {
-            "Sword": [
-                false,
-                0
-            ],
-            "Lance": [
-                false,
-                0
-            ],
-            "Axe": [
-                true,
-                71
-            ],
-            "Bow": [
-                false,
-                0
-            ],
-            "Staff": [
-                false,
-                0
-            ],
-            "Light": [
-                false,
-                0
-            ],
-            "Anima": [
-                false,
-                0
-            ],
-            "Dark": [
-                false,
-                0
-            ],
-            "Default": [
-                false,
-                0
-            ]
-        },
-        "alternate_classes": null,
-        "portrait_nid": "Garcia",
-        "affinity": "Fire"
-    },
-    {
-        "nid": "Neimi",
-        "name": "Neimi",
-        "desc": "A childhood friend of Colm who hails from Renais. She cries a lot.",
-        "variant": "Female",
-        "level": 1,
-        "klass": "Archer",
-        "tags": [],
-        "bases": {
-            "HP": 17,
-            "STR": 4,
-            "MAG": 2,
-            "SKL": 5,
-            "SPD": 6,
-            "LCK": 4,
-            "DEF": 3,
-            "RES": 2,
-            "CON": 5,
-            "MOV": 5,
-            "LEAD": 0
-        },
-        "growths": {
-            "HP": 55,
-            "STR": 45,
-            "MAG": 25,
-            "SKL": 50,
-            "SPD": 60,
-            "LCK": 50,
-            "DEF": 15,
-            "RES": 35,
-            "CON": 0,
-            "MOV": 0,
-            "LEAD": 0
-        },
-        "starting_items": [
-            [
-                "Iron Bow",
-                false
-            ],
-            [
-                "Vulnerary",
-                false
-            ]
-        ],
-        "learned_skills": [],
-        "unit_notes": [],
-        "wexp_gain": {
-            "Sword": [
-                false,
-                0
-            ],
-            "Lance": [
-                false,
-                0
-            ],
-            "Axe": [
-                false,
-                0
-            ],
-            "Bow": [
-                true,
-                31
-            ],
-            "Staff": [
-                false,
-                0
-            ],
-            "Light": [
-                false,
-                0
-            ],
-            "Anima": [
-                false,
-                0
-            ],
-            "Dark": [
-                false,
-                0
-            ],
-            "Default": [
-                false,
-                0
-            ]
-        },
-        "alternate_classes": null,
-        "portrait_nid": "Neimi",
-        "affinity": "Fire"
-    },
-    {
-        "nid": "Colm",
-        "name": "Colm",
-        "desc": "A childhood friend of Neimi who hails from Renais. He can be snide.",
-        "variant": "",
-        "level": 2,
-        "klass": "Thief",
-        "tags": [],
-        "bases": {
-            "HP": 18,
-            "STR": 4,
-            "MAG": 2,
-            "SKL": 4,
-            "SPD": 10,
-            "LCK": 8,
-            "DEF": 3,
-            "RES": 1,
-            "CON": 6,
-            "MOV": 6,
-            "LEAD": 0
-        },
-        "growths": {
-            "HP": 70,
-            "STR": 40,
-            "MAG": 20,
-            "SKL": 40,
-            "SPD": 65,
-            "LCK": 45,
-            "DEF": 25,
-            "RES": 20,
-            "CON": 0,
-            "MOV": 0,
-            "LEAD": 0
-        },
-        "starting_items": [
-            [
-                "Iron Sword",
-                false
-            ],
-            [
-                "Lockpick",
-                false
-            ],
-            [
-                "Vulnerary",
-                false
-            ]
-        ],
-        "learned_skills": [],
-        "unit_notes": [],
-        "wexp_gain": {
-            "Sword": [
-                false,
-                71
-            ],
-            "Lance": [
-                false,
-                0
-            ],
-            "Axe": [
-                true,
-                0
-            ],
-            "Bow": [
-                false,
-                0
-            ],
-            "Staff": [
-                false,
-                0
-            ],
-            "Light": [
-                false,
-                0
-            ],
-            "Anima": [
-                false,
-                0
-            ],
-            "Dark": [
-                false,
-                0
-            ],
-            "Default": [
-                false,
-                0
-            ]
-        },
-        "alternate_classes": null,
-        "portrait_nid": "Colm",
-        "affinity": "Light"
-    },
-    {
-        "nid": "Artur",
-        "name": "Artur",
-        "desc": "A young monk from Renais. He is a very forthright and pious man.",
-        "variant": null,
-        "level": 2,
-        "klass": "Monk",
-        "tags": [],
-        "bases": {
-            "HP": 19,
-            "STR": 0,
-            "MAG": 6,
-            "SKL": 6,
-            "SPD": 8,
-            "LCK": 2,
-            "DEF": 2,
-            "RES": 6,
-            "CON": 6,
-            "MOV": 5,
-            "LEAD": 0
-        },
-        "growths": {
-            "HP": 55,
-            "STR": 0,
-            "MAG": 50,
-            "SKL": 50,
-            "SPD": 40,
-            "LCK": 25,
-            "DEF": 15,
-            "RES": 55,
-            "CON": 0,
-            "MOV": 0,
-            "LEAD": 0
-        },
-        "starting_items": [
-            [
-                "Lightning",
-                false
-            ],
-            [
-                "Vulnerary",
-                false
-            ]
-        ],
-        "learned_skills": [],
-        "unit_notes": [],
-        "wexp_gain": {
-            "Sword": [
-                false,
-                0
-            ],
-            "Lance": [
-                false,
-                0
-            ],
-            "Axe": [
-                false,
-                0
-            ],
-            "Bow": [
-                false,
-                0
-            ],
-            "Staff": [
-                false,
-                0
-            ],
-            "Light": [
-                true,
-                1
-            ],
-            "Anima": [
-                false,
-                0
-            ],
-            "Dark": [
-                false,
-                0
-            ],
-            "Default": [
-                false,
-                0
-            ]
-        },
-        "alternate_classes": null,
-        "portrait_nid": "Artur",
-        "affinity": "Ice"
-    },
-    {
-        "nid": "Lute",
-        "name": "Lute",
-        "desc": "A young mage of Renais. She believes she is a prodigy.",
-        "variant": "Female",
-        "level": 1,
-        "klass": "Mage",
-        "tags": [],
-        "bases": {
-            "HP": 17,
-            "STR": 0,
-            "MAG": 6,
-            "SKL": 6,
-            "SPD": 7,
-            "LCK": 8,
-            "DEF": 3,
-            "RES": 5,
-            "CON": 3,
-            "MOV": 5,
-            "LEAD": 0
-        },
-        "growths": {
-            "HP": 45,
-            "STR": 0,
-            "MAG": 65,
-            "SKL": 30,
-            "SPD": 45,
-            "LCK": 45,
-            "DEF": 15,
-            "RES": 40,
-            "CON": 0,
-            "MOV": 0,
-            "LEAD": 0
-        },
-        "starting_items": [
-            [
-                "Fire",
-                false
-            ]
-        ],
-        "learned_skills": [],
-        "unit_notes": [],
-        "wexp_gain": {
-            "Sword": [
-                false,
-                0
-            ],
-            "Lance": [
-                false,
-                0
-            ],
-            "Axe": [
-                false,
-                0
-            ],
-            "Bow": [
-                false,
-                0
-            ],
-            "Staff": [
-                false,
-                0
-            ],
-            "Light": [
-                false,
-                0
-            ],
-            "Anima": [
-                true,
-                71
-            ],
-            "Dark": [
-                false,
-                0
-            ],
-            "Default": [
-                false,
-                0
-            ]
-        },
-        "alternate_classes": null,
-        "portrait_nid": "Lute",
-        "affinity": "Anima"
-    },
-    {
-        "nid": "Natasha",
-        "name": "Natasha",
-        "desc": "A beautiful cleric from the Grado Empire. She's graceful and serious.",
-        "variant": "Female",
-        "level": 1,
-        "klass": "Cleric",
-        "tags": [],
-        "bases": {
-            "HP": 18,
-            "STR": 0,
-            "MAG": 2,
-            "SKL": 4,
-            "SPD": 8,
-            "LCK": 6,
-            "DEF": 2,
-            "RES": 6,
-            "CON": 4,
-            "MOV": 5,
-            "LEAD": 0
-        },
-        "growths": {
-            "HP": 50,
-            "STR": 0,
-            "MAG": 60,
-            "SKL": 25,
-            "SPD": 40,
-            "LCK": 60,
-            "DEF": 15,
-            "RES": 55,
-            "CON": 0,
-            "MOV": 0,
-            "LEAD": 0
-        },
-        "starting_items": [
-            [
-                "Mend",
-                false
-            ],
-            [
-                "Vulnerary",
-                false
-            ]
-        ],
-        "learned_skills": [],
-        "unit_notes": [],
-        "wexp_gain": {
-            "Sword": [
-                false,
-                0
-            ],
-            "Lance": [
-                false,
-                0
-            ],
-            "Axe": [
-                false,
-                0
-            ],
-            "Bow": [
-                false,
-                0
-            ],
-            "Staff": [
-                true,
-                31
-            ],
-            "Light": [
-                false,
-                0
-            ],
-            "Anima": [
-                false,
-                0
-            ],
-            "Dark": [
-                false,
-                0
-            ],
-            "Default": [
-                false,
-                0
-            ]
-        },
-        "alternate_classes": null,
-        "portrait_nid": "Natasha",
-        "affinity": "Ice"
-    },
-    {
-        "nid": "Joshua",
-        "name": "Joshua",
-        "desc": "A wandering sword fighter from Jehanna. He loves to gamble.",
-        "variant": "",
-        "level": 5,
-        "klass": "Myrmidon",
-        "tags": [],
-        "bases": {
-            "HP": 24,
-            "STR": 8,
-            "MAG": 4,
-            "SKL": 13,
-            "SPD": 14,
-            "LCK": 7,
-            "DEF": 5,
-            "RES": 2,
-            "CON": 8,
-            "MOV": 5,
-            "LEAD": 0
-        },
-        "growths": {
-            "HP": 80,
-            "STR": 35,
-            "MAG": 20,
-            "SKL": 55,
-            "SPD": 55,
-            "LCK": 30,
-            "DEF": 20,
-            "RES": 20,
-            "CON": 0,
-            "MOV": 0,
-            "LEAD": 0
-        },
-        "starting_items": [
-            [
-                "Killing Edge",
-                false
-            ]
-        ],
-        "learned_skills": [],
-        "unit_notes": [],
-        "wexp_gain": {
-            "Sword": [
-                true,
-                71
-            ],
-            "Lance": [
-                false,
-                0
-            ],
-            "Axe": [
-                false,
-                0
-            ],
-            "Bow": [
-                false,
-                0
-            ],
-            "Staff": [
-                false,
-                0
-            ],
-            "Light": [
-                false,
-                0
-            ],
-            "Anima": [
-                false,
-                0
-            ],
-            "Dark": [
-                false,
-                0
-            ],
-            "Default": [
-                false,
-                0
-            ]
-        },
-        "alternate_classes": null,
-        "portrait_nid": "Joshua",
-        "affinity": "Wind"
-    },
-    {
-        "nid": "Ephraim",
-        "name": "Ephraim",
-        "desc": "The prince of Renais. He is a man of great honour and bravery.",
-        "variant": null,
-        "level": 4,
-        "klass": "Ephraim_Lord",
-        "tags": [],
-        "bases": {
-            "HP": 23,
-            "STR": 8,
-            "MAG": 4,
-            "SKL": 9,
-            "SPD": 11,
-            "LCK": 8,
-            "DEF": 7,
-            "RES": 2,
-            "CON": 8,
-            "MOV": 5,
-            "LEAD": 0
-        },
-        "growths": {
-            "HP": 80,
-            "STR": 55,
-            "MAG": 25,
-            "SKL": 55,
-            "SPD": 45,
-            "LCK": 50,
-            "DEF": 35,
-            "RES": 25,
-            "CON": 0,
-            "MOV": 0,
-            "LEAD": 0
-        },
-        "starting_items": [
-            [
-                "Reginleif",
-                false
-            ],
-            [
-                "Steel Lance",
-                false
-            ],
-            [
-                "Elixir",
-                false
-            ]
-        ],
-        "learned_skills": [],
-        "unit_notes": [],
-        "wexp_gain": {
-            "Sword": [
-                false,
-                0
-            ],
-            "Lance": [
-                true,
-                31
-            ],
-            "Axe": [
-                false,
-                0
-            ],
-            "Bow": [
-                false,
-                0
-            ],
-            "Staff": [
-                false,
-                0
-            ],
-            "Light": [
-                false,
-                0
-            ],
-            "Anima": [
-                false,
-                0
-            ],
-            "Dark": [
-                false,
-                0
-            ],
-            "Default": [
-                false,
-                0
-            ]
-        },
-        "alternate_classes": null,
-        "portrait_nid": "Ephraim",
-        "affinity": "Fire"
-    },
-    {
-        "nid": "Forde",
-        "name": "Forde",
-        "desc": "A cavalier from Renais. He is skilled, but reckless. He\u2019s Franz\u2019s brother.",
-        "variant": null,
-        "level": 6,
-        "klass": "Cavalier",
-        "tags": [],
-        "bases": {
-            "HP": 24,
-            "STR": 7,
-            "MAG": 4,
-            "SKL": 8,
-            "SPD": 8,
-            "LCK": 7,
-            "DEF": 8,
-            "RES": 2,
-            "CON": 9,
-            "MOV": 7,
-            "LEAD": 0
-        },
-        "growths": {
-            "HP": 85,
-            "STR": 40,
-            "MAG": 25,
-            "SKL": 50,
-            "SPD": 45,
-            "LCK": 35,
-            "DEF": 20,
-            "RES": 25,
-            "CON": 0,
-            "MOV": 0,
-            "LEAD": 0
-        },
-        "starting_items": [
-            [
-                "Steel Sword",
-                false
-            ],
-            [
-                "Javelin",
-                false
-            ],
-            [
-                "Vulnerary",
-                false
-            ]
-        ],
-        "learned_skills": [],
-        "unit_notes": [],
-        "wexp_gain": {
-            "Sword": [
-                true,
-                31
-            ],
-            "Lance": [
-                true,
-                71
-            ],
-            "Axe": [
-                false,
-                0
-            ],
-            "Bow": [
-                false,
-                0
-            ],
-            "Staff": [
-                false,
-                0
-            ],
-            "Light": [
-                false,
-                0
-            ],
-            "Anima": [
-                false,
-                0
-            ],
-            "Dark": [
-                false,
-                0
-            ],
-            "Default": [
-                false,
-                0
-            ]
-        },
-        "alternate_classes": null,
-        "portrait_nid": "Forde",
-        "affinity": "Wind"
-    },
-    {
-        "nid": "Kyle",
-        "name": "Kyle",
-        "desc": "A steadfast and honourable cavalier in sworn service to Renais.",
-        "variant": null,
-        "level": 5,
-        "klass": "Cavalier",
-        "tags": [],
-        "bases": {
-            "HP": 25,
-            "STR": 9,
-            "MAG": 4,
-            "SKL": 6,
-            "SPD": 7,
-            "LCK": 6,
-            "DEF": 9,
-            "RES": 1,
-            "CON": 10,
-            "MOV": 7,
-            "LEAD": 0
-        },
-        "growths": {
-            "HP": 90,
-            "STR": 50,
-            "MAG": 25,
-            "SKL": 40,
-            "SPD": 40,
-            "LCK": 20,
-            "DEF": 25,
-            "RES": 20,
-            "CON": 0,
-            "MOV": 0,
-            "LEAD": 0
-        },
-        "starting_items": [
-            [
-                "Iron Sword",
-                false
-            ],
-            [
-                "Steel Lance",
-                false
-            ],
-            [
-                "Vulnerary",
-                false
-            ]
-        ],
-        "learned_skills": [],
-        "unit_notes": [],
-        "wexp_gain": {
-            "Sword": [
-                true,
-                31
-            ],
-            "Lance": [
-                true,
-                71
-            ],
-            "Axe": [
-                false,
-                0
-            ],
-            "Bow": [
-                false,
-                0
-            ],
-            "Staff": [
-                false,
-                0
-            ],
-            "Light": [
-                false,
-                0
-            ],
-            "Anima": [
-                false,
-                0
-            ],
-            "Dark": [
-                false,
-                0
-            ],
-            "Default": [
-                false,
-                0
-            ]
-        },
-        "alternate_classes": null,
-        "portrait_nid": "Kyle",
-        "affinity": "Ice"
-    },
-    {
-        "nid": "Orson",
-        "name": "Orson",
-        "desc": "A cavalier of Renais. He\u2019s a devoted husband and a serene and quiet man.",
-        "variant": null,
-        "level": 3,
-        "klass": "Paladin",
-        "tags": [],
-        "bases": {
-            "HP": 34,
-            "STR": 15,
-            "MAG": 8,
-            "SKL": 13,
-            "SPD": 11,
-            "LCK": 4,
-            "DEF": 13,
-            "RES": 7,
-            "CON": 12,
-            "MOV": 8,
-            "LEAD": 0
-        },
-        "growths": {
-            "HP": 80,
-            "STR": 55,
-            "MAG": 30,
-            "SKL": 45,
-            "SPD": 40,
-            "LCK": 25,
-            "DEF": 45,
-            "RES": 30,
-            "CON": 0,
-            "MOV": 0,
-            "LEAD": 0
-        },
-        "starting_items": [
-            [
-                "Silver Sword",
-                false
-            ],
-            [
-                "Steel Lance",
-                false
-            ],
-            [
-                "Vulnerary",
-                false
-            ]
-        ],
-        "learned_skills": [],
-        "unit_notes": [],
-        "wexp_gain": {
-            "Sword": [
-                true,
-                181
-            ],
-            "Lance": [
-                true,
-                181
-            ],
-            "Axe": [
-                false,
-                0
-            ],
-            "Bow": [
-                false,
-                0
-            ],
-            "Staff": [
-                false,
-                0
-            ],
-            "Light": [
-                false,
-                0
-            ],
-            "Anima": [
-                false,
-                0
-            ],
-            "Dark": [
-                false,
-                0
-            ],
-            "Default": [
-                false,
-                0
-            ]
-        },
-        "alternate_classes": null,
-        "portrait_nid": "Orson",
-        "affinity": "None"
-    },
-    {
-        "nid": "Tana",
-        "name": "Tana",
-        "desc": "A young lady of Frelia. She is both cheery and sociable.",
-        "variant": null,
-        "level": 4,
-        "klass": "Pegasus_Knight",
-        "tags": [],
-        "bases": {
-            "HP": 20,
-            "STR": 7,
-            "MAG": 4,
-            "SKL": 9,
-            "SPD": 13,
-            "LCK": 8,
-            "DEF": 6,
-            "RES": 7,
-            "CON": 5,
-            "MOV": 7,
-            "LEAD": 0
-        },
-        "growths": {
-            "HP": 65,
-            "STR": 45,
-            "MAG": 25,
-            "SKL": 40,
-            "SPD": 65,
-            "LCK": 60,
-            "DEF": 20,
-            "RES": 25,
-            "CON": 0,
-            "MOV": 0,
-            "LEAD": 0
-        },
-        "starting_items": [
-            [
-                "Heavy Spear",
-                false
-            ],
-            [
-                "Javelin",
-                false
-            ],
-            [
-                "Vulnerary",
-                false
-            ]
-        ],
-        "learned_skills": [],
-        "unit_notes": [],
-        "wexp_gain": {
-            "Sword": [
-                false,
-                0
-            ],
-            "Lance": [
-                true,
-                31
-            ],
-            "Axe": [
-                false,
-                0
-            ],
-            "Bow": [
-                false,
-                0
-            ],
-            "Staff": [
-                false,
-                0
-            ],
-            "Light": [
-                false,
-                0
-            ],
-            "Anima": [
-                false,
-                0
-            ],
-            "Dark": [
-                false,
-                0
-            ],
-            "Default": [
-                false,
-                0
-            ]
-        },
-        "alternate_classes": null,
-        "portrait_nid": "Tana",
-        "affinity": "Wind"
-    },
-    {
-        "nid": "Amelia",
-        "name": "Amelia",
-        "desc": "A young girl from a small village in Grado. She is honest and sincere.",
-        "variant": null,
-        "level": 1,
-        "klass": "Recruit",
-        "tags": [],
-        "bases": {
-            "HP": 16,
-            "STR": 4,
-            "MAG": 2,
-            "SKL": 3,
-            "SPD": 4,
-            "LCK": 6,
-            "DEF": 2,
-            "RES": 3,
-            "CON": 6,
-            "MOV": 4,
-            "LEAD": 0
-        },
-        "growths": {
-            "HP": 70,
-            "STR": 45,
-            "MAG": 30,
-            "SKL": 50,
-            "SPD": 50,
-            "LCK": 60,
-            "DEF": 35,
-            "RES": 20,
-            "CON": 0,
-            "MOV": 0,
-            "LEAD": 0
-        },
-        "starting_items": [
-            [
-                "Slim Lance",
-                false
-            ],
-            [
-                "Speedwing",
-                false
-            ],
-            [
-                "Vulnerary",
-                false
-            ]
-        ],
-        "learned_skills": [],
-        "unit_notes": [],
-        "wexp_gain": {
-            "Sword": [
-                false,
-                0
-            ],
-            "Lance": [
-                true,
-                1
-            ],
-            "Axe": [
-                false,
-                0
-            ],
-            "Bow": [
-                false,
-                0
-            ],
-            "Staff": [
-                false,
-                0
-            ],
-            "Light": [
-                false,
-                0
-            ],
-            "Anima": [
-                false,
-                0
-            ],
-            "Dark": [
-                false,
-                0
-            ],
-            "Default": [
-                false,
-                0
-            ]
-        },
-        "alternate_classes": null,
-        "portrait_nid": "Amelia",
-        "affinity": "Thunder"
-    },
-    {
-        "nid": "Innes",
-        "name": "Innes",
-        "desc": "The prince of Frelia. He\u2019s brash and arrogant, but good at heart.",
-        "variant": null,
-        "level": 1,
-        "klass": "Sniper",
-        "tags": [],
-        "bases": {
-            "HP": 31,
-            "STR": 14,
-            "MAG": 0,
-            "SKL": 13,
-            "SPD": 15,
-            "LCK": 14,
-            "DEF": 10,
-            "RES": 9,
-            "CON": 9,
-            "MOV": 6,
-            "LEAD": 0
-        },
-        "growths": {
-            "HP": 75,
-            "STR": 40,
-            "MAG": 0,
-            "SKL": 40,
-            "SPD": 45,
-            "LCK": 45,
-            "DEF": 20,
-            "RES": 25,
-            "CON": 0,
-            "MOV": 0,
-            "LEAD": 0
-        },
-        "starting_items": [
-            [
-                "Silver Bow",
-                false
-            ],
-            [
-                "White Gem",
-                false
-            ],
-            [
-                "Vulnerary",
-                false
-            ]
-        ],
-        "learned_skills": [],
-        "unit_notes": [],
-        "wexp_gain": {
-            "Sword": [
-                false,
-                0
-            ],
-            "Lance": [
-                false,
-                0
-            ],
-            "Axe": [
-                false,
-                0
-            ],
-            "Bow": [
-                true,
-                181
-            ],
-            "Staff": [
-                false,
-                0
-            ],
-            "Light": [
-                false,
-                0
-            ],
-            "Anima": [
-                false,
-                0
-            ],
-            "Dark": [
-                false,
-                0
-            ],
-            "Default": [
-                false,
-                0
-            ]
-        },
-        "alternate_classes": null,
-        "portrait_nid": "Innes",
-        "affinity": "Ice"
-    },
-    {
-        "nid": "Gerik",
-        "name": "Gerik",
-        "desc": "A mercenary leader from Jehanna. He's better known as the Desert Tiger.",
-        "variant": null,
-        "level": 10,
-        "klass": "Mercenary",
-        "tags": [],
-        "bases": {
-            "HP": 32,
-            "STR": 14,
-            "MAG": 7,
-            "SKL": 13,
-            "SPD": 13,
-            "LCK": 8,
-            "DEF": 10,
-            "RES": 4,
-            "CON": 13,
-            "MOV": 5,
-            "LEAD": 0
-        },
-        "growths": {
-            "HP": 90,
-            "STR": 45,
-            "MAG": 20,
-            "SKL": 40,
-            "SPD": 30,
-            "LCK": 30,
-            "DEF": 35,
-            "RES": 25,
-            "CON": 0,
-            "MOV": 0,
-            "LEAD": 0
-        },
-        "starting_items": [
-            [
-                "Steel Blade",
-                false
-            ],
-            [
-                "Hero Crest",
-                false
-            ],
-            [
-                "Vulnerary",
-                false
-            ]
-        ],
-        "learned_skills": [],
-        "unit_notes": [],
-        "wexp_gain": {
-            "Sword": [
-                true,
-                71
-            ],
-            "Lance": [
-                false,
-                0
-            ],
-            "Axe": [
-                false,
-                0
-            ],
-            "Bow": [
-                false,
-                0
-            ],
-            "Staff": [
-                false,
-                0
-            ],
-            "Light": [
-                false,
-                0
-            ],
-            "Anima": [
-                false,
-                0
-            ],
-            "Dark": [
-                false,
-                0
-            ],
-            "Default": [
-                false,
-                0
-            ]
-        },
-        "alternate_classes": null,
-        "portrait_nid": "Gerik",
-        "affinity": "Thunder"
-    },
-    {
-        "nid": "Tethys",
-        "name": "Tethys",
-        "desc": "A beautiful and charming dancer from Jehanna.",
-        "variant": null,
-        "level": 1,
-        "klass": "Dancer",
-        "tags": [],
-        "bases": {
-            "HP": 18,
-            "STR": 1,
-            "MAG": 1,
-            "SKL": 2,
-            "SPD": 12,
-            "LCK": 10,
-            "DEF": 5,
-            "RES": 4,
-            "CON": 5,
-            "MOV": 5,
-            "LEAD": 0
-        },
-        "growths": {
-            "HP": 85,
-            "STR": 5,
-            "MAG": 5,
-            "SKL": 10,
-            "SPD": 70,
-            "LCK": 80,
-            "DEF": 30,
-            "RES": 75,
-            "CON": 0,
-            "MOV": 0,
-            "LEAD": 0
-        },
-        "starting_items": [
-            [
-                "Elixir",
-                false
-            ],
-            [
-                "Goddess Icon",
-                false
-            ],
-            [
-                "Vulnerary",
-                false
-            ]
-        ],
-        "learned_skills": [],
-        "unit_notes": [],
-        "wexp_gain": {
-            "Sword": [
-                false,
-                0
-            ],
-            "Lance": [
-                false,
-                0
-            ],
-            "Axe": [
-                false,
-                0
-            ],
-            "Bow": [
-                false,
-                0
-            ],
-            "Staff": [
-                false,
-                0
-            ],
-            "Light": [
-                false,
-                0
-            ],
-            "Anima": [
-                false,
-                0
-            ],
-            "Dark": [
-                false,
-                0
-            ],
-            "Default": [
-                false,
-                0
-            ]
-        },
-        "alternate_classes": null,
-        "portrait_nid": "Tethys",
-        "affinity": "Fire"
-    },
-    {
-        "nid": "Marisa",
-        "name": "Marisa",
-        "desc": "An aloof sword fighter from Jehanna. She\u2019s known as the Crimson Flash.",
-        "variant": null,
-        "level": 5,
-        "klass": "Myrmidon",
-        "tags": [],
-        "bases": {
-            "HP": 23,
-            "STR": 7,
-            "MAG": 4,
-            "SKL": 12,
-            "SPD": 13,
-            "LCK": 9,
-            "DEF": 4,
-            "RES": 3,
-            "CON": 5,
-            "MOV": 5,
-            "LEAD": 0
-        },
-        "growths": {
-            "HP": 75,
-            "STR": 30,
-            "MAG": 20,
-            "SKL": 55,
-            "SPD": 60,
-            "LCK": 50,
-            "DEF": 15,
-            "RES": 25,
-            "CON": 0,
-            "MOV": 0,
-            "LEAD": 0
-        },
-        "starting_items": [
-            [
-                "Shamshir",
-                false
-            ],
-            [
-                "Elixir",
-                false
-            ]
-        ],
-        "learned_skills": [],
-        "unit_notes": [],
-        "wexp_gain": {
-            "Sword": [
-                true,
-                31
-            ],
-            "Lance": [
-                false,
-                0
-            ],
-            "Axe": [
-                false,
-                0
-            ],
-            "Bow": [
-                false,
-                0
-            ],
-            "Staff": [
-                false,
-                0
-            ],
-            "Light": [
-                false,
-                0
-            ],
-            "Anima": [
-                false,
-                0
-            ],
-            "Dark": [
-                false,
-                0
-            ],
-            "Default": [
-                false,
-                0
-            ]
-        },
-        "alternate_classes": null,
-        "portrait_nid": "Marisa",
-        "affinity": "Ice"
-    },
-    {
-        "nid": "L'arachel",
-        "name": "L'arachel",
-        "desc": "A young woman from Rausten. She fights for justice and honour.",
-        "variant": null,
-        "level": 3,
-        "klass": "Troubadour",
-        "tags": [],
-        "bases": {
-            "HP": 18,
-            "STR": 0,
-            "MAG": 6,
-            "SKL": 6,
-            "SPD": 10,
-            "LCK": 12,
-            "DEF": 5,
-            "RES": 8,
-            "CON": 5,
-            "MOV": 6,
-            "LEAD": 0
-        },
-        "growths": {
-            "HP": 45,
-            "STR": 0,
-            "MAG": 50,
-            "SKL": 45,
-            "SPD": 45,
-            "LCK": 65,
-            "DEF": 15,
-            "RES": 50,
-            "CON": 0,
-            "MOV": 0,
-            "LEAD": 0
-        },
-        "starting_items": [
-            [
-                "Mend",
-                false
-            ],
-            [
-                "White Gem",
-                false
-            ],
-            [
-                "Elixir",
-                false
-            ]
-        ],
-        "learned_skills": [],
-        "unit_notes": [],
-        "wexp_gain": {
-            "Sword": [
-                false,
-                0
-            ],
-            "Lance": [
-                false,
-                0
-            ],
-            "Axe": [
-                false,
-                0
-            ],
-            "Bow": [
-                false,
-                0
-            ],
-            "Staff": [
-                true,
-                31
-            ],
-            "Light": [
-                false,
-                0
-            ],
-            "Anima": [
-                false,
-                0
-            ],
-            "Dark": [
-                false,
-                0
-            ],
-            "Default": [
-                false,
-                0
-            ]
-        },
-        "alternate_classes": null,
-        "portrait_nid": "L'arachel",
-        "affinity": "Light"
-    },
-    {
-        "nid": "Dozla",
-        "name": "Dozla",
-        "desc": "A berserker from Rausten. He\u2019s a hearty man with a thirst for life.",
-        "variant": null,
-        "level": 1,
-        "klass": "Berserker",
-        "tags": [],
-        "bases": {
-            "HP": 43,
-            "STR": 16,
-            "MAG": 0,
-            "SKL": 11,
-            "SPD": 9,
-            "LCK": 4,
-            "DEF": 11,
-            "RES": 6,
-            "CON": 16,
-            "MOV": 6,
-            "LEAD": 0
-        },
-        "growths": {
-            "HP": 85,
-            "STR": 50,
-            "MAG": 0,
-            "SKL": 35,
-            "SPD": 40,
-            "LCK": 30,
-            "DEF": 30,
-            "RES": 25,
-            "CON": 0,
-            "MOV": 0,
-            "LEAD": 0
-        },
-        "starting_items": [
-            [
-                "Battle Axe",
-                false
-            ],
-            [
-                "Elixir",
-                false
-            ]
-        ],
-        "learned_skills": [],
-        "unit_notes": [],
-        "wexp_gain": {
-            "Sword": [
-                false,
-                0
-            ],
-            "Lance": [
-                false,
-                0
-            ],
-            "Axe": [
-                true,
-                121
-            ],
-            "Bow": [
-                false,
-                0
-            ],
-            "Staff": [
-                false,
-                0
-            ],
-            "Light": [
-                false,
-                0
-            ],
-            "Anima": [
-                false,
-                0
-            ],
-            "Dark": [
-                false,
-                0
-            ],
-            "Default": [
-                false,
-                0
-            ]
-        },
-        "alternate_classes": null,
-        "portrait_nid": "Dozla",
-        "affinity": "Thunder"
-    },
-    {
-        "nid": "Saleh",
-        "name": "Saleh",
-        "desc": "A sage from the village Caer Pelyn. He\u2019s Ewan\u2019s solemn, but kind, teacher.",
-        "variant": null,
-        "level": 1,
-        "klass": "Sage",
-        "tags": [],
-        "bases": {
-            "HP": 30,
-            "STR": 0,
-            "MAG": 16,
-            "SKL": 18,
-            "SPD": 14,
-            "LCK": 11,
-            "DEF": 8,
-            "RES": 13,
-            "CON": 8,
-            "MOV": 6,
-            "LEAD": 0
-        },
-        "growths": {
-            "HP": 50,
-            "STR": 0,
-            "MAG": 30,
-            "SKL": 25,
-            "SPD": 40,
-            "LCK": 40,
-            "DEF": 30,
-            "RES": 35,
-            "CON": 0,
-            "MOV": 0,
-            "LEAD": 0
-        },
-        "starting_items": [
-            [
-                "Elfire",
-                false
-            ],
-            [
-                "Thunder",
-                false
-            ]
-        ],
-        "learned_skills": [],
-        "unit_notes": [],
-        "wexp_gain": {
-            "Sword": [
-                false,
-                0
-            ],
-            "Lance": [
-                false,
-                0
-            ],
-            "Axe": [
-                false,
-                0
-            ],
-            "Bow": [
-                false,
-                0
-            ],
-            "Staff": [
-                true,
-                71
-            ],
-            "Light": [
-                true,
-                121
-            ],
-            "Anima": [
-                true,
-                181
-            ],
-            "Dark": [
-                false,
-                0
-            ],
-            "Default": [
-                false,
-                0
-            ]
-        },
-        "alternate_classes": null,
-        "portrait_nid": "Saleh",
-        "affinity": "Wind"
-    },
-    {
-        "nid": "Ewan",
-        "name": "Ewan",
-        "desc": "A sage-in-training from Jehanna. He reveres his teacher, Saleh.",
-        "variant": null,
-        "level": 1,
-        "klass": "Citizen",
-        "tags": [],
-        "bases": {
-            "HP": 15,
-            "STR": 0,
-            "MAG": 3,
-            "SKL": 2,
-            "SPD": 5,
-            "LCK": 5,
-            "DEF": 0,
-            "RES": 3,
-            "CON": 5,
-            "MOV": 4,
-            "LEAD": 0
-        },
-        "growths": {
-            "HP": 60,
-            "STR": 0,
-            "MAG": 55,
-            "SKL": 50,
-            "SPD": 45,
-            "LCK": 60,
-            "DEF": 20,
-            "RES": 45,
-            "CON": 0,
-            "MOV": 0,
-            "LEAD": 0
-        },
-        "starting_items": [
-            [
-                "Fire",
-                false
-            ],
-            [
-                "Energy Ring",
-                false
-            ],
-            [
-                "Vulnerary",
-                false
-            ]
-        ],
-        "learned_skills": [],
-        "unit_notes": [],
-        "wexp_gain": {
-            "Sword": [
-                false,
-                0
-            ],
-            "Lance": [
-                false,
-                0
-            ],
-            "Axe": [
-                false,
-                0
-            ],
-            "Bow": [
-                false,
-                0
-            ],
-            "Staff": [
-                false,
-                0
-            ],
-            "Light": [
-                false,
-                0
-            ],
-            "Anima": [
-                true,
-                1
-            ],
-            "Dark": [
-                false,
-                0
-            ],
-            "Default": [
-                false,
-                0
-            ]
-        },
-        "alternate_classes": null,
-        "portrait_nid": "Ewan",
-        "affinity": "Light"
-    },
-    {
-        "nid": "Cormag",
-        "name": "Cormag",
-        "desc": "A wyvern knight of Grado. A gentle man, but a ferocious warrior.",
-        "variant": null,
-        "level": 9,
-        "klass": "Wyvern Rider",
-        "tags": [],
-        "bases": {
-            "HP": 30,
-            "STR": 14,
-            "MAG": 7,
-            "SKL": 9,
-            "SPD": 10,
-            "LCK": 4,
-            "DEF": 12,
-            "RES": 2,
-            "CON": 11,
-            "MOV": 7,
-            "LEAD": 0
-        },
-        "growths": {
-            "HP": 85,
-            "STR": 55,
-            "MAG": 25,
-            "SKL": 40,
-            "SPD": 45,
-            "LCK": 35,
-            "DEF": 25,
-            "RES": 15,
-            "CON": 0,
-            "MOV": 0,
-            "LEAD": 0
-        },
-        "starting_items": [
-            [
-                "Killer Lance",
-                false
-            ],
-            [
-                "Iron Lance",
-                false
-            ],
-            [
-                "Vulnerary",
-                false
-            ]
-        ],
-        "learned_skills": [],
-        "unit_notes": [],
-        "wexp_gain": {
-            "Sword": [
-                false,
-                0
-            ],
-            "Lance": [
-                true,
-                71
-            ],
-            "Axe": [
-                false,
-                0
-            ],
-            "Bow": [
-                false,
-                0
-            ],
-            "Staff": [
-                false,
-                0
-            ],
-            "Light": [
-                false,
-                0
-            ],
-            "Anima": [
-                false,
-                0
-            ],
-            "Dark": [
-                false,
-                0
-            ],
-            "Default": [
-                false,
-                0
-            ]
-        },
-        "alternate_classes": null,
-        "portrait_nid": "Cormag",
-        "affinity": "Fire"
-    },
-    {
-        "nid": "Rennac",
-        "name": "Rennac",
-        "desc": "A lazy, greedy, but exceptional fighter from the Republic of Carcino.",
-        "variant": null,
-        "level": 1,
-        "klass": "Rogue",
-        "tags": [],
-        "bases": {
-            "HP": 28,
-            "STR": 10,
-            "MAG": 5,
-            "SKL": 16,
-            "SPD": 17,
-            "LCK": 5,
-            "DEF": 9,
-            "RES": 11,
-            "CON": 7,
-            "MOV": 0,
-            "LEAD": 0
-        },
-        "growths": {
-            "HP": 65,
-            "STR": 25,
-            "MAG": 15,
-            "SKL": 45,
-            "SPD": 60,
-            "LCK": 25,
-            "DEF": 25,
-            "RES": 30,
-            "CON": 0,
-            "MOV": 0,
-            "LEAD": 0
-        },
-        "starting_items": [
-            [
-                "Steel Sword",
-                false
-            ],
-            [
-                "Elixir",
-                false
-            ]
-        ],
-        "learned_skills": [],
-        "unit_notes": [],
-        "wexp_gain": {
-            "Sword": [
-                true,
-                1
-            ],
-            "Lance": [
-                false,
-                0
-            ],
-            "Axe": [
-                false,
-                0
-            ],
-            "Bow": [
-                false,
-                0
-            ],
-            "Staff": [
-                false,
-                0
-            ],
-            "Light": [
-                false,
-                0
-            ],
-            "Anima": [
-                false,
-                0
-            ],
-            "Dark": [
-                false,
-                0
-            ],
-            "Default": [
-                false,
-                0
-            ]
-        },
-        "alternate_classes": null,
-        "portrait_nid": "Rennac",
-        "affinity": "Dark"
-    },
-    {
-        "nid": "Duessel",
-        "name": "Duessel",
-        "desc": "A courageous general in Grado\u2019s army. He\u2019s better known as Obsidian.",
-        "variant": null,
-        "level": 9,
-        "klass": "Great_Knight",
-        "tags": [],
-        "bases": {
-            "HP": 41,
-            "STR": 17,
-            "MAG": 2,
-            "SKL": 12,
-            "SPD": 12,
-            "LCK": 8,
-            "DEF": 17,
-            "RES": 9,
-            "CON": 15,
-            "MOV": 6,
-            "LEAD": 0
-        },
-        "growths": {
-            "HP": 85,
-            "STR": 55,
-            "MAG": 5,
-            "SKL": 40,
-            "SPD": 30,
-            "LCK": 20,
-            "DEF": 45,
-            "RES": 30,
-            "CON": 0,
-            "MOV": 0,
-            "LEAD": 0
-        },
-        "starting_items": [
-            [
-                "Silver Lance",
-                false
-            ],
-            [
-                "Silver Axe",
-                false
-            ],
-            [
-                "Vulnerary",
-                false
-            ]
-        ],
-        "learned_skills": [],
-        "unit_notes": [],
-        "wexp_gain": {
-            "Sword": [
-                false,
-                181
-            ],
-            "Lance": [
-                false,
-                181
-            ],
-            "Axe": [
-                false,
-                181
-            ],
-            "Bow": [
-                false,
-                0
-            ],
-            "Staff": [
-                false,
-                0
-            ],
-            "Light": [
-                false,
-                0
-            ],
-            "Anima": [
-                false,
-                0
-            ],
-            "Dark": [
-                false,
-                0
-            ],
-            "Default": [
-                false,
-                0
-            ]
-        },
-        "alternate_classes": null,
-        "portrait_nid": "Duessel",
-        "affinity": "Anima"
-    },
-    {
-        "nid": "O'Neill",
-        "name": "O'Neill",
-        "desc": "A troop leader in Grado's army.",
-        "variant": null,
-        "level": 20,
-        "klass": "Cavalier",
-        "tags": [
-            "Boss"
-        ],
-        "bases": {
-            "HP": 24,
-            "STR": 7,
-            "MAG": 0,
-            "SKL": 4,
-            "SPD": 7,
-            "LCK": 0,
-            "DEF": 2,
-            "CON": 11,
-            "MOV": 5,
-            "RES": 0,
-            "LEAD": 0
-        },
-        "growths": {
-            "HP": 0,
-            "STR": 0,
-            "MAG": 0,
-            "SKL": 0,
-            "SPD": 0,
-            "LCK": 0,
-            "DEF": 0,
-            "CON": 0,
-            "MOV": 0,
-            "RES": 0,
-            "LEAD": 0
-        },
-        "starting_items": [
-            [
-                "Iron Lance",
-                false
-            ]
-        ],
-        "learned_skills": [],
-        "unit_notes": [],
-        "wexp_gain": {
-            "Sword": [
-                false,
-                0
-            ],
-            "Lance": [
-                false,
-                71
-            ],
-            "Axe": [
-                true,
-                71
-            ],
-            "Bow": [
-                false,
-                0
-            ],
-            "Staff": [
-                false,
-                0
-            ],
-            "Light": [
-                false,
-                0
-            ],
-            "Anima": [
-                false,
-                0
-            ],
-            "Dark": [
-                false,
-                0
-            ],
-            "Default": [
-                false,
-                0
-            ]
-        },
-        "alternate_classes": null,
-        "portrait_nid": "Mercenary1",
-        "affinity": "None"
-    },
-    {
-        "nid": "Breguet",
-        "name": "Breguet",
-        "desc": "Commander of a Grado military force.",
-        "variant": null,
-        "level": 4,
-        "klass": "Knight",
-        "tags": [
-            "Boss"
-        ],
-        "bases": {
-            "HP": 21,
-            "STR": 8,
-            "MAG": 0,
-            "SKL": 2,
-            "SPD": 1,
-            "LCK": 2,
-            "DEF": 9,
-            "CON": 13,
-            "MOV": 4,
-            "RES": 0,
-            "LEAD": 0
-        },
-        "growths": {
-            "HP": 80,
-            "STR": 40,
-            "MAG": 0,
-            "SKL": 30,
-            "SPD": 15,
-            "LCK": 25,
-            "DEF": 28,
-            "CON": 0,
-            "MOV": 0,
-            "RES": 20,
-            "LEAD": 0
-        },
-        "starting_items": [
-            [
-                "Iron Lance",
-                false
-            ]
-        ],
-        "learned_skills": [],
-        "unit_notes": [],
-        "wexp_gain": {
-            "Sword": [
-                false,
-                0
-            ],
-            "Lance": [
-                true,
-                71
-            ],
-            "Axe": [
-                false,
-                0
-            ],
-            "Bow": [
-                false,
-                0
-            ],
-            "Staff": [
-                false,
-                0
-            ],
-            "Light": [
-                false,
-                0
-            ],
-            "Anima": [
-                false,
-                0
-            ],
-            "Dark": [
-                false,
-                0
-            ],
-            "Default": [
-                false,
-                0
-            ]
-        },
-        "alternate_classes": null,
-        "portrait_nid": "Breguet",
-        "affinity": null
-    },
-    {
-        "nid": "Bone",
-        "name": "Bone",
-        "desc": "One of Bazba's henchmen.",
-        "variant": null,
-        "level": 4,
-        "klass": "Brigand",
-        "tags": [
-            "Boss"
-        ],
-        "bases": {
-            "HP": 26,
-            "STR": 8,
-            "MAG": 0,
-            "SKL": 6,
-            "SPD": 6,
-            "LCK": 0,
-            "DEF": 5,
-            "CON": 12,
-            "MOV": 5,
-            "RES": 1,
-            "LEAD": 0
-        },
-        "growths": {
-            "HP": 0,
-            "STR": 0,
-            "MAG": 0,
-            "SKL": 0,
-            "SPD": 0,
-            "LCK": 0,
-            "DEF": 0,
-            "CON": 0,
-            "MOV": 0,
-            "RES": 0,
-            "LEAD": 0
-        },
-        "starting_items": [
-            [
-                "Iron Axe",
-                false
-            ]
-        ],
-        "learned_skills": [],
-        "unit_notes": [],
-        "wexp_gain": {
-            "Sword": [
-                false,
-                0
-            ],
-            "Lance": [
-                false,
-                0
-            ],
-            "Axe": [
-                true,
-                31
-            ],
-            "Bow": [
-                false,
-                0
-            ],
-            "Staff": [
-                false,
-                0
-            ],
-            "Light": [
-                false,
-                0
-            ],
-            "Anima": [
-                false,
-                0
-            ],
-            "Dark": [
-                false,
-                0
-            ],
-            "Default": [
-                false,
-                0
-            ]
-        },
-        "alternate_classes": null,
-        "portrait_nid": "Bone",
-        "affinity": null
-    },
-    {
-        "nid": "Bazba",
-        "name": "Bazba",
-        "desc": "The leader of Bazba's bandits.",
-        "variant": "",
-        "level": 6,
-        "klass": "Brigand",
-        "tags": [
-            "Boss"
-        ],
-        "bases": {
-            "HP": 26,
-            "STR": 9,
-            "MAG": 0,
-            "SKL": 6,
-            "SPD": 8,
-            "LCK": 0,
-            "DEF": 5,
-            "CON": 12,
-            "MOV": 5,
-            "RES": 3,
-            "LEAD": 0
-        },
-        "growths": {
-            "HP": 0,
-            "STR": 0,
-            "MAG": 0,
-            "SKL": 0,
-            "SPD": 0,
-            "LCK": 0,
-            "DEF": 0,
-            "CON": 0,
-            "MOV": 0,
-            "RES": 0,
-            "LEAD": 0
-        },
-        "starting_items": [
-            [
-                "Steel Axe",
-                false
-            ],
-            [
-                "Hand Axe",
-                false
-            ]
-        ],
-        "learned_skills": [],
-        "unit_notes": [],
-        "wexp_gain": {
-            "Sword": [
-                false,
-                0
-            ],
-            "Lance": [
-                false,
-                0
-            ],
-            "Axe": [
-                true,
-                71
-            ],
-            "Bow": [
-                false,
-                0
-            ],
-            "Staff": [
-                false,
-                0
-            ],
-            "Light": [
-                false,
-                0
-            ],
-            "Anima": [
-                false,
-                0
-            ],
-            "Dark": [
-                false,
-                0
-            ],
-            "Default": [
-                false,
-                0
-            ]
-        },
-        "alternate_classes": null,
-        "portrait_nid": "Bazba",
-        "affinity": null
-    },
-    {
-        "nid": "Saar",
-        "name": "Saar",
-        "desc": "Commander of Grado's border guard.\nHis loyalty is unshakable.",
-        "variant": "",
-        "level": 8,
-        "klass": "Knight",
-        "tags": [
-            "Boss"
-        ],
-        "bases": {
-            "HP": 30,
-            "STR": 12,
-            "MAG": 0,
-            "SKL": 8,
-            "SPD": 3,
-            "LCK": 4,
-            "DEF": 11,
-            "CON": 13,
-            "MOV": 4,
-            "RES": 3,
-            "LEAD": 0
-        },
-        "growths": {
-            "HP": 0,
-            "STR": 0,
-            "MAG": 0,
-            "SKL": 0,
-            "SPD": 0,
-            "LCK": 0,
-            "DEF": 0,
-            "CON": 0,
-            "MOV": 0,
-            "RES": 0,
-            "LEAD": 0
-        },
-        "starting_items": [
-            [
-                "Javelin",
-                false
-            ]
-        ],
-        "learned_skills": [],
-        "unit_notes": [],
-        "wexp_gain": {
-            "Sword": [
-                false,
-                0
-            ],
-            "Lance": [
-                false,
-                71
-            ],
-            "Axe": [
-                true,
-                710
-            ],
-            "Bow": [
-                false,
-                0
-            ],
-            "Staff": [
-                false,
-                0
-            ],
-            "Light": [
-                false,
-                0
-            ],
-            "Anima": [
-                false,
-                0
-            ],
-            "Dark": [
-                false,
-                0
-            ],
-            "Default": [
-                false,
-                0
-            ]
-        },
-        "alternate_classes": null,
-        "portrait_nid": "Saar",
-        "affinity": null
-    },
-    {
-        "nid": "Selena",
-        "name": "Selena",
-        "desc": "",
-        "variant": "Female",
-        "level": 11,
-        "klass": "Mage Knight",
-        "tags": [],
-        "bases": {
-            "HP": 39,
-            "STR": 6,
-            "MAG": 14,
-            "SKL": 14,
-            "SPD": 17,
-            "LCK": 11,
-            "DEF": 11,
-            "RES": 18,
-            "CON": 6,
-            "MOV": 7,
-            "LEAD": 0
-        },
-        "growths": {
-            "HP": 0,
-            "STR": 0,
-            "MAG": 0,
-            "SKL": 0,
-            "SPD": 0,
-            "LCK": 0,
-            "DEF": 0,
-            "RES": 0,
-            "CON": 0,
-            "MOV": 0,
-            "LEAD": 0
-        },
-        "starting_items": [
-            [
-                "Bolting",
-                false
-            ],
-            [
-                "Elfire",
-                false
-            ]
-        ],
-        "learned_skills": [],
-        "unit_notes": [],
-        "wexp_gain": {
-            "Sword": [
-                false,
-                0
-            ],
-            "Lance": [
-                false,
-                0
-            ],
-            "Axe": [
-                false,
-                0
-            ],
-            "Bow": [
-                false,
-                0
-            ],
-            "Staff": [
-                false,
-                121
-            ],
-            "Light": [
-                false,
-                0
-            ],
-            "Anima": [
-                false,
-                181
-            ],
-            "Dark": [
-                false,
-                0
-            ],
-            "Default": [
-                false,
-                0
-            ]
-        },
-        "alternate_classes": null,
-        "portrait_nid": "Selena",
-        "affinity": null
-    },
-    {
-        "nid": "Vigarde",
-        "name": "Vigarde",
-        "desc": "",
-        "variant": "",
-        "level": 13,
-        "klass": "General",
-        "tags": [],
-        "bases": {
-            "HP": 54,
-            "STR": 22,
-            "MAG": 7,
-            "SKL": 15,
-            "SPD": 11,
-            "LCK": 10,
-            "DEF": 21,
-            "RES": 13,
-            "CON": 17,
-            "MOV": 5,
-            "LEAD": 0
-        },
-        "growths": {
-            "HP": 0,
-            "STR": 0,
-            "MAG": 0,
-            "SKL": 0,
-            "SPD": 0,
-            "LCK": 0,
-            "DEF": 0,
-            "RES": 0,
-            "CON": 0,
-            "MOV": 0,
-            "LEAD": 0
-        },
-        "starting_items": [
-            [
-                "Spear",
-                false
-            ],
-            [
-                "Knight Crest",
-                true
-            ]
-        ],
-        "learned_skills": [],
-        "unit_notes": [],
-        "wexp_gain": {
-            "Sword": [
-                false,
-                181
-            ],
-            "Lance": [
-                false,
-                251
-            ],
-            "Axe": [
-                false,
-                181
-            ],
-            "Bow": [
-                false,
-                0
-            ],
-            "Staff": [
-                false,
-                0
-            ],
-            "Light": [
-                false,
-                0
-            ],
-            "Anima": [
-                false,
-                0
-            ],
-            "Dark": [
-                false,
-                0
-            ],
-            "Default": [
-                false,
-                0
-            ]
-        },
-        "alternate_classes": null,
-        "portrait_nid": "VigardeHealthy",
-        "affinity": null
-    },
-    {
-        "nid": "Caellach",
-        "name": "Caellach",
-        "desc": "",
-        "variant": null,
-        "level": 12,
-        "klass": "Hero",
-        "tags": [],
-        "bases": {
-            "HP": 50,
-            "STR": 20,
-            "MAG": 3,
-            "SKL": 15,
-            "SPD": 14,
-            "LCK": 15,
-            "DEF": 16,
-            "RES": 14,
-            "CON": 13,
-            "MOV": 6,
-            "LEAD": 0
-        },
-        "growths": {
-            "HP": 0,
-            "STR": 0,
-            "MAG": 0,
-            "SKL": 0,
-            "SPD": 0,
-            "LCK": 0,
-            "DEF": 0,
-            "RES": 0,
-            "CON": 0,
-            "MOV": 0,
-            "LEAD": 0
-        },
-        "starting_items": [
-            [
-                "Tomahawk",
-                false
-            ],
-            [
-                "Silver Axe",
-                false
-            ],
-            [
-                "Hoplon Guard",
-                true
-            ]
-        ],
-        "learned_skills": [],
-        "unit_notes": [],
-        "wexp_gain": {
-            "Sword": [
-                false,
-                181
-            ],
-            "Lance": [
-                false,
-                0
-            ],
-            "Axe": [
-                false,
-                251
-            ],
-            "Bow": [
-                false,
-                0
-            ],
-            "Staff": [
-                false,
-                0
-            ],
-            "Light": [
-                false,
-                0
-            ],
-            "Anima": [
-                false,
-                0
-            ],
-            "Dark": [
-                false,
-                0
-            ],
-            "Default": [
-                false,
-                0
-            ]
-        },
-        "alternate_classes": null,
-        "portrait_nid": "Caellach",
-        "affinity": null
-    },
-    {
-        "nid": "Valter",
-        "name": "Valter",
-        "desc": "",
-        "variant": null,
-        "level": 131,
-        "klass": "Wyvern Knight",
-        "tags": [],
-        "bases": {
-            "HP": 48,
-            "STR": 20,
-            "MAG": 0,
-            "SKL": 18,
-            "SPD": 18,
-            "LCK": 4,
-            "DEF": 14,
-            "RES": 13,
-            "CON": 11,
-            "MOV": 8,
-            "LEAD": 0
-        },
-        "growths": {
-            "HP": 0,
-            "STR": 0,
-            "MAG": 0,
-            "SKL": 0,
-            "SPD": 0,
-            "LCK": 0,
-            "DEF": 0,
-            "RES": 0,
-            "CON": 0,
-            "MOV": 0,
-            "LEAD": 0
-        },
-        "starting_items": [
-            [
-                "Spear",
-                false
-            ],
-            [
-                "Killer Lance",
-                false
-            ],
-            [
-                "Fili Shield",
-                true
-            ]
-        ],
-        "learned_skills": [],
-        "unit_notes": [],
-        "wexp_gain": {
-            "Sword": [
-                false,
-                0
-            ],
-            "Lance": [
-                false,
-                251
-            ],
-            "Axe": [
-                false,
-                0
-            ],
-            "Bow": [
-                false,
-                0
-            ],
-            "Staff": [
-                false,
-                0
-            ],
-            "Light": [
-                false,
-                0
-            ],
-            "Anima": [
-                false,
-                0
-            ],
-            "Dark": [
-                false,
-                0
-            ],
-            "Default": [
-                false,
-                0
-            ]
-        },
-        "alternate_classes": null,
-        "portrait_nid": "Valter",
-        "affinity": null
-    },
-    {
-        "nid": "Riev",
-        "name": "Riev",
-        "desc": "",
-        "variant": null,
-        "level": 16,
-        "klass": "Cleric",
-        "tags": [],
-        "bases": {
-            "HP": 51,
-            "STR": 0,
-            "MAG": 16,
-            "SKL": 22,
-            "SPD": 20,
-            "LCK": 11,
-            "DEF": 16,
-            "RES": 20,
-            "CON": 7,
-            "MOV": 6,
-            "LEAD": 0
-        },
-        "growths": {
-            "HP": 0,
-            "STR": 0,
-            "MAG": 0,
-            "SKL": 0,
-            "SPD": 0,
-            "LCK": 0,
-            "DEF": 0,
-            "RES": 0,
-            "CON": 0,
-            "MOV": 0,
-            "LEAD": 0
-        },
-        "starting_items": [
-            [
-                "Aura",
-                true
-            ]
-        ],
-        "learned_skills": [],
-        "unit_notes": [],
-        "wexp_gain": {
-            "Sword": [
-                false,
-                0
-            ],
-            "Lance": [
-                false,
-                0
-            ],
-            "Axe": [
-                false,
-                0
-            ],
-            "Bow": [
-                false,
-                0
-            ],
-            "Staff": [
-                false,
-                181
-            ],
-            "Light": [
-                false,
-                251
-            ],
-            "Anima": [
-                false,
-                0
-            ],
-            "Dark": [
-                false,
-                0
-            ],
-            "Default": [
-                false,
-                0
-            ]
-        },
-        "alternate_classes": null,
-        "portrait_nid": "Riev",
-        "affinity": null
-    },
-    {
-        "nid": "Lyon",
-        "name": "Lyon",
-        "desc": "",
-        "variant": null,
-        "level": 14,
-        "klass": "Necromancer",
-        "tags": [],
-        "bases": {
-            "HP": 46,
-            "STR": 1,
-            "MAG": 24,
-            "SKL": 14,
-            "SPD": 12,
-            "LCK": 5,
-            "DEF": 17,
-            "RES": 20,
-            "CON": 7,
-            "MOV": 6,
-            "LEAD": 0
-        },
-        "growths": {
-            "HP": 0,
-            "STR": 0,
-            "MAG": 0,
-            "SKL": 0,
-            "SPD": 0,
-            "LCK": 0,
-            "DEF": 0,
-            "RES": 0,
-            "CON": 0,
-            "MOV": 0,
-            "LEAD": 0
-        },
-        "starting_items": [
-            [
-                "Nosferatu",
-                false
-            ],
-            [
-                "Fenrir",
-                false
-            ]
-        ],
-        "learned_skills": [],
-        "unit_notes": [],
-        "wexp_gain": {
-            "Sword": [
-                false,
-                0
-            ],
-            "Lance": [
-                false,
-                0
-            ],
-            "Axe": [
-                false,
-                0
-            ],
-            "Bow": [
-                false,
-                0
-            ],
-            "Staff": [
-                false,
-                181
-            ],
-            "Light": [
-                false,
-                0
-            ],
-            "Anima": [
-                false,
-                0
-            ],
-            "Dark": [
-                false,
-                251
-            ],
-            "Default": [
-                false,
-                0
-            ]
-        },
-        "alternate_classes": null,
-        "portrait_nid": "Lyon",
-        "affinity": null
-    }
+[
+    {
+        "nid": "Eirika",
+        "name": "Eirika",
+        "desc": "The princess of the Kingdom of\nRenais. She's elegant and kind.",
+        "variant": null,
+        "level": 1,
+        "klass": "Eirika_Lord",
+        "tags": [
+            "Lord"
+        ],
+        "bases": {
+            "HP": 16,
+            "STR": 4,
+            "MAG": 2,
+            "SKL": 8,
+            "SPD": 9,
+            "LCK": 5,
+            "DEF": 3,
+            "CON": 5,
+            "MOV": 5,
+            "RES": 1,
+            "LEAD": 0
+        },
+        "growths": {
+            "HP": 70,
+            "STR": 40,
+            "MAG": 20,
+            "SKL": 60,
+            "SPD": 60,
+            "LCK": 60,
+            "DEF": 30,
+            "CON": 0,
+            "MOV": 0,
+            "RES": 30,
+            "LEAD": 0
+        },
+        "starting_items": [
+            [
+                "Vulnerary",
+                false
+            ],
+            [
+                "Rapier",
+                false
+            ]
+        ],
+        "learned_skills": [
+            [
+                2,
+                "Luna"
+            ],
+            [
+                1,
+                "Smush"
+            ]
+        ],
+        "unit_notes": [
+            [
+                "Likes",
+                "Ephraim,Lyon"
+            ],
+            [
+                "Dislikes",
+                "Strength"
+            ],
+            [
+                "Blood Type",
+                "O+"
+            ],
+            [
+                "Nationality",
+                "Renais"
+            ],
+            [
+                "Fire",
+                "Emblem"
+            ]
+        ],
+        "wexp_gain": {
+            "Sword": [
+                true,
+                1
+            ],
+            "Lance": [
+                false,
+                0
+            ],
+            "Axe": [
+                false,
+                0
+            ],
+            "Bow": [
+                false,
+                0
+            ],
+            "Staff": [
+                false,
+                0
+            ],
+            "Light": [
+                false,
+                0
+            ],
+            "Anima": [
+                false,
+                0
+            ],
+            "Dark": [
+                false,
+                0
+            ],
+            "Default": [
+                false,
+                0
+            ]
+        },
+        "alternate_classes": null,
+        "portrait_nid": "Eirika",
+        "affinity": "Light"
+    },
+    {
+        "nid": "Seth",
+        "name": "Seth",
+        "desc": "A young commander of Renais.\nHe's calm, composed, and skilled.",
+        "variant": null,
+        "level": 1,
+        "klass": "Paladin",
+        "tags": [],
+        "bases": {
+            "HP": 30,
+            "STR": 14,
+            "MAG": 7,
+            "SKL": 13,
+            "SPD": 12,
+            "LCK": 13,
+            "DEF": 11,
+            "CON": 11,
+            "MOV": 8,
+            "RES": 8,
+            "LEAD": 0
+        },
+        "growths": {
+            "HP": 90,
+            "STR": 50,
+            "MAG": 25,
+            "SKL": 45,
+            "SPD": 45,
+            "LCK": 25,
+            "DEF": 40,
+            "CON": 0,
+            "MOV": 0,
+            "RES": 30,
+            "LEAD": 0
+        },
+        "starting_items": [
+            [
+                "Steel Sword",
+                false
+            ],
+            [
+                "Silver Lance",
+                false
+            ],
+            [
+                "Vulnerary",
+                false
+            ]
+        ],
+        "learned_skills": [],
+        "unit_notes": [],
+        "wexp_gain": {
+            "Sword": [
+                true,
+                181
+            ],
+            "Lance": [
+                true,
+                181
+            ],
+            "Axe": [
+                false,
+                0
+            ],
+            "Bow": [
+                false,
+                0
+            ],
+            "Staff": [
+                false,
+                0
+            ],
+            "Light": [
+                false,
+                0
+            ],
+            "Anima": [
+                false,
+                0
+            ],
+            "Dark": [
+                false,
+                0
+            ],
+            "Default": [
+                false,
+                0
+            ]
+        },
+        "alternate_classes": null,
+        "portrait_nid": "Seth",
+        "affinity": "Anima"
+    },
+    {
+        "nid": "Franz",
+        "name": "Franz",
+        "desc": "An earnest and compassionate cavalier from Renais.",
+        "variant": null,
+        "level": 1,
+        "klass": "Cavalier",
+        "tags": [],
+        "bases": {
+            "HP": 20,
+            "STR": 7,
+            "MAG": 3,
+            "SKL": 5,
+            "SPD": 7,
+            "LCK": 2,
+            "DEF": 6,
+            "CON": 9,
+            "MOV": 7,
+            "RES": 1,
+            "LEAD": 0
+        },
+        "growths": {
+            "HP": 80,
+            "STR": 40,
+            "MAG": 20,
+            "SKL": 40,
+            "SPD": 50,
+            "LCK": 40,
+            "DEF": 25,
+            "CON": 0,
+            "MOV": 0,
+            "RES": 20,
+            "LEAD": 0
+        },
+        "starting_items": [
+            [
+                "Iron Lance",
+                false
+            ],
+            [
+                "Iron Lance",
+                false
+            ],
+            [
+                "Vulnerary",
+                false
+            ],
+            [
+                "Vulnerary",
+                false
+            ]
+        ],
+        "learned_skills": [],
+        "unit_notes": [],
+        "wexp_gain": {
+            "Sword": [
+                true,
+                1
+            ],
+            "Lance": [
+                true,
+                31
+            ],
+            "Axe": [
+                false,
+                0
+            ],
+            "Bow": [
+                false,
+                0
+            ],
+            "Staff": [
+                false,
+                0
+            ],
+            "Light": [
+                false,
+                0
+            ],
+            "Anima": [
+                false,
+                0
+            ],
+            "Dark": [
+                false,
+                0
+            ],
+            "Default": [
+                false,
+                0
+            ]
+        },
+        "alternate_classes": null,
+        "portrait_nid": "Franz",
+        "affinity": "Light"
+    },
+    {
+        "nid": "Gilliam",
+        "name": "Gilliam",
+        "desc": "An armoured knight from Frelia. He's quiet yet dependable.",
+        "variant": null,
+        "level": 4,
+        "klass": "Knight",
+        "tags": [],
+        "bases": {
+            "HP": 25,
+            "STR": 9,
+            "MAG": 5,
+            "SKL": 6,
+            "SPD": 3,
+            "LCK": 3,
+            "DEF": 9,
+            "CON": 14,
+            "MOV": 4,
+            "RES": 3,
+            "LEAD": 0
+        },
+        "growths": {
+            "HP": 90,
+            "STR": 45,
+            "MAG": 20,
+            "SKL": 35,
+            "SPD": 30,
+            "LCK": 30,
+            "DEF": 55,
+            "CON": 0,
+            "MOV": 0,
+            "RES": 20,
+            "LEAD": 0
+        },
+        "starting_items": [
+            [
+                "Iron Lance",
+                false
+            ]
+        ],
+        "learned_skills": [],
+        "unit_notes": [],
+        "wexp_gain": {
+            "Sword": [
+                false,
+                0
+            ],
+            "Lance": [
+                true,
+                71
+            ],
+            "Axe": [
+                false,
+                0
+            ],
+            "Bow": [
+                false,
+                0
+            ],
+            "Staff": [
+                false,
+                0
+            ],
+            "Light": [
+                false,
+                0
+            ],
+            "Anima": [
+                false,
+                0
+            ],
+            "Dark": [
+                false,
+                0
+            ],
+            "Default": [
+                false,
+                0
+            ]
+        },
+        "alternate_classes": null,
+        "portrait_nid": "Gilliam",
+        "affinity": "Thunder"
+    },
+    {
+        "nid": "Vanessa",
+        "name": "Vanessa",
+        "desc": "A sincere, honest, and honourable pegasus knight of Frelia.",
+        "variant": "",
+        "level": 1,
+        "klass": "Pegasus_Knight",
+        "tags": [],
+        "bases": {
+            "HP": 17,
+            "STR": 5,
+            "MAG": 2,
+            "SKL": 7,
+            "SPD": 11,
+            "LCK": 4,
+            "DEF": 6,
+            "RES": 5,
+            "CON": 5,
+            "MOV": 7,
+            "LEAD": 0
+        },
+        "growths": {
+            "HP": 50,
+            "STR": 35,
+            "MAG": 20,
+            "SKL": 55,
+            "SPD": 60,
+            "LCK": 50,
+            "DEF": 20,
+            "RES": 30,
+            "CON": 0,
+            "MOV": 0,
+            "LEAD": 0
+        },
+        "starting_items": [
+            [
+                "Slim Lance",
+                false
+            ],
+            [
+                "Javelin",
+                false
+            ],
+            [
+                "Vulnerary",
+                false
+            ]
+        ],
+        "learned_skills": [],
+        "unit_notes": [],
+        "wexp_gain": {
+            "Sword": [
+                false,
+                0
+            ],
+            "Lance": [
+                true,
+                31
+            ],
+            "Axe": [
+                false,
+                0
+            ],
+            "Bow": [
+                false,
+                0
+            ],
+            "Staff": [
+                false,
+                0
+            ],
+            "Light": [
+                false,
+                0
+            ],
+            "Anima": [
+                false,
+                0
+            ],
+            "Dark": [
+                false,
+                0
+            ],
+            "Default": [
+                false,
+                0
+            ]
+        },
+        "alternate_classes": null,
+        "portrait_nid": "Vanessa",
+        "affinity": "Anima"
+    },
+    {
+        "nid": "Moulder",
+        "name": "Moulder",
+        "desc": "A mature priest of Frelia. He's gentle and reassuring.",
+        "variant": null,
+        "level": 3,
+        "klass": "Cleric",
+        "tags": [],
+        "bases": {
+            "HP": 20,
+            "STR": 6,
+            "MAG": 4,
+            "SKL": 6,
+            "SPD": 9,
+            "LCK": 1,
+            "DEF": 2,
+            "RES": 5,
+            "CON": 9,
+            "MOV": 5,
+            "LEAD": 0
+        },
+        "growths": {
+            "HP": 70,
+            "STR": 50,
+            "MAG": 40,
+            "SKL": 50,
+            "SPD": 40,
+            "LCK": 20,
+            "DEF": 25,
+            "RES": 25,
+            "CON": 0,
+            "MOV": 0,
+            "LEAD": 0
+        },
+        "starting_items": [
+            [
+                "Heal",
+                false
+            ],
+            [
+                "Vulnerary",
+                false
+            ]
+        ],
+        "learned_skills": [],
+        "unit_notes": [],
+        "wexp_gain": {
+            "Sword": [
+                false,
+                0
+            ],
+            "Lance": [
+                false,
+                0
+            ],
+            "Axe": [
+                false,
+                0
+            ],
+            "Bow": [
+                false,
+                0
+            ],
+            "Staff": [
+                true,
+                71
+            ],
+            "Light": [
+                false,
+                0
+            ],
+            "Anima": [
+                false,
+                0
+            ],
+            "Dark": [
+                false,
+                0
+            ],
+            "Default": [
+                false,
+                0
+            ]
+        },
+        "alternate_classes": null,
+        "portrait_nid": "Moulder",
+        "affinity": "Anima"
+    },
+    {
+        "nid": "Ross",
+        "name": "Ross",
+        "desc": "A young villager. He longs to be a warrior, like his father.",
+        "variant": null,
+        "level": 1,
+        "klass": "Journeyman",
+        "tags": [],
+        "bases": {
+            "HP": 15,
+            "STR": 5,
+            "MAG": 2,
+            "SKL": 2,
+            "SPD": 3,
+            "LCK": 8,
+            "DEF": 3,
+            "RES": 0,
+            "CON": 8,
+            "MOV": 5,
+            "LEAD": 0
+        },
+        "growths": {
+            "HP": 80,
+            "STR": 60,
+            "MAG": 35,
+            "SKL": 45,
+            "SPD": 40,
+            "LCK": 50,
+            "DEF": 30,
+            "RES": 25,
+            "CON": 0,
+            "MOV": 0,
+            "LEAD": 0
+        },
+        "starting_items": [
+            [
+                "Hatchet",
+                false
+            ],
+            [
+                "Vulnerary",
+                false
+            ]
+        ],
+        "learned_skills": [],
+        "unit_notes": [],
+        "wexp_gain": {
+            "Sword": [
+                false,
+                0
+            ],
+            "Lance": [
+                false,
+                0
+            ],
+            "Axe": [
+                true,
+                1
+            ],
+            "Bow": [
+                false,
+                0
+            ],
+            "Staff": [
+                false,
+                0
+            ],
+            "Light": [
+                false,
+                0
+            ],
+            "Anima": [
+                false,
+                0
+            ],
+            "Dark": [
+                false,
+                0
+            ],
+            "Default": [
+                false,
+                0
+            ]
+        },
+        "alternate_classes": null,
+        "portrait_nid": "Ross",
+        "affinity": "Fire"
+    },
+    {
+        "nid": "Garcia",
+        "name": "Garcia",
+        "desc": "A villager from Renais. He was once a feared military leader.",
+        "variant": "",
+        "level": 4,
+        "klass": "Fighter",
+        "tags": [],
+        "bases": {
+            "HP": 28,
+            "STR": 8,
+            "MAG": 0,
+            "SKL": 7,
+            "SPD": 7,
+            "LCK": 3,
+            "DEF": 5,
+            "RES": 1,
+            "CON": 14,
+            "MOV": 5,
+            "LEAD": 0
+        },
+        "growths": {
+            "HP": 80,
+            "STR": 65,
+            "MAG": 0,
+            "SKL": 40,
+            "SPD": 20,
+            "LCK": 40,
+            "DEF": 25,
+            "RES": 15,
+            "CON": 0,
+            "MOV": 0,
+            "LEAD": 0
+        },
+        "starting_items": [
+            [
+                "Iron Axe",
+                false
+            ],
+            [
+                "Hand Axe",
+                false
+            ],
+            [
+                "Vulnerary",
+                false
+            ]
+        ],
+        "learned_skills": [],
+        "unit_notes": [],
+        "wexp_gain": {
+            "Sword": [
+                false,
+                0
+            ],
+            "Lance": [
+                false,
+                0
+            ],
+            "Axe": [
+                true,
+                71
+            ],
+            "Bow": [
+                false,
+                0
+            ],
+            "Staff": [
+                false,
+                0
+            ],
+            "Light": [
+                false,
+                0
+            ],
+            "Anima": [
+                false,
+                0
+            ],
+            "Dark": [
+                false,
+                0
+            ],
+            "Default": [
+                false,
+                0
+            ]
+        },
+        "alternate_classes": null,
+        "portrait_nid": "Garcia",
+        "affinity": "Fire"
+    },
+    {
+        "nid": "Neimi",
+        "name": "Neimi",
+        "desc": "A childhood friend of Colm who hails from Renais. She cries a lot.",
+        "variant": "Female",
+        "level": 1,
+        "klass": "Archer",
+        "tags": [],
+        "bases": {
+            "HP": 17,
+            "STR": 4,
+            "MAG": 2,
+            "SKL": 5,
+            "SPD": 6,
+            "LCK": 4,
+            "DEF": 3,
+            "RES": 2,
+            "CON": 5,
+            "MOV": 5,
+            "LEAD": 0
+        },
+        "growths": {
+            "HP": 55,
+            "STR": 45,
+            "MAG": 25,
+            "SKL": 50,
+            "SPD": 60,
+            "LCK": 50,
+            "DEF": 15,
+            "RES": 35,
+            "CON": 0,
+            "MOV": 0,
+            "LEAD": 0
+        },
+        "starting_items": [
+            [
+                "Iron Bow",
+                false
+            ],
+            [
+                "Vulnerary",
+                false
+            ]
+        ],
+        "learned_skills": [],
+        "unit_notes": [],
+        "wexp_gain": {
+            "Sword": [
+                false,
+                0
+            ],
+            "Lance": [
+                false,
+                0
+            ],
+            "Axe": [
+                false,
+                0
+            ],
+            "Bow": [
+                true,
+                31
+            ],
+            "Staff": [
+                false,
+                0
+            ],
+            "Light": [
+                false,
+                0
+            ],
+            "Anima": [
+                false,
+                0
+            ],
+            "Dark": [
+                false,
+                0
+            ],
+            "Default": [
+                false,
+                0
+            ]
+        },
+        "alternate_classes": null,
+        "portrait_nid": "Neimi",
+        "affinity": "Fire"
+    },
+    {
+        "nid": "Colm",
+        "name": "Colm",
+        "desc": "A childhood friend of Neimi who hails from Renais. He can be snide.",
+        "variant": "",
+        "level": 2,
+        "klass": "Thief",
+        "tags": [],
+        "bases": {
+            "HP": 18,
+            "STR": 4,
+            "MAG": 2,
+            "SKL": 4,
+            "SPD": 10,
+            "LCK": 8,
+            "DEF": 3,
+            "RES": 1,
+            "CON": 6,
+            "MOV": 6,
+            "LEAD": 0
+        },
+        "growths": {
+            "HP": 70,
+            "STR": 40,
+            "MAG": 20,
+            "SKL": 40,
+            "SPD": 65,
+            "LCK": 45,
+            "DEF": 25,
+            "RES": 20,
+            "CON": 0,
+            "MOV": 0,
+            "LEAD": 0
+        },
+        "starting_items": [
+            [
+                "Iron Sword",
+                false
+            ],
+            [
+                "Lockpick",
+                false
+            ],
+            [
+                "Vulnerary",
+                false
+            ]
+        ],
+        "learned_skills": [],
+        "unit_notes": [],
+        "wexp_gain": {
+            "Sword": [
+                false,
+                71
+            ],
+            "Lance": [
+                false,
+                0
+            ],
+            "Axe": [
+                true,
+                0
+            ],
+            "Bow": [
+                false,
+                0
+            ],
+            "Staff": [
+                false,
+                0
+            ],
+            "Light": [
+                false,
+                0
+            ],
+            "Anima": [
+                false,
+                0
+            ],
+            "Dark": [
+                false,
+                0
+            ],
+            "Default": [
+                false,
+                0
+            ]
+        },
+        "alternate_classes": null,
+        "portrait_nid": "Colm",
+        "affinity": "Light"
+    },
+    {
+        "nid": "Artur",
+        "name": "Artur",
+        "desc": "A young monk from Renais. He is a very forthright and pious man.",
+        "variant": null,
+        "level": 2,
+        "klass": "Monk",
+        "tags": [],
+        "bases": {
+            "HP": 19,
+            "STR": 0,
+            "MAG": 6,
+            "SKL": 6,
+            "SPD": 8,
+            "LCK": 2,
+            "DEF": 2,
+            "RES": 6,
+            "CON": 6,
+            "MOV": 5,
+            "LEAD": 0
+        },
+        "growths": {
+            "HP": 55,
+            "STR": 0,
+            "MAG": 50,
+            "SKL": 50,
+            "SPD": 40,
+            "LCK": 25,
+            "DEF": 15,
+            "RES": 55,
+            "CON": 0,
+            "MOV": 0,
+            "LEAD": 0
+        },
+        "starting_items": [
+            [
+                "Lightning",
+                false
+            ],
+            [
+                "Vulnerary",
+                false
+            ]
+        ],
+        "learned_skills": [],
+        "unit_notes": [],
+        "wexp_gain": {
+            "Sword": [
+                false,
+                0
+            ],
+            "Lance": [
+                false,
+                0
+            ],
+            "Axe": [
+                false,
+                0
+            ],
+            "Bow": [
+                false,
+                0
+            ],
+            "Staff": [
+                false,
+                0
+            ],
+            "Light": [
+                true,
+                1
+            ],
+            "Anima": [
+                false,
+                0
+            ],
+            "Dark": [
+                false,
+                0
+            ],
+            "Default": [
+                false,
+                0
+            ]
+        },
+        "alternate_classes": null,
+        "portrait_nid": "Artur",
+        "affinity": "Ice"
+    },
+    {
+        "nid": "Lute",
+        "name": "Lute",
+        "desc": "A young mage of Renais. She believes she is a prodigy.",
+        "variant": "Female",
+        "level": 1,
+        "klass": "Mage",
+        "tags": [],
+        "bases": {
+            "HP": 17,
+            "STR": 0,
+            "MAG": 6,
+            "SKL": 6,
+            "SPD": 7,
+            "LCK": 8,
+            "DEF": 3,
+            "RES": 5,
+            "CON": 3,
+            "MOV": 5,
+            "LEAD": 0
+        },
+        "growths": {
+            "HP": 45,
+            "STR": 0,
+            "MAG": 65,
+            "SKL": 30,
+            "SPD": 45,
+            "LCK": 45,
+            "DEF": 15,
+            "RES": 40,
+            "CON": 0,
+            "MOV": 0,
+            "LEAD": 0
+        },
+        "starting_items": [
+            [
+                "Fire",
+                false
+            ]
+        ],
+        "learned_skills": [],
+        "unit_notes": [],
+        "wexp_gain": {
+            "Sword": [
+                false,
+                0
+            ],
+            "Lance": [
+                false,
+                0
+            ],
+            "Axe": [
+                false,
+                0
+            ],
+            "Bow": [
+                false,
+                0
+            ],
+            "Staff": [
+                false,
+                0
+            ],
+            "Light": [
+                false,
+                0
+            ],
+            "Anima": [
+                true,
+                71
+            ],
+            "Dark": [
+                false,
+                0
+            ],
+            "Default": [
+                false,
+                0
+            ]
+        },
+        "alternate_classes": null,
+        "portrait_nid": "Lute",
+        "affinity": "Anima"
+    },
+    {
+        "nid": "Natasha",
+        "name": "Natasha",
+        "desc": "A beautiful cleric from the Grado Empire. She's graceful and serious.",
+        "variant": "Female",
+        "level": 1,
+        "klass": "Cleric",
+        "tags": [],
+        "bases": {
+            "HP": 18,
+            "STR": 0,
+            "MAG": 2,
+            "SKL": 4,
+            "SPD": 8,
+            "LCK": 6,
+            "DEF": 2,
+            "RES": 6,
+            "CON": 4,
+            "MOV": 5,
+            "LEAD": 0
+        },
+        "growths": {
+            "HP": 50,
+            "STR": 0,
+            "MAG": 60,
+            "SKL": 25,
+            "SPD": 40,
+            "LCK": 60,
+            "DEF": 15,
+            "RES": 55,
+            "CON": 0,
+            "MOV": 0,
+            "LEAD": 0
+        },
+        "starting_items": [
+            [
+                "Mend",
+                false
+            ],
+            [
+                "Vulnerary",
+                false
+            ]
+        ],
+        "learned_skills": [],
+        "unit_notes": [],
+        "wexp_gain": {
+            "Sword": [
+                false,
+                0
+            ],
+            "Lance": [
+                false,
+                0
+            ],
+            "Axe": [
+                false,
+                0
+            ],
+            "Bow": [
+                false,
+                0
+            ],
+            "Staff": [
+                true,
+                31
+            ],
+            "Light": [
+                false,
+                0
+            ],
+            "Anima": [
+                false,
+                0
+            ],
+            "Dark": [
+                false,
+                0
+            ],
+            "Default": [
+                false,
+                0
+            ]
+        },
+        "alternate_classes": null,
+        "portrait_nid": "Natasha",
+        "affinity": "Ice"
+    },
+    {
+        "nid": "Joshua",
+        "name": "Joshua",
+        "desc": "A wandering sword fighter from Jehanna. He loves to gamble.",
+        "variant": "",
+        "level": 5,
+        "klass": "Myrmidon",
+        "tags": [],
+        "bases": {
+            "HP": 24,
+            "STR": 8,
+            "MAG": 4,
+            "SKL": 13,
+            "SPD": 14,
+            "LCK": 7,
+            "DEF": 5,
+            "RES": 2,
+            "CON": 8,
+            "MOV": 5,
+            "LEAD": 0
+        },
+        "growths": {
+            "HP": 80,
+            "STR": 35,
+            "MAG": 20,
+            "SKL": 55,
+            "SPD": 55,
+            "LCK": 30,
+            "DEF": 20,
+            "RES": 20,
+            "CON": 0,
+            "MOV": 0,
+            "LEAD": 0
+        },
+        "starting_items": [
+            [
+                "Killing Edge",
+                false
+            ]
+        ],
+        "learned_skills": [],
+        "unit_notes": [],
+        "wexp_gain": {
+            "Sword": [
+                true,
+                71
+            ],
+            "Lance": [
+                false,
+                0
+            ],
+            "Axe": [
+                false,
+                0
+            ],
+            "Bow": [
+                false,
+                0
+            ],
+            "Staff": [
+                false,
+                0
+            ],
+            "Light": [
+                false,
+                0
+            ],
+            "Anima": [
+                false,
+                0
+            ],
+            "Dark": [
+                false,
+                0
+            ],
+            "Default": [
+                false,
+                0
+            ]
+        },
+        "alternate_classes": null,
+        "portrait_nid": "Joshua",
+        "affinity": "Wind"
+    },
+    {
+        "nid": "Ephraim",
+        "name": "Ephraim",
+        "desc": "The prince of Renais. He is a man of great honour and bravery.",
+        "variant": null,
+        "level": 4,
+        "klass": "Ephraim_Lord",
+        "tags": [],
+        "bases": {
+            "HP": 23,
+            "STR": 8,
+            "MAG": 4,
+            "SKL": 9,
+            "SPD": 11,
+            "LCK": 8,
+            "DEF": 7,
+            "RES": 2,
+            "CON": 8,
+            "MOV": 5,
+            "LEAD": 0
+        },
+        "growths": {
+            "HP": 80,
+            "STR": 55,
+            "MAG": 25,
+            "SKL": 55,
+            "SPD": 45,
+            "LCK": 50,
+            "DEF": 35,
+            "RES": 25,
+            "CON": 0,
+            "MOV": 0,
+            "LEAD": 0
+        },
+        "starting_items": [
+            [
+                "Reginleif",
+                false
+            ],
+            [
+                "Steel Lance",
+                false
+            ],
+            [
+                "Elixir",
+                false
+            ]
+        ],
+        "learned_skills": [],
+        "unit_notes": [],
+        "wexp_gain": {
+            "Sword": [
+                false,
+                0
+            ],
+            "Lance": [
+                true,
+                31
+            ],
+            "Axe": [
+                false,
+                0
+            ],
+            "Bow": [
+                false,
+                0
+            ],
+            "Staff": [
+                false,
+                0
+            ],
+            "Light": [
+                false,
+                0
+            ],
+            "Anima": [
+                false,
+                0
+            ],
+            "Dark": [
+                false,
+                0
+            ],
+            "Default": [
+                false,
+                0
+            ]
+        },
+        "alternate_classes": null,
+        "portrait_nid": "Ephraim",
+        "affinity": "Fire"
+    },
+    {
+        "nid": "Forde",
+        "name": "Forde",
+        "desc": "A cavalier from Renais. He is skilled, but reckless. He\u2019s Franz\u2019s brother.",
+        "variant": null,
+        "level": 6,
+        "klass": "Cavalier",
+        "tags": [],
+        "bases": {
+            "HP": 24,
+            "STR": 7,
+            "MAG": 4,
+            "SKL": 8,
+            "SPD": 8,
+            "LCK": 7,
+            "DEF": 8,
+            "RES": 2,
+            "CON": 9,
+            "MOV": 7,
+            "LEAD": 0
+        },
+        "growths": {
+            "HP": 85,
+            "STR": 40,
+            "MAG": 25,
+            "SKL": 50,
+            "SPD": 45,
+            "LCK": 35,
+            "DEF": 20,
+            "RES": 25,
+            "CON": 0,
+            "MOV": 0,
+            "LEAD": 0
+        },
+        "starting_items": [
+            [
+                "Steel Sword",
+                false
+            ],
+            [
+                "Javelin",
+                false
+            ],
+            [
+                "Vulnerary",
+                false
+            ]
+        ],
+        "learned_skills": [],
+        "unit_notes": [],
+        "wexp_gain": {
+            "Sword": [
+                true,
+                31
+            ],
+            "Lance": [
+                true,
+                71
+            ],
+            "Axe": [
+                false,
+                0
+            ],
+            "Bow": [
+                false,
+                0
+            ],
+            "Staff": [
+                false,
+                0
+            ],
+            "Light": [
+                false,
+                0
+            ],
+            "Anima": [
+                false,
+                0
+            ],
+            "Dark": [
+                false,
+                0
+            ],
+            "Default": [
+                false,
+                0
+            ]
+        },
+        "alternate_classes": null,
+        "portrait_nid": "Forde",
+        "affinity": "Wind"
+    },
+    {
+        "nid": "Kyle",
+        "name": "Kyle",
+        "desc": "A steadfast and honourable cavalier in sworn service to Renais.",
+        "variant": null,
+        "level": 5,
+        "klass": "Cavalier",
+        "tags": [],
+        "bases": {
+            "HP": 25,
+            "STR": 9,
+            "MAG": 4,
+            "SKL": 6,
+            "SPD": 7,
+            "LCK": 6,
+            "DEF": 9,
+            "RES": 1,
+            "CON": 10,
+            "MOV": 7,
+            "LEAD": 0
+        },
+        "growths": {
+            "HP": 90,
+            "STR": 50,
+            "MAG": 25,
+            "SKL": 40,
+            "SPD": 40,
+            "LCK": 20,
+            "DEF": 25,
+            "RES": 20,
+            "CON": 0,
+            "MOV": 0,
+            "LEAD": 0
+        },
+        "starting_items": [
+            [
+                "Iron Sword",
+                false
+            ],
+            [
+                "Steel Lance",
+                false
+            ],
+            [
+                "Vulnerary",
+                false
+            ]
+        ],
+        "learned_skills": [],
+        "unit_notes": [],
+        "wexp_gain": {
+            "Sword": [
+                true,
+                31
+            ],
+            "Lance": [
+                true,
+                71
+            ],
+            "Axe": [
+                false,
+                0
+            ],
+            "Bow": [
+                false,
+                0
+            ],
+            "Staff": [
+                false,
+                0
+            ],
+            "Light": [
+                false,
+                0
+            ],
+            "Anima": [
+                false,
+                0
+            ],
+            "Dark": [
+                false,
+                0
+            ],
+            "Default": [
+                false,
+                0
+            ]
+        },
+        "alternate_classes": null,
+        "portrait_nid": "Kyle",
+        "affinity": "Ice"
+    },
+    {
+        "nid": "Orson",
+        "name": "Orson",
+        "desc": "A cavalier of Renais. He\u2019s a devoted husband and a serene and quiet man.",
+        "variant": null,
+        "level": 3,
+        "klass": "Paladin",
+        "tags": [],
+        "bases": {
+            "HP": 34,
+            "STR": 15,
+            "MAG": 8,
+            "SKL": 13,
+            "SPD": 11,
+            "LCK": 4,
+            "DEF": 13,
+            "RES": 7,
+            "CON": 12,
+            "MOV": 8,
+            "LEAD": 0
+        },
+        "growths": {
+            "HP": 80,
+            "STR": 55,
+            "MAG": 30,
+            "SKL": 45,
+            "SPD": 40,
+            "LCK": 25,
+            "DEF": 45,
+            "RES": 30,
+            "CON": 0,
+            "MOV": 0,
+            "LEAD": 0
+        },
+        "starting_items": [
+            [
+                "Silver Sword",
+                false
+            ],
+            [
+                "Steel Lance",
+                false
+            ],
+            [
+                "Vulnerary",
+                false
+            ]
+        ],
+        "learned_skills": [],
+        "unit_notes": [],
+        "wexp_gain": {
+            "Sword": [
+                true,
+                181
+            ],
+            "Lance": [
+                true,
+                181
+            ],
+            "Axe": [
+                false,
+                0
+            ],
+            "Bow": [
+                false,
+                0
+            ],
+            "Staff": [
+                false,
+                0
+            ],
+            "Light": [
+                false,
+                0
+            ],
+            "Anima": [
+                false,
+                0
+            ],
+            "Dark": [
+                false,
+                0
+            ],
+            "Default": [
+                false,
+                0
+            ]
+        },
+        "alternate_classes": null,
+        "portrait_nid": "Orson",
+        "affinity": "None"
+    },
+    {
+        "nid": "Tana",
+        "name": "Tana",
+        "desc": "A young lady of Frelia. She is both cheery and sociable.",
+        "variant": null,
+        "level": 4,
+        "klass": "Pegasus_Knight",
+        "tags": [],
+        "bases": {
+            "HP": 20,
+            "STR": 7,
+            "MAG": 4,
+            "SKL": 9,
+            "SPD": 13,
+            "LCK": 8,
+            "DEF": 6,
+            "RES": 7,
+            "CON": 5,
+            "MOV": 7,
+            "LEAD": 0
+        },
+        "growths": {
+            "HP": 65,
+            "STR": 45,
+            "MAG": 25,
+            "SKL": 40,
+            "SPD": 65,
+            "LCK": 60,
+            "DEF": 20,
+            "RES": 25,
+            "CON": 0,
+            "MOV": 0,
+            "LEAD": 0
+        },
+        "starting_items": [
+            [
+                "Heavy Spear",
+                false
+            ],
+            [
+                "Javelin",
+                false
+            ],
+            [
+                "Vulnerary",
+                false
+            ]
+        ],
+        "learned_skills": [],
+        "unit_notes": [],
+        "wexp_gain": {
+            "Sword": [
+                false,
+                0
+            ],
+            "Lance": [
+                true,
+                31
+            ],
+            "Axe": [
+                false,
+                0
+            ],
+            "Bow": [
+                false,
+                0
+            ],
+            "Staff": [
+                false,
+                0
+            ],
+            "Light": [
+                false,
+                0
+            ],
+            "Anima": [
+                false,
+                0
+            ],
+            "Dark": [
+                false,
+                0
+            ],
+            "Default": [
+                false,
+                0
+            ]
+        },
+        "alternate_classes": null,
+        "portrait_nid": "Tana",
+        "affinity": "Wind"
+    },
+    {
+        "nid": "Amelia",
+        "name": "Amelia",
+        "desc": "A young girl from a small village in Grado. She is honest and sincere.",
+        "variant": null,
+        "level": 1,
+        "klass": "Recruit",
+        "tags": [],
+        "bases": {
+            "HP": 16,
+            "STR": 4,
+            "MAG": 2,
+            "SKL": 3,
+            "SPD": 4,
+            "LCK": 6,
+            "DEF": 2,
+            "RES": 3,
+            "CON": 6,
+            "MOV": 4,
+            "LEAD": 0
+        },
+        "growths": {
+            "HP": 70,
+            "STR": 45,
+            "MAG": 30,
+            "SKL": 50,
+            "SPD": 50,
+            "LCK": 60,
+            "DEF": 35,
+            "RES": 20,
+            "CON": 0,
+            "MOV": 0,
+            "LEAD": 0
+        },
+        "starting_items": [
+            [
+                "Slim Lance",
+                false
+            ],
+            [
+                "Speedwing",
+                false
+            ],
+            [
+                "Vulnerary",
+                false
+            ]
+        ],
+        "learned_skills": [],
+        "unit_notes": [],
+        "wexp_gain": {
+            "Sword": [
+                false,
+                0
+            ],
+            "Lance": [
+                true,
+                1
+            ],
+            "Axe": [
+                false,
+                0
+            ],
+            "Bow": [
+                false,
+                0
+            ],
+            "Staff": [
+                false,
+                0
+            ],
+            "Light": [
+                false,
+                0
+            ],
+            "Anima": [
+                false,
+                0
+            ],
+            "Dark": [
+                false,
+                0
+            ],
+            "Default": [
+                false,
+                0
+            ]
+        },
+        "alternate_classes": null,
+        "portrait_nid": "Amelia",
+        "affinity": "Thunder"
+    },
+    {
+        "nid": "Innes",
+        "name": "Innes",
+        "desc": "The prince of Frelia. He\u2019s brash and arrogant, but good at heart.",
+        "variant": null,
+        "level": 1,
+        "klass": "Sniper",
+        "tags": [],
+        "bases": {
+            "HP": 31,
+            "STR": 14,
+            "MAG": 0,
+            "SKL": 13,
+            "SPD": 15,
+            "LCK": 14,
+            "DEF": 10,
+            "RES": 9,
+            "CON": 9,
+            "MOV": 6,
+            "LEAD": 0
+        },
+        "growths": {
+            "HP": 75,
+            "STR": 40,
+            "MAG": 0,
+            "SKL": 40,
+            "SPD": 45,
+            "LCK": 45,
+            "DEF": 20,
+            "RES": 25,
+            "CON": 0,
+            "MOV": 0,
+            "LEAD": 0
+        },
+        "starting_items": [
+            [
+                "Silver Bow",
+                false
+            ],
+            [
+                "White Gem",
+                false
+            ],
+            [
+                "Vulnerary",
+                false
+            ]
+        ],
+        "learned_skills": [],
+        "unit_notes": [],
+        "wexp_gain": {
+            "Sword": [
+                false,
+                0
+            ],
+            "Lance": [
+                false,
+                0
+            ],
+            "Axe": [
+                false,
+                0
+            ],
+            "Bow": [
+                true,
+                181
+            ],
+            "Staff": [
+                false,
+                0
+            ],
+            "Light": [
+                false,
+                0
+            ],
+            "Anima": [
+                false,
+                0
+            ],
+            "Dark": [
+                false,
+                0
+            ],
+            "Default": [
+                false,
+                0
+            ]
+        },
+        "alternate_classes": null,
+        "portrait_nid": "Innes",
+        "affinity": "Ice"
+    },
+    {
+        "nid": "Gerik",
+        "name": "Gerik",
+        "desc": "A mercenary leader from Jehanna. He's better known as the Desert Tiger.",
+        "variant": null,
+        "level": 10,
+        "klass": "Mercenary",
+        "tags": [],
+        "bases": {
+            "HP": 32,
+            "STR": 14,
+            "MAG": 7,
+            "SKL": 13,
+            "SPD": 13,
+            "LCK": 8,
+            "DEF": 10,
+            "RES": 4,
+            "CON": 13,
+            "MOV": 5,
+            "LEAD": 0
+        },
+        "growths": {
+            "HP": 90,
+            "STR": 45,
+            "MAG": 20,
+            "SKL": 40,
+            "SPD": 30,
+            "LCK": 30,
+            "DEF": 35,
+            "RES": 25,
+            "CON": 0,
+            "MOV": 0,
+            "LEAD": 0
+        },
+        "starting_items": [
+            [
+                "Steel Blade",
+                false
+            ],
+            [
+                "Hero Crest",
+                false
+            ],
+            [
+                "Vulnerary",
+                false
+            ]
+        ],
+        "learned_skills": [],
+        "unit_notes": [],
+        "wexp_gain": {
+            "Sword": [
+                true,
+                71
+            ],
+            "Lance": [
+                false,
+                0
+            ],
+            "Axe": [
+                false,
+                0
+            ],
+            "Bow": [
+                false,
+                0
+            ],
+            "Staff": [
+                false,
+                0
+            ],
+            "Light": [
+                false,
+                0
+            ],
+            "Anima": [
+                false,
+                0
+            ],
+            "Dark": [
+                false,
+                0
+            ],
+            "Default": [
+                false,
+                0
+            ]
+        },
+        "alternate_classes": null,
+        "portrait_nid": "Gerik",
+        "affinity": "Thunder"
+    },
+    {
+        "nid": "Tethys",
+        "name": "Tethys",
+        "desc": "A beautiful and charming dancer from Jehanna.",
+        "variant": null,
+        "level": 1,
+        "klass": "Dancer",
+        "tags": [],
+        "bases": {
+            "HP": 18,
+            "STR": 1,
+            "MAG": 1,
+            "SKL": 2,
+            "SPD": 12,
+            "LCK": 10,
+            "DEF": 5,
+            "RES": 4,
+            "CON": 5,
+            "MOV": 5,
+            "LEAD": 0
+        },
+        "growths": {
+            "HP": 85,
+            "STR": 5,
+            "MAG": 5,
+            "SKL": 10,
+            "SPD": 70,
+            "LCK": 80,
+            "DEF": 30,
+            "RES": 75,
+            "CON": 0,
+            "MOV": 0,
+            "LEAD": 0
+        },
+        "starting_items": [
+            [
+                "Elixir",
+                false
+            ],
+            [
+                "Goddess Icon",
+                false
+            ],
+            [
+                "Vulnerary",
+                false
+            ]
+        ],
+        "learned_skills": [],
+        "unit_notes": [],
+        "wexp_gain": {
+            "Sword": [
+                false,
+                0
+            ],
+            "Lance": [
+                false,
+                0
+            ],
+            "Axe": [
+                false,
+                0
+            ],
+            "Bow": [
+                false,
+                0
+            ],
+            "Staff": [
+                false,
+                0
+            ],
+            "Light": [
+                false,
+                0
+            ],
+            "Anima": [
+                false,
+                0
+            ],
+            "Dark": [
+                false,
+                0
+            ],
+            "Default": [
+                false,
+                0
+            ]
+        },
+        "alternate_classes": null,
+        "portrait_nid": "Tethys",
+        "affinity": "Fire"
+    },
+    {
+        "nid": "Marisa",
+        "name": "Marisa",
+        "desc": "An aloof sword fighter from Jehanna. She\u2019s known as the Crimson Flash.",
+        "variant": null,
+        "level": 5,
+        "klass": "Myrmidon",
+        "tags": [],
+        "bases": {
+            "HP": 23,
+            "STR": 7,
+            "MAG": 4,
+            "SKL": 12,
+            "SPD": 13,
+            "LCK": 9,
+            "DEF": 4,
+            "RES": 3,
+            "CON": 5,
+            "MOV": 5,
+            "LEAD": 0
+        },
+        "growths": {
+            "HP": 75,
+            "STR": 30,
+            "MAG": 20,
+            "SKL": 55,
+            "SPD": 60,
+            "LCK": 50,
+            "DEF": 15,
+            "RES": 25,
+            "CON": 0,
+            "MOV": 0,
+            "LEAD": 0
+        },
+        "starting_items": [
+            [
+                "Shamshir",
+                false
+            ],
+            [
+                "Elixir",
+                false
+            ]
+        ],
+        "learned_skills": [],
+        "unit_notes": [],
+        "wexp_gain": {
+            "Sword": [
+                true,
+                31
+            ],
+            "Lance": [
+                false,
+                0
+            ],
+            "Axe": [
+                false,
+                0
+            ],
+            "Bow": [
+                false,
+                0
+            ],
+            "Staff": [
+                false,
+                0
+            ],
+            "Light": [
+                false,
+                0
+            ],
+            "Anima": [
+                false,
+                0
+            ],
+            "Dark": [
+                false,
+                0
+            ],
+            "Default": [
+                false,
+                0
+            ]
+        },
+        "alternate_classes": null,
+        "portrait_nid": "Marisa",
+        "affinity": "Ice"
+    },
+    {
+        "nid": "L'arachel",
+        "name": "L'arachel",
+        "desc": "A young woman from Rausten. She fights for justice and honour.",
+        "variant": null,
+        "level": 3,
+        "klass": "Troubadour",
+        "tags": [],
+        "bases": {
+            "HP": 18,
+            "STR": 0,
+            "MAG": 6,
+            "SKL": 6,
+            "SPD": 10,
+            "LCK": 12,
+            "DEF": 5,
+            "RES": 8,
+            "CON": 5,
+            "MOV": 6,
+            "LEAD": 0
+        },
+        "growths": {
+            "HP": 45,
+            "STR": 0,
+            "MAG": 50,
+            "SKL": 45,
+            "SPD": 45,
+            "LCK": 65,
+            "DEF": 15,
+            "RES": 50,
+            "CON": 0,
+            "MOV": 0,
+            "LEAD": 0
+        },
+        "starting_items": [
+            [
+                "Mend",
+                false
+            ],
+            [
+                "White Gem",
+                false
+            ],
+            [
+                "Elixir",
+                false
+            ]
+        ],
+        "learned_skills": [],
+        "unit_notes": [],
+        "wexp_gain": {
+            "Sword": [
+                false,
+                0
+            ],
+            "Lance": [
+                false,
+                0
+            ],
+            "Axe": [
+                false,
+                0
+            ],
+            "Bow": [
+                false,
+                0
+            ],
+            "Staff": [
+                true,
+                31
+            ],
+            "Light": [
+                false,
+                0
+            ],
+            "Anima": [
+                false,
+                0
+            ],
+            "Dark": [
+                false,
+                0
+            ],
+            "Default": [
+                false,
+                0
+            ]
+        },
+        "alternate_classes": null,
+        "portrait_nid": "L'arachel",
+        "affinity": "Light"
+    },
+    {
+        "nid": "Dozla",
+        "name": "Dozla",
+        "desc": "A berserker from Rausten. He\u2019s a hearty man with a thirst for life.",
+        "variant": null,
+        "level": 1,
+        "klass": "Berserker",
+        "tags": [],
+        "bases": {
+            "HP": 43,
+            "STR": 16,
+            "MAG": 0,
+            "SKL": 11,
+            "SPD": 9,
+            "LCK": 4,
+            "DEF": 11,
+            "RES": 6,
+            "CON": 16,
+            "MOV": 6,
+            "LEAD": 0
+        },
+        "growths": {
+            "HP": 85,
+            "STR": 50,
+            "MAG": 0,
+            "SKL": 35,
+            "SPD": 40,
+            "LCK": 30,
+            "DEF": 30,
+            "RES": 25,
+            "CON": 0,
+            "MOV": 0,
+            "LEAD": 0
+        },
+        "starting_items": [
+            [
+                "Battle Axe",
+                false
+            ],
+            [
+                "Elixir",
+                false
+            ]
+        ],
+        "learned_skills": [],
+        "unit_notes": [],
+        "wexp_gain": {
+            "Sword": [
+                false,
+                0
+            ],
+            "Lance": [
+                false,
+                0
+            ],
+            "Axe": [
+                true,
+                121
+            ],
+            "Bow": [
+                false,
+                0
+            ],
+            "Staff": [
+                false,
+                0
+            ],
+            "Light": [
+                false,
+                0
+            ],
+            "Anima": [
+                false,
+                0
+            ],
+            "Dark": [
+                false,
+                0
+            ],
+            "Default": [
+                false,
+                0
+            ]
+        },
+        "alternate_classes": null,
+        "portrait_nid": "Dozla",
+        "affinity": "Thunder"
+    },
+    {
+        "nid": "Saleh",
+        "name": "Saleh",
+        "desc": "A sage from the village Caer Pelyn. He\u2019s Ewan\u2019s solemn, but kind, teacher.",
+        "variant": null,
+        "level": 1,
+        "klass": "Sage",
+        "tags": [],
+        "bases": {
+            "HP": 30,
+            "STR": 0,
+            "MAG": 16,
+            "SKL": 18,
+            "SPD": 14,
+            "LCK": 11,
+            "DEF": 8,
+            "RES": 13,
+            "CON": 8,
+            "MOV": 6,
+            "LEAD": 0
+        },
+        "growths": {
+            "HP": 50,
+            "STR": 0,
+            "MAG": 30,
+            "SKL": 25,
+            "SPD": 40,
+            "LCK": 40,
+            "DEF": 30,
+            "RES": 35,
+            "CON": 0,
+            "MOV": 0,
+            "LEAD": 0
+        },
+        "starting_items": [
+            [
+                "Elfire",
+                false
+            ],
+            [
+                "Thunder",
+                false
+            ]
+        ],
+        "learned_skills": [],
+        "unit_notes": [],
+        "wexp_gain": {
+            "Sword": [
+                false,
+                0
+            ],
+            "Lance": [
+                false,
+                0
+            ],
+            "Axe": [
+                false,
+                0
+            ],
+            "Bow": [
+                false,
+                0
+            ],
+            "Staff": [
+                true,
+                71
+            ],
+            "Light": [
+                true,
+                121
+            ],
+            "Anima": [
+                true,
+                181
+            ],
+            "Dark": [
+                false,
+                0
+            ],
+            "Default": [
+                false,
+                0
+            ]
+        },
+        "alternate_classes": null,
+        "portrait_nid": "Saleh",
+        "affinity": "Wind"
+    },
+    {
+        "nid": "Ewan",
+        "name": "Ewan",
+        "desc": "A sage-in-training from Jehanna. He reveres his teacher, Saleh.",
+        "variant": null,
+        "level": 1,
+        "klass": "Citizen",
+        "tags": [],
+        "bases": {
+            "HP": 15,
+            "STR": 0,
+            "MAG": 3,
+            "SKL": 2,
+            "SPD": 5,
+            "LCK": 5,
+            "DEF": 0,
+            "RES": 3,
+            "CON": 5,
+            "MOV": 4,
+            "LEAD": 0
+        },
+        "growths": {
+            "HP": 60,
+            "STR": 0,
+            "MAG": 55,
+            "SKL": 50,
+            "SPD": 45,
+            "LCK": 60,
+            "DEF": 20,
+            "RES": 45,
+            "CON": 0,
+            "MOV": 0,
+            "LEAD": 0
+        },
+        "starting_items": [
+            [
+                "Fire",
+                false
+            ],
+            [
+                "Energy Ring",
+                false
+            ],
+            [
+                "Vulnerary",
+                false
+            ]
+        ],
+        "learned_skills": [],
+        "unit_notes": [],
+        "wexp_gain": {
+            "Sword": [
+                false,
+                0
+            ],
+            "Lance": [
+                false,
+                0
+            ],
+            "Axe": [
+                false,
+                0
+            ],
+            "Bow": [
+                false,
+                0
+            ],
+            "Staff": [
+                false,
+                0
+            ],
+            "Light": [
+                false,
+                0
+            ],
+            "Anima": [
+                true,
+                1
+            ],
+            "Dark": [
+                false,
+                0
+            ],
+            "Default": [
+                false,
+                0
+            ]
+        },
+        "alternate_classes": null,
+        "portrait_nid": "Ewan",
+        "affinity": "Light"
+    },
+    {
+        "nid": "Cormag",
+        "name": "Cormag",
+        "desc": "A wyvern knight of Grado. A gentle man, but a ferocious warrior.",
+        "variant": null,
+        "level": 9,
+        "klass": "Wyvern Rider",
+        "tags": [],
+        "bases": {
+            "HP": 30,
+            "STR": 14,
+            "MAG": 7,
+            "SKL": 9,
+            "SPD": 10,
+            "LCK": 4,
+            "DEF": 12,
+            "RES": 2,
+            "CON": 11,
+            "MOV": 7,
+            "LEAD": 0
+        },
+        "growths": {
+            "HP": 85,
+            "STR": 55,
+            "MAG": 25,
+            "SKL": 40,
+            "SPD": 45,
+            "LCK": 35,
+            "DEF": 25,
+            "RES": 15,
+            "CON": 0,
+            "MOV": 0,
+            "LEAD": 0
+        },
+        "starting_items": [
+            [
+                "Killer Lance",
+                false
+            ],
+            [
+                "Iron Lance",
+                false
+            ],
+            [
+                "Vulnerary",
+                false
+            ]
+        ],
+        "learned_skills": [],
+        "unit_notes": [],
+        "wexp_gain": {
+            "Sword": [
+                false,
+                0
+            ],
+            "Lance": [
+                true,
+                71
+            ],
+            "Axe": [
+                false,
+                0
+            ],
+            "Bow": [
+                false,
+                0
+            ],
+            "Staff": [
+                false,
+                0
+            ],
+            "Light": [
+                false,
+                0
+            ],
+            "Anima": [
+                false,
+                0
+            ],
+            "Dark": [
+                false,
+                0
+            ],
+            "Default": [
+                false,
+                0
+            ]
+        },
+        "alternate_classes": null,
+        "portrait_nid": "Cormag",
+        "affinity": "Fire"
+    },
+    {
+        "nid": "Rennac",
+        "name": "Rennac",
+        "desc": "A lazy, greedy, but exceptional fighter from the Republic of Carcino.",
+        "variant": null,
+        "level": 1,
+        "klass": "Rogue",
+        "tags": [],
+        "bases": {
+            "HP": 28,
+            "STR": 10,
+            "MAG": 5,
+            "SKL": 16,
+            "SPD": 17,
+            "LCK": 5,
+            "DEF": 9,
+            "RES": 11,
+            "CON": 7,
+            "MOV": 0,
+            "LEAD": 0
+        },
+        "growths": {
+            "HP": 65,
+            "STR": 25,
+            "MAG": 15,
+            "SKL": 45,
+            "SPD": 60,
+            "LCK": 25,
+            "DEF": 25,
+            "RES": 30,
+            "CON": 0,
+            "MOV": 0,
+            "LEAD": 0
+        },
+        "starting_items": [
+            [
+                "Steel Sword",
+                false
+            ],
+            [
+                "Elixir",
+                false
+            ]
+        ],
+        "learned_skills": [],
+        "unit_notes": [],
+        "wexp_gain": {
+            "Sword": [
+                true,
+                1
+            ],
+            "Lance": [
+                false,
+                0
+            ],
+            "Axe": [
+                false,
+                0
+            ],
+            "Bow": [
+                false,
+                0
+            ],
+            "Staff": [
+                false,
+                0
+            ],
+            "Light": [
+                false,
+                0
+            ],
+            "Anima": [
+                false,
+                0
+            ],
+            "Dark": [
+                false,
+                0
+            ],
+            "Default": [
+                false,
+                0
+            ]
+        },
+        "alternate_classes": null,
+        "portrait_nid": "Rennac",
+        "affinity": "Dark"
+    },
+    {
+        "nid": "Duessel",
+        "name": "Duessel",
+        "desc": "A courageous general in Grado\u2019s army. He\u2019s better known as Obsidian.",
+        "variant": null,
+        "level": 9,
+        "klass": "Great_Knight",
+        "tags": [],
+        "bases": {
+            "HP": 41,
+            "STR": 17,
+            "MAG": 2,
+            "SKL": 12,
+            "SPD": 12,
+            "LCK": 8,
+            "DEF": 17,
+            "RES": 9,
+            "CON": 15,
+            "MOV": 6,
+            "LEAD": 0
+        },
+        "growths": {
+            "HP": 85,
+            "STR": 55,
+            "MAG": 5,
+            "SKL": 40,
+            "SPD": 30,
+            "LCK": 20,
+            "DEF": 45,
+            "RES": 30,
+            "CON": 0,
+            "MOV": 0,
+            "LEAD": 0
+        },
+        "starting_items": [
+            [
+                "Silver Lance",
+                false
+            ],
+            [
+                "Silver Axe",
+                false
+            ],
+            [
+                "Vulnerary",
+                false
+            ]
+        ],
+        "learned_skills": [],
+        "unit_notes": [],
+        "wexp_gain": {
+            "Sword": [
+                false,
+                181
+            ],
+            "Lance": [
+                false,
+                181
+            ],
+            "Axe": [
+                false,
+                181
+            ],
+            "Bow": [
+                false,
+                0
+            ],
+            "Staff": [
+                false,
+                0
+            ],
+            "Light": [
+                false,
+                0
+            ],
+            "Anima": [
+                false,
+                0
+            ],
+            "Dark": [
+                false,
+                0
+            ],
+            "Default": [
+                false,
+                0
+            ]
+        },
+        "alternate_classes": null,
+        "portrait_nid": "Duessel",
+        "affinity": "Anima"
+    },
+    {
+        "nid": "O'Neill",
+        "name": "O'Neill",
+        "desc": "A troop leader in Grado's army.",
+        "variant": null,
+        "level": 4,
+        "klass": "Fighter",
+        "tags": [
+            "Boss"
+        ],
+        "bases": {
+            "HP": 24,
+            "STR": 7,
+            "MAG": 0,
+            "SKL": 4,
+            "SPD": 7,
+            "LCK": 0,
+            "DEF": 2,
+            "CON": 11,
+            "MOV": 5,
+            "RES": 0,
+            "LEAD": 0
+        },
+        "growths": {
+            "HP": 0,
+            "STR": 0,
+            "MAG": 0,
+            "SKL": 0,
+            "SPD": 0,
+            "LCK": 0,
+            "DEF": 0,
+            "CON": 0,
+            "MOV": 0,
+            "RES": 0,
+            "LEAD": 0
+        },
+        "starting_items": [
+            [
+                "Iron Axe",
+                false
+            ]
+        ],
+        "learned_skills": [],
+        "unit_notes": [],
+        "wexp_gain": {
+            "Sword": [
+                false,
+                0
+            ],
+            "Lance": [
+                false,
+                0
+            ],
+            "Axe": [
+                true,
+                71
+            ],
+            "Bow": [
+                false,
+                0
+            ],
+            "Staff": [
+                false,
+                0
+            ],
+            "Light": [
+                false,
+                0
+            ],
+            "Anima": [
+                false,
+                0
+            ],
+            "Dark": [
+                false,
+                0
+            ],
+            "Default": [
+                false,
+                0
+            ]
+        },
+        "alternate_classes": null,
+        "portrait_nid": "Mercenary1",
+        "affinity": "None"
+    },
+    {
+        "nid": "Breguet",
+        "name": "Breguet",
+        "desc": "Commander of a Grado military force.",
+        "variant": null,
+        "level": 4,
+        "klass": "Knight",
+        "tags": [
+            "Boss"
+        ],
+        "bases": {
+            "HP": 21,
+            "STR": 8,
+            "MAG": 0,
+            "SKL": 2,
+            "SPD": 1,
+            "LCK": 2,
+            "DEF": 9,
+            "CON": 13,
+            "MOV": 4,
+            "RES": 0,
+            "LEAD": 0
+        },
+        "growths": {
+            "HP": 80,
+            "STR": 40,
+            "MAG": 0,
+            "SKL": 30,
+            "SPD": 15,
+            "LCK": 25,
+            "DEF": 28,
+            "CON": 0,
+            "MOV": 0,
+            "RES": 20,
+            "LEAD": 0
+        },
+        "starting_items": [
+            [
+                "Iron Lance",
+                false
+            ]
+        ],
+        "learned_skills": [],
+        "unit_notes": [],
+        "wexp_gain": {
+            "Sword": [
+                false,
+                0
+            ],
+            "Lance": [
+                true,
+                71
+            ],
+            "Axe": [
+                false,
+                0
+            ],
+            "Bow": [
+                false,
+                0
+            ],
+            "Staff": [
+                false,
+                0
+            ],
+            "Light": [
+                false,
+                0
+            ],
+            "Anima": [
+                false,
+                0
+            ],
+            "Dark": [
+                false,
+                0
+            ],
+            "Default": [
+                false,
+                0
+            ]
+        },
+        "alternate_classes": null,
+        "portrait_nid": "Breguet",
+        "affinity": null
+    },
+    {
+        "nid": "Bone",
+        "name": "Bone",
+        "desc": "One of Bazba's henchmen.",
+        "variant": null,
+        "level": 4,
+        "klass": "Brigand",
+        "tags": [
+            "Boss"
+        ],
+        "bases": {
+            "HP": 26,
+            "STR": 8,
+            "MAG": 0,
+            "SKL": 6,
+            "SPD": 6,
+            "LCK": 0,
+            "DEF": 5,
+            "CON": 12,
+            "MOV": 5,
+            "RES": 1,
+            "LEAD": 0
+        },
+        "growths": {
+            "HP": 0,
+            "STR": 0,
+            "MAG": 0,
+            "SKL": 0,
+            "SPD": 0,
+            "LCK": 0,
+            "DEF": 0,
+            "CON": 0,
+            "MOV": 0,
+            "RES": 0,
+            "LEAD": 0
+        },
+        "starting_items": [
+            [
+                "Iron Axe",
+                false
+            ]
+        ],
+        "learned_skills": [],
+        "unit_notes": [],
+        "wexp_gain": {
+            "Sword": [
+                false,
+                0
+            ],
+            "Lance": [
+                false,
+                0
+            ],
+            "Axe": [
+                true,
+                31
+            ],
+            "Bow": [
+                false,
+                0
+            ],
+            "Staff": [
+                false,
+                0
+            ],
+            "Light": [
+                false,
+                0
+            ],
+            "Anima": [
+                false,
+                0
+            ],
+            "Dark": [
+                false,
+                0
+            ],
+            "Default": [
+                false,
+                0
+            ]
+        },
+        "alternate_classes": null,
+        "portrait_nid": "Bone",
+        "affinity": null
+    },
+    {
+        "nid": "Bazba",
+        "name": "Bazba",
+        "desc": "The leader of Bazba's bandits.",
+        "variant": "",
+        "level": 6,
+        "klass": "Brigand",
+        "tags": [
+            "Boss"
+        ],
+        "bases": {
+            "HP": 26,
+            "STR": 9,
+            "MAG": 0,
+            "SKL": 6,
+            "SPD": 8,
+            "LCK": 0,
+            "DEF": 5,
+            "CON": 12,
+            "MOV": 5,
+            "RES": 3,
+            "LEAD": 0
+        },
+        "growths": {
+            "HP": 0,
+            "STR": 0,
+            "MAG": 0,
+            "SKL": 0,
+            "SPD": 0,
+            "LCK": 0,
+            "DEF": 0,
+            "CON": 0,
+            "MOV": 0,
+            "RES": 0,
+            "LEAD": 0
+        },
+        "starting_items": [
+            [
+                "Steel Axe",
+                false
+            ],
+            [
+                "Hand Axe",
+                false
+            ]
+        ],
+        "learned_skills": [],
+        "unit_notes": [],
+        "wexp_gain": {
+            "Sword": [
+                false,
+                0
+            ],
+            "Lance": [
+                false,
+                0
+            ],
+            "Axe": [
+                true,
+                71
+            ],
+            "Bow": [
+                false,
+                0
+            ],
+            "Staff": [
+                false,
+                0
+            ],
+            "Light": [
+                false,
+                0
+            ],
+            "Anima": [
+                false,
+                0
+            ],
+            "Dark": [
+                false,
+                0
+            ],
+            "Default": [
+                false,
+                0
+            ]
+        },
+        "alternate_classes": null,
+        "portrait_nid": "Bazba",
+        "affinity": null
+    },
+    {
+        "nid": "Saar",
+        "name": "Saar",
+        "desc": "Commander of Grado's border guard.\nHis loyalty is unshakable.",
+        "variant": "",
+        "level": 8,
+        "klass": "Knight",
+        "tags": [
+            "Boss"
+        ],
+        "bases": {
+            "HP": 30,
+            "STR": 12,
+            "MAG": 0,
+            "SKL": 8,
+            "SPD": 3,
+            "LCK": 4,
+            "DEF": 11,
+            "CON": 13,
+            "MOV": 4,
+            "RES": 3,
+            "LEAD": 0
+        },
+        "growths": {
+            "HP": 0,
+            "STR": 0,
+            "MAG": 0,
+            "SKL": 0,
+            "SPD": 0,
+            "LCK": 0,
+            "DEF": 0,
+            "CON": 0,
+            "MOV": 0,
+            "RES": 0,
+            "LEAD": 0
+        },
+        "starting_items": [
+            [
+                "Javelin",
+                false
+            ]
+        ],
+        "learned_skills": [],
+        "unit_notes": [],
+        "wexp_gain": {
+            "Sword": [
+                false,
+                0
+            ],
+            "Lance": [
+                false,
+                71
+            ],
+            "Axe": [
+                true,
+                710
+            ],
+            "Bow": [
+                false,
+                0
+            ],
+            "Staff": [
+                false,
+                0
+            ],
+            "Light": [
+                false,
+                0
+            ],
+            "Anima": [
+                false,
+                0
+            ],
+            "Dark": [
+                false,
+                0
+            ],
+            "Default": [
+                false,
+                0
+            ]
+        },
+        "alternate_classes": null,
+        "portrait_nid": "Saar",
+        "affinity": null
+    },
+    {
+        "nid": "Selena",
+        "name": "Selena",
+        "desc": "",
+        "variant": "Female",
+        "level": 11,
+        "klass": "Mage Knight",
+        "tags": [],
+        "bases": {
+            "HP": 39,
+            "STR": 6,
+            "MAG": 14,
+            "SKL": 14,
+            "SPD": 17,
+            "LCK": 11,
+            "DEF": 11,
+            "RES": 18,
+            "CON": 6,
+            "MOV": 7,
+            "LEAD": 0
+        },
+        "growths": {
+            "HP": 0,
+            "STR": 0,
+            "MAG": 0,
+            "SKL": 0,
+            "SPD": 0,
+            "LCK": 0,
+            "DEF": 0,
+            "RES": 0,
+            "CON": 0,
+            "MOV": 0,
+            "LEAD": 0
+        },
+        "starting_items": [
+            [
+                "Bolting",
+                false
+            ],
+            [
+                "Elfire",
+                false
+            ]
+        ],
+        "learned_skills": [],
+        "unit_notes": [],
+        "wexp_gain": {
+            "Sword": [
+                false,
+                0
+            ],
+            "Lance": [
+                false,
+                0
+            ],
+            "Axe": [
+                false,
+                0
+            ],
+            "Bow": [
+                false,
+                0
+            ],
+            "Staff": [
+                false,
+                121
+            ],
+            "Light": [
+                false,
+                0
+            ],
+            "Anima": [
+                false,
+                181
+            ],
+            "Dark": [
+                false,
+                0
+            ],
+            "Default": [
+                false,
+                0
+            ]
+        },
+        "alternate_classes": null,
+        "portrait_nid": "Selena",
+        "affinity": null
+    },
+    {
+        "nid": "Vigarde",
+        "name": "Vigarde",
+        "desc": "",
+        "variant": "",
+        "level": 13,
+        "klass": "General",
+        "tags": [],
+        "bases": {
+            "HP": 54,
+            "STR": 22,
+            "MAG": 7,
+            "SKL": 15,
+            "SPD": 11,
+            "LCK": 10,
+            "DEF": 21,
+            "RES": 13,
+            "CON": 17,
+            "MOV": 5,
+            "LEAD": 0
+        },
+        "growths": {
+            "HP": 0,
+            "STR": 0,
+            "MAG": 0,
+            "SKL": 0,
+            "SPD": 0,
+            "LCK": 0,
+            "DEF": 0,
+            "RES": 0,
+            "CON": 0,
+            "MOV": 0,
+            "LEAD": 0
+        },
+        "starting_items": [
+            [
+                "Spear",
+                false
+            ],
+            [
+                "Knight Crest",
+                true
+            ]
+        ],
+        "learned_skills": [],
+        "unit_notes": [],
+        "wexp_gain": {
+            "Sword": [
+                false,
+                181
+            ],
+            "Lance": [
+                false,
+                251
+            ],
+            "Axe": [
+                false,
+                181
+            ],
+            "Bow": [
+                false,
+                0
+            ],
+            "Staff": [
+                false,
+                0
+            ],
+            "Light": [
+                false,
+                0
+            ],
+            "Anima": [
+                false,
+                0
+            ],
+            "Dark": [
+                false,
+                0
+            ],
+            "Default": [
+                false,
+                0
+            ]
+        },
+        "alternate_classes": null,
+        "portrait_nid": "VigardeHealthy",
+        "affinity": null
+    },
+    {
+        "nid": "Caellach",
+        "name": "Caellach",
+        "desc": "",
+        "variant": null,
+        "level": 12,
+        "klass": "Hero",
+        "tags": [],
+        "bases": {
+            "HP": 50,
+            "STR": 20,
+            "MAG": 3,
+            "SKL": 15,
+            "SPD": 14,
+            "LCK": 15,
+            "DEF": 16,
+            "RES": 14,
+            "CON": 13,
+            "MOV": 6,
+            "LEAD": 0
+        },
+        "growths": {
+            "HP": 0,
+            "STR": 0,
+            "MAG": 0,
+            "SKL": 0,
+            "SPD": 0,
+            "LCK": 0,
+            "DEF": 0,
+            "RES": 0,
+            "CON": 0,
+            "MOV": 0,
+            "LEAD": 0
+        },
+        "starting_items": [
+            [
+                "Tomahawk",
+                false
+            ],
+            [
+                "Silver Axe",
+                false
+            ],
+            [
+                "Hoplon Guard",
+                true
+            ]
+        ],
+        "learned_skills": [],
+        "unit_notes": [],
+        "wexp_gain": {
+            "Sword": [
+                false,
+                181
+            ],
+            "Lance": [
+                false,
+                0
+            ],
+            "Axe": [
+                false,
+                251
+            ],
+            "Bow": [
+                false,
+                0
+            ],
+            "Staff": [
+                false,
+                0
+            ],
+            "Light": [
+                false,
+                0
+            ],
+            "Anima": [
+                false,
+                0
+            ],
+            "Dark": [
+                false,
+                0
+            ],
+            "Default": [
+                false,
+                0
+            ]
+        },
+        "alternate_classes": null,
+        "portrait_nid": "Caellach",
+        "affinity": null
+    },
+    {
+        "nid": "Valter",
+        "name": "Valter",
+        "desc": "",
+        "variant": null,
+        "level": 131,
+        "klass": "Wyvern Knight",
+        "tags": [],
+        "bases": {
+            "HP": 48,
+            "STR": 20,
+            "MAG": 0,
+            "SKL": 18,
+            "SPD": 18,
+            "LCK": 4,
+            "DEF": 14,
+            "RES": 13,
+            "CON": 11,
+            "MOV": 8,
+            "LEAD": 0
+        },
+        "growths": {
+            "HP": 0,
+            "STR": 0,
+            "MAG": 0,
+            "SKL": 0,
+            "SPD": 0,
+            "LCK": 0,
+            "DEF": 0,
+            "RES": 0,
+            "CON": 0,
+            "MOV": 0,
+            "LEAD": 0
+        },
+        "starting_items": [
+            [
+                "Spear",
+                false
+            ],
+            [
+                "Killer Lance",
+                false
+            ],
+            [
+                "Fili Shield",
+                true
+            ]
+        ],
+        "learned_skills": [],
+        "unit_notes": [],
+        "wexp_gain": {
+            "Sword": [
+                false,
+                0
+            ],
+            "Lance": [
+                false,
+                251
+            ],
+            "Axe": [
+                false,
+                0
+            ],
+            "Bow": [
+                false,
+                0
+            ],
+            "Staff": [
+                false,
+                0
+            ],
+            "Light": [
+                false,
+                0
+            ],
+            "Anima": [
+                false,
+                0
+            ],
+            "Dark": [
+                false,
+                0
+            ],
+            "Default": [
+                false,
+                0
+            ]
+        },
+        "alternate_classes": null,
+        "portrait_nid": "Valter",
+        "affinity": null
+    },
+    {
+        "nid": "Riev",
+        "name": "Riev",
+        "desc": "",
+        "variant": null,
+        "level": 16,
+        "klass": "Cleric",
+        "tags": [],
+        "bases": {
+            "HP": 51,
+            "STR": 0,
+            "MAG": 16,
+            "SKL": 22,
+            "SPD": 20,
+            "LCK": 11,
+            "DEF": 16,
+            "RES": 20,
+            "CON": 7,
+            "MOV": 6,
+            "LEAD": 0
+        },
+        "growths": {
+            "HP": 0,
+            "STR": 0,
+            "MAG": 0,
+            "SKL": 0,
+            "SPD": 0,
+            "LCK": 0,
+            "DEF": 0,
+            "RES": 0,
+            "CON": 0,
+            "MOV": 0,
+            "LEAD": 0
+        },
+        "starting_items": [
+            [
+                "Aura",
+                true
+            ]
+        ],
+        "learned_skills": [],
+        "unit_notes": [],
+        "wexp_gain": {
+            "Sword": [
+                false,
+                0
+            ],
+            "Lance": [
+                false,
+                0
+            ],
+            "Axe": [
+                false,
+                0
+            ],
+            "Bow": [
+                false,
+                0
+            ],
+            "Staff": [
+                false,
+                181
+            ],
+            "Light": [
+                false,
+                251
+            ],
+            "Anima": [
+                false,
+                0
+            ],
+            "Dark": [
+                false,
+                0
+            ],
+            "Default": [
+                false,
+                0
+            ]
+        },
+        "alternate_classes": null,
+        "portrait_nid": "Riev",
+        "affinity": null
+    },
+    {
+        "nid": "Lyon",
+        "name": "Lyon",
+        "desc": "",
+        "variant": null,
+        "level": 14,
+        "klass": "Necromancer",
+        "tags": [],
+        "bases": {
+            "HP": 46,
+            "STR": 1,
+            "MAG": 24,
+            "SKL": 14,
+            "SPD": 12,
+            "LCK": 5,
+            "DEF": 17,
+            "RES": 20,
+            "CON": 7,
+            "MOV": 6,
+            "LEAD": 0
+        },
+        "growths": {
+            "HP": 0,
+            "STR": 0,
+            "MAG": 0,
+            "SKL": 0,
+            "SPD": 0,
+            "LCK": 0,
+            "DEF": 0,
+            "RES": 0,
+            "CON": 0,
+            "MOV": 0,
+            "LEAD": 0
+        },
+        "starting_items": [
+            [
+                "Nosferatu",
+                false
+            ],
+            [
+                "Fenrir",
+                false
+            ]
+        ],
+        "learned_skills": [],
+        "unit_notes": [],
+        "wexp_gain": {
+            "Sword": [
+                false,
+                0
+            ],
+            "Lance": [
+                false,
+                0
+            ],
+            "Axe": [
+                false,
+                0
+            ],
+            "Bow": [
+                false,
+                0
+            ],
+            "Staff": [
+                false,
+                181
+            ],
+            "Light": [
+                false,
+                0
+            ],
+            "Anima": [
+                false,
+                0
+            ],
+            "Dark": [
+                false,
+                251
+            ],
+            "Default": [
+                false,
+                0
+            ]
+        },
+        "alternate_classes": null,
+        "portrait_nid": "Lyon",
+        "affinity": null
+    }
 ]