--- conflicted
+++ resolved
@@ -426,13 +426,6 @@
         "components": [
             [
                 "combat_art",
-<<<<<<< HEAD
-                "Avoid5"
-            ],
-            [
-                "cost_sp",
-                2
-=======
                 "Poisoned"
             ],
             [
@@ -454,15 +447,12 @@
             [
                 "combat_art",
                 "Kneebreaker_item_mod"
->>>>>>> b9b2e9c4
-            ],
-            [
-                "class_skill",
-                null
-            ]
-        ]
-<<<<<<< HEAD
-=======
+            ],
+            [
+                "class_skill",
+                null
+            ]
+        ]
     },
     {
         "nid": "Kneebreaker_item_mod",
@@ -527,6 +517,5 @@
                 "Poisoned"
             ]
         ]
->>>>>>> b9b2e9c4
     }
 ]