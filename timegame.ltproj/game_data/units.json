--- conflicted
+++ resolved
@@ -1011,15 +1011,15 @@
         "learned_skills": [
             [
                 1,
-<<<<<<< HEAD
+                "Weaken"
+            ],
+            [
+                1,
                 "SP Attack"
-=======
-                "Weaken"
             ],
             [
                 1,
                 "Kneebreaker"
->>>>>>> b9b2e9c4
             ]
         ],
         "wexp_gain": {
